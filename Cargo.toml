[workspace]
resolver = "2"
members = [
    "packages/*",
    "contracts/factory",
    "contracts/pair",
    "contracts/pair_stable",
    "contracts/pair_concentrated",
    "contracts/pair_transmuter",
    #  "contracts/pair_concentrated_inj", TODO: rewrite OB liquidity deployment
<<<<<<< HEAD
    #  "contracts/pair_astro_xastro", # unused
=======
    "contracts/pair_astro_xastro",
    "contracts/pair_xyk_sale_tax",
>>>>>>> abc23e17
    "contracts/router",
    "contracts/token",
    "contracts/whitelist",
    "templates/*",
    "contracts/tokenomics/*",
    "contracts/periphery/*",
]

[profile.release]
opt-level = "z"
debug = false
rpath = false
lto = true
debug-assertions = false
codegen-units = 1
panic = 'abort'
incremental = false
overflow-checks = true
strip = true

[patch.'https://github.com/astroport-fi/hidden_astroport_core']
astroport = { path = "packages/astroport" }

[patch.'https://github.com/astroport-fi/astroport-core']
astroport = { path = "packages/astroport" }

[patch.crates-io]
cw-multi-test = { git = "https://github.com/astroport-fi/cw-multi-test.git", rev = "269a2c829d1ad25d67caa4600f72d2a21fb8fdeb" }<|MERGE_RESOLUTION|>--- conflicted
+++ resolved
@@ -8,12 +8,8 @@
     "contracts/pair_concentrated",
     "contracts/pair_transmuter",
     #  "contracts/pair_concentrated_inj", TODO: rewrite OB liquidity deployment
-<<<<<<< HEAD
     #  "contracts/pair_astro_xastro", # unused
-=======
-    "contracts/pair_astro_xastro",
     "contracts/pair_xyk_sale_tax",
->>>>>>> abc23e17
     "contracts/router",
     "contracts/token",
     "contracts/whitelist",
