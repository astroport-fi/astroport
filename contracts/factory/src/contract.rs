use cosmwasm_std::{
    attr, entry_point, to_binary, Addr, Binary, CosmosMsg, Deps, DepsMut, Env, MessageInfo, Order,
<<<<<<< HEAD
    Reply, ReplyOn, Response, StdError, StdResult, SubMsg, WasmMsg,
};

use crate::error::ContractError;
use crate::querier::query_liquidity_token;
use crate::state::{
    pair_key, read_pairs, Config, TmpPairInfo, CONFIG, PAIRS, PAIR_CONFIGS, TMP_PAIR_INFO,
};

use crate::response::MsgInstantiateContractResponse;
=======
    Response, StdResult, WasmMsg,
};

use crate::error::ContractError;
use crate::state::{pair_key, read_pairs, Config, CONFIG, PAIRS, PAIR_CONFIGS};

use crate::querier::query_pair_info;
>>>>>>> 237bb434
use astroport::asset::{AssetInfo, PairInfo};
use astroport::factory::{
    ConfigResponse, ExecuteMsg, FeeInfoResponse, InstantiateMsg, MigrateMsg, PairConfig, PairType,
    PairsResponse, QueryMsg,
};
use astroport::hook::InitHook;
use astroport::pair::{
    InstantiateMsg as PairInstantiateMsg, InstantiateMsgStable as PairInstantiateMsgStable,
};
use cw2::set_contract_version;
use protobuf::Message;
use std::collections::HashSet;

// version info for migration info
const CONTRACT_NAME: &str = "astroport-factory";
const CONTRACT_VERSION: &str = env!("CARGO_PKG_VERSION");
const INSTANTIATE_PAIR_REPLY_ID: u64 = 1;

#[cfg_attr(not(feature = "library"), entry_point)]
pub fn instantiate(
    deps: DepsMut,
    _env: Env,
    _info: MessageInfo,
    msg: InstantiateMsg,
) -> Result<Response, ContractError> {
    set_contract_version(deps.storage, CONTRACT_NAME, CONTRACT_VERSION)?;
    let owner = deps.api.addr_validate(&msg.owner)?;

    let generator_address = deps.api.addr_validate(msg.generator_address.as_str())?;
    let mut config = Config {
        owner,
        gov: None,
        token_code_id: msg.token_code_id,
        fee_address: None,
        generator_address,
    };

    if let Some(fee_address) = msg.fee_address {
        config.fee_address = Some(deps.api.addr_validate(fee_address.as_str())?);
    }

    if let Some(gov) = msg.gov {
        config.gov = Some(deps.api.addr_validate(gov.as_str())?);
    }

    let config_set: HashSet<String> = msg
        .pair_configs
        .clone()
        .into_iter()
        .map(|pc| pc.pair_type.to_string())
        .collect();

    if config_set.len() != msg.pair_configs.len() {
        return Err(ContractError::PairConfigDuplicate {});
    }

    for pc in msg.pair_configs.iter() {
        // validate total and maker fee bps
        if !pc.valid_fee_bps() {
            return Err(ContractError::PairConfigInvalidFeeBps {});
        }
        PAIR_CONFIGS.save(deps.storage, pc.clone().pair_type.to_string(), pc)?;
    }

    CONFIG.save(deps.storage, &config)?;

    if let Some(hook) = msg.init_hook {
        Ok(
            Response::new().add_message(CosmosMsg::Wasm(WasmMsg::Execute {
                contract_addr: hook.contract_addr.to_string(),
                msg: hook.msg,
                funds: vec![],
            })),
        )
    } else {
        Ok(Response::new())
    }
}

pub struct UpdateConfig {
    gov: Option<Addr>,
    owner: Option<Addr>,
    token_code_id: Option<u64>,
    fee_address: Option<Addr>,
    generator_address: Option<Addr>,
}

#[cfg_attr(not(feature = "library"), entry_point)]
pub fn execute(
    deps: DepsMut,
    env: Env,
    info: MessageInfo,
    msg: ExecuteMsg,
) -> Result<Response, ContractError> {
    match msg {
        ExecuteMsg::UpdateConfig {
            gov,
            owner,
            token_code_id,
            fee_address,
            generator_address,
        } => execute_update_config(
            deps,
            env,
            info,
            UpdateConfig {
                gov,
                owner,
                token_code_id,
                fee_address,
                generator_address,
            },
        ),
        ExecuteMsg::UpdatePairConfig { config } => execute_update_pair_config(deps, info, config),
        ExecuteMsg::RemovePairConfig { pair_type } => {
            execute_remove_pair_config(deps, info, pair_type)
        }
        ExecuteMsg::CreatePair {
            asset_infos,
            init_hook,
<<<<<<< HEAD
        } => execute_create_pair(deps, env, pair_type, asset_infos, init_hook),
=======
        } => execute_create_pair(deps, env, asset_infos, init_hook),
        ExecuteMsg::CreatePairStable {
            asset_infos,
            init_hook,
            amp,
        } => execute_create_pair_stable(deps, env, asset_infos, amp, init_hook),
        ExecuteMsg::Register { asset_infos } => register(deps, info, asset_infos),
>>>>>>> 237bb434
        ExecuteMsg::Deregister { asset_infos } => deregister(deps, info, asset_infos),
    }
}

// Only owner can execute it
pub fn execute_update_config(
    deps: DepsMut,
    _env: Env,
    info: MessageInfo,
    param: UpdateConfig,
) -> Result<Response, ContractError> {
    let mut config: Config = CONFIG.load(deps.storage)?;

    // permission check
    if info.sender != config.owner {
        return Err(ContractError::Unauthorized {});
    }

    if let Some(gov) = param.gov {
        // validate address format
        config.gov = Some(deps.api.addr_validate(gov.as_str())?);
    }

    if let Some(owner) = param.owner {
        // validate address format
        config.owner = deps.api.addr_validate(owner.as_str())?;
    }

    if let Some(fee_address) = param.fee_address {
        // validate address format
        config.fee_address = Some(deps.api.addr_validate(fee_address.as_str())?);
    }

    if let Some(generator_address) = param.generator_address {
        // validate address format
        config.generator_address = deps.api.addr_validate(generator_address.as_str())?;
    }

    if let Some(token_code_id) = param.token_code_id {
        config.token_code_id = token_code_id;
    }

    CONFIG.save(deps.storage, &config)?;

    Ok(Response::new().add_attribute("action", "update_config"))
}

pub fn execute_update_pair_config(
    deps: DepsMut,
    info: MessageInfo,
    pair_config: PairConfig,
) -> Result<Response, ContractError> {
    let config = CONFIG.load(deps.storage)?;

    // permission check
    if info.sender != config.owner {
        return Err(ContractError::Unauthorized {});
    }

    // validate total and maker fee bps
    if !pair_config.valid_fee_bps() {
        return Err(ContractError::PairConfigInvalidFeeBps {});
    }

    PAIR_CONFIGS.save(
        deps.storage,
        pair_config.pair_type.to_string(),
        &pair_config,
    )?;

    Ok(Response::new().add_attribute("action", "update_pair_config"))
}

pub fn execute_remove_pair_config(
    deps: DepsMut,
    info: MessageInfo,
    pair_type: PairType,
) -> Result<Response, ContractError> {
    let config = CONFIG.load(deps.storage)?;

    // permission check
    if info.sender != config.owner {
        return Err(ContractError::Unauthorized {});
    }

    if !PAIR_CONFIGS.has(deps.storage, pair_type.to_string()) {
        return Err(ContractError::PairConfigNotFound {});
    }

    PAIR_CONFIGS.remove(deps.storage, pair_type.to_string());

    Ok(Response::new().add_attribute("action", "remove_pair_config"))
}

// Anyone can execute it to create swap pair
pub fn execute_create_pair(
    deps: DepsMut,
    env: Env,
    asset_infos: [AssetInfo; 2],
    init_hook: Option<InitHook>,
) -> Result<Response, ContractError> {
    let config = CONFIG.load(deps.storage)?;

    if PAIRS
        .may_load(deps.storage, &pair_key(&asset_infos))?
        .is_some()
    {
        return Err(ContractError::PairWasCreated {});
    }

    let pair_type = PairType::Xyk {};

    // Get pair type from config
    let pair_config = PAIR_CONFIGS
        .load(deps.storage, pair_type.to_string())
        .map_err(|_| ContractError::PairConfigNotFound {})?;

<<<<<<< HEAD
    let pair_key = pair_key(&asset_infos);
    TMP_PAIR_INFO.save(
        deps.storage,
        &TmpPairInfo {
            pair_key,
            owner: env.contract.address.clone(), // TODO: is the factory is the owner of the pair?
        },
    )?;

    let sub_msg: Vec<SubMsg> = vec![SubMsg {
        id: INSTANTIATE_PAIR_REPLY_ID,
        msg: WasmMsg::Instantiate {
            admin: Some(config.owner.to_string()),
            code_id: pair_config.code_id,
            msg: to_binary(&PairInstantiateMsg {
                asset_infos: asset_infos.clone(),
                token_code_id: config.token_code_id,
                init_hook: None,
                factory_addr: env.contract.address,
                pair_type,
            })?,
            funds: vec![],
            label: "Astroport pair".to_string(),
        }
        .into(),
        gas_limit: None,
        reply_on: ReplyOn::Success,
    }];
=======
    let mut messages: Vec<CosmosMsg> = vec![CosmosMsg::Wasm(WasmMsg::Instantiate {
        admin: Some(config.owner.to_string()),
        code_id: pair_config.code_id,
        msg: to_binary(&PairInstantiateMsg {
            asset_infos: asset_infos.clone(),
            token_code_id: config.token_code_id,
            init_hook: Some(InitHook {
                contract_addr: env.contract.address.to_string(),
                msg: to_binary(&ExecuteMsg::Register {
                    asset_infos: asset_infos.clone(),
                })?,
            }),
            factory_addr: env.contract.address,
        })?,
        funds: vec![],
        label: String::from("Astroport pair"),
    })];
>>>>>>> 237bb434

    let mut messages: Vec<CosmosMsg> = vec![];
    if let Some(hook) = init_hook {
        messages.push(CosmosMsg::Wasm(WasmMsg::Execute {
            contract_addr: hook.contract_addr.to_string(),
            msg: hook.msg,
            funds: vec![],
        }));
    }

    Ok(Response::new()
        .add_submessages(sub_msg)
        .add_messages(messages)
        .add_attributes(vec![
            attr("action", "create_pair"),
            attr("pair", format!("{}-{}", asset_infos[0], asset_infos[1])),
        ]))
}

<<<<<<< HEAD
#[cfg_attr(not(feature = "library"), entry_point)]
pub fn reply(deps: DepsMut, _env: Env, msg: Reply) -> Result<Response, ContractError> {
    let tmp = TMP_PAIR_INFO.load(deps.storage)?;
    if PAIRS.may_load(deps.storage, &tmp.pair_key)?.is_some() {
        return Err(ContractError::PairWasRegistered {});
    }

    let data = msg.result.unwrap().data.unwrap();
    let res: MsgInstantiateContractResponse =
        Message::parse_from_bytes(data.as_slice()).map_err(|_| {
            StdError::parse_err("MsgInstantiateContractResponse", "failed to parse data")
        })?;

    let pair_contract = deps.api.addr_validate(res.get_contract_address())?;
    let liquidity_token = query_liquidity_token(deps.as_ref(), pair_contract.clone())?;
    let pair_info: PairInfo = PAIRS.load(deps.storage, &tmp.pair_key)?;

    PAIRS.save(
        deps.storage,
        &tmp.pair_key,
        &PairInfo {
            contract_addr: pair_contract.clone(),
            liquidity_token,
            ..pair_info
        },
    )?;
=======
// Anyone can execute it to create swap stable pair
pub fn execute_create_pair_stable(
    deps: DepsMut,
    env: Env,
    asset_infos: [AssetInfo; 2],
    amp: u64,
    init_hook: Option<InitHook>,
) -> Result<Response, ContractError> {
    let config = CONFIG.load(deps.storage)?;

    if PAIRS
        .may_load(deps.storage, &pair_key(&asset_infos))?
        .is_some()
    {
        return Err(ContractError::PairWasCreated {});
    }

    let pair_type = PairType::Stable {};

    // Get pair type from config
    let pair_config = PAIR_CONFIGS
        .load(deps.storage, pair_type.to_string())
        .map_err(|_| ContractError::PairConfigNotFound {})?;

    let mut messages: Vec<CosmosMsg> = vec![CosmosMsg::Wasm(WasmMsg::Instantiate {
        admin: Some(config.owner.to_string()),
        code_id: pair_config.code_id,
        msg: to_binary(&PairInstantiateMsgStable {
            asset_infos: asset_infos.clone(),
            token_code_id: config.token_code_id,
            init_hook: Some(InitHook {
                contract_addr: env.contract.address.to_string(),
                msg: to_binary(&ExecuteMsg::Register {
                    asset_infos: asset_infos.clone(),
                })?,
            }),
            factory_addr: env.contract.address,
            amp,
        })?,
        funds: vec![],
        label: String::from("Astroport pair"),
    })];

    if let Some(hook) = init_hook {
        messages.push(CosmosMsg::Wasm(WasmMsg::Execute {
            contract_addr: hook.contract_addr.to_string(),
            msg: hook.msg,
            funds: vec![],
        }));
    }

    Ok(Response::new().add_messages(messages).add_attributes(vec![
        attr("action", "create_pair_stable"),
        attr("pair", format!("{}-{}", asset_infos[0], asset_infos[1])),
    ]))
}

/// create pair executes this message
pub fn register(
    deps: DepsMut,
    info: MessageInfo,
    asset_infos: [AssetInfo; 2],
) -> Result<Response, ContractError> {
    if PAIRS
        .may_load(deps.storage, &pair_key(&asset_infos))?
        .is_some()
    {
        return Err(ContractError::PairWasRegistered {});
    }

    let pair_contract = info.sender;
    PAIRS.save(deps.storage, &pair_key(&asset_infos), &pair_contract)?;
>>>>>>> 237bb434

    Ok(Response::new().add_attributes(vec![
        attr("action", "register"),
        attr("pair_contract_addr", pair_contract),
    ]))
}

/// create pair executes this message
pub fn deregister(
    deps: DepsMut,
    info: MessageInfo,
    asset_infos: [AssetInfo; 2],
) -> Result<Response, ContractError> {
    let config = CONFIG.load(deps.storage)?;

    if info.sender != config.owner {
        return Err(ContractError::Unauthorized {});
    }

    let pair_addr: Addr = PAIRS.load(deps.storage, &pair_key(&asset_infos))?;
    PAIRS.remove(deps.storage, &pair_key(&asset_infos));

    Ok(Response::new().add_attributes(vec![
        attr("action", "deregister"),
        attr("pair_contract_addr", pair_addr),
    ]))
}

#[cfg_attr(not(feature = "library"), entry_point)]
pub fn query(deps: Deps, _env: Env, msg: QueryMsg) -> StdResult<Binary> {
    match msg {
        QueryMsg::Config {} => to_binary(&query_config(deps)?),
        QueryMsg::Pair { asset_infos } => to_binary(&query_pair(deps, asset_infos)?),
        QueryMsg::Pairs { start_after, limit } => {
            to_binary(&query_pairs(deps, start_after, limit)?)
        }
        QueryMsg::FeeInfo { pair_type } => to_binary(&query_fee_info(deps, pair_type)?),
    }
}

pub fn query_config(deps: Deps) -> StdResult<ConfigResponse> {
    let config = CONFIG.load(deps.storage)?;
    let resp = ConfigResponse {
        owner: config.owner,
        gov: config.gov,
        token_code_id: config.token_code_id,
        pair_configs: PAIR_CONFIGS
            .range(deps.storage, None, None, Order::Ascending)
            .map(|item| {
                let (_, cfg) = item.unwrap();
                cfg
            })
            .collect(),
        fee_address: config.fee_address,
        generator_address: config.generator_address,
    };

    Ok(resp)
}

pub fn query_pair(deps: Deps, asset_infos: [AssetInfo; 2]) -> StdResult<PairInfo> {
    let pair_addr = PAIRS.load(deps.storage, &pair_key(&asset_infos))?;
    query_pair_info(deps, &pair_addr)
}

pub fn query_pairs(
    deps: Deps,
    start_after: Option<[AssetInfo; 2]>,
    limit: Option<u32>,
) -> StdResult<PairsResponse> {
    let pairs: Vec<PairInfo> = read_pairs(deps, start_after, limit)
        .iter()
        .map(|pair_addr| query_pair_info(deps, pair_addr).unwrap())
        .collect();

    Ok(PairsResponse { pairs })
}

pub fn query_fee_info(deps: Deps, pair_type: PairType) -> StdResult<FeeInfoResponse> {
    let config = CONFIG.load(deps.storage)?;
    let pair_config = PAIR_CONFIGS.load(deps.storage, pair_type.to_string())?;

    Ok(FeeInfoResponse {
        fee_address: config.fee_address,
        total_fee_bps: pair_config.total_fee_bps,
        maker_fee_bps: pair_config.maker_fee_bps,
    })
}

#[cfg_attr(not(feature = "library"), entry_point)]
pub fn migrate(_deps: DepsMut, _env: Env, _msg: MigrateMsg) -> StdResult<Response> {
    Ok(Response::default())
}<|MERGE_RESOLUTION|>--- conflicted
+++ resolved
@@ -1,25 +1,16 @@
 use cosmwasm_std::{
     attr, entry_point, to_binary, Addr, Binary, CosmosMsg, Deps, DepsMut, Env, MessageInfo, Order,
-<<<<<<< HEAD
     Reply, ReplyOn, Response, StdError, StdResult, SubMsg, WasmMsg,
 };
 
 use crate::error::ContractError;
-use crate::querier::query_liquidity_token;
+use crate::querier::query_pair_info;
 use crate::state::{
     pair_key, read_pairs, Config, TmpPairInfo, CONFIG, PAIRS, PAIR_CONFIGS, TMP_PAIR_INFO,
 };
 
 use crate::response::MsgInstantiateContractResponse;
-=======
-    Response, StdResult, WasmMsg,
-};
-
-use crate::error::ContractError;
-use crate::state::{pair_key, read_pairs, Config, CONFIG, PAIRS, PAIR_CONFIGS};
-
-use crate::querier::query_pair_info;
->>>>>>> 237bb434
+
 use astroport::asset::{AssetInfo, PairInfo};
 use astroport::factory::{
     ConfigResponse, ExecuteMsg, FeeInfoResponse, InstantiateMsg, MigrateMsg, PairConfig, PairType,
@@ -36,7 +27,9 @@
 // version info for migration info
 const CONTRACT_NAME: &str = "astroport-factory";
 const CONTRACT_VERSION: &str = env!("CARGO_PKG_VERSION");
+
 const INSTANTIATE_PAIR_REPLY_ID: u64 = 1;
+const INSTANTIATE_PAIR_STABLE_REPLY_ID: u64 = 2;
 
 #[cfg_attr(not(feature = "library"), entry_point)]
 pub fn instantiate(
@@ -140,17 +133,12 @@
         ExecuteMsg::CreatePair {
             asset_infos,
             init_hook,
-<<<<<<< HEAD
-        } => execute_create_pair(deps, env, pair_type, asset_infos, init_hook),
-=======
         } => execute_create_pair(deps, env, asset_infos, init_hook),
         ExecuteMsg::CreatePairStable {
             asset_infos,
             init_hook,
             amp,
         } => execute_create_pair_stable(deps, env, asset_infos, amp, init_hook),
-        ExecuteMsg::Register { asset_infos } => register(deps, info, asset_infos),
->>>>>>> 237bb434
         ExecuteMsg::Deregister { asset_infos } => deregister(deps, info, asset_infos),
     }
 }
@@ -268,7 +256,6 @@
         .load(deps.storage, pair_type.to_string())
         .map_err(|_| ContractError::PairConfigNotFound {})?;
 
-<<<<<<< HEAD
     let pair_key = pair_key(&asset_infos);
     TMP_PAIR_INFO.save(
         deps.storage,
@@ -288,7 +275,6 @@
                 token_code_id: config.token_code_id,
                 init_hook: None,
                 factory_addr: env.contract.address,
-                pair_type,
             })?,
             funds: vec![],
             label: "Astroport pair".to_string(),
@@ -297,25 +283,6 @@
         gas_limit: None,
         reply_on: ReplyOn::Success,
     }];
-=======
-    let mut messages: Vec<CosmosMsg> = vec![CosmosMsg::Wasm(WasmMsg::Instantiate {
-        admin: Some(config.owner.to_string()),
-        code_id: pair_config.code_id,
-        msg: to_binary(&PairInstantiateMsg {
-            asset_infos: asset_infos.clone(),
-            token_code_id: config.token_code_id,
-            init_hook: Some(InitHook {
-                contract_addr: env.contract.address.to_string(),
-                msg: to_binary(&ExecuteMsg::Register {
-                    asset_infos: asset_infos.clone(),
-                })?,
-            }),
-            factory_addr: env.contract.address,
-        })?,
-        funds: vec![],
-        label: String::from("Astroport pair"),
-    })];
->>>>>>> 237bb434
 
     let mut messages: Vec<CosmosMsg> = vec![];
     if let Some(hook) = init_hook {
@@ -335,34 +302,6 @@
         ]))
 }
 
-<<<<<<< HEAD
-#[cfg_attr(not(feature = "library"), entry_point)]
-pub fn reply(deps: DepsMut, _env: Env, msg: Reply) -> Result<Response, ContractError> {
-    let tmp = TMP_PAIR_INFO.load(deps.storage)?;
-    if PAIRS.may_load(deps.storage, &tmp.pair_key)?.is_some() {
-        return Err(ContractError::PairWasRegistered {});
-    }
-
-    let data = msg.result.unwrap().data.unwrap();
-    let res: MsgInstantiateContractResponse =
-        Message::parse_from_bytes(data.as_slice()).map_err(|_| {
-            StdError::parse_err("MsgInstantiateContractResponse", "failed to parse data")
-        })?;
-
-    let pair_contract = deps.api.addr_validate(res.get_contract_address())?;
-    let liquidity_token = query_liquidity_token(deps.as_ref(), pair_contract.clone())?;
-    let pair_info: PairInfo = PAIRS.load(deps.storage, &tmp.pair_key)?;
-
-    PAIRS.save(
-        deps.storage,
-        &tmp.pair_key,
-        &PairInfo {
-            contract_addr: pair_contract.clone(),
-            liquidity_token,
-            ..pair_info
-        },
-    )?;
-=======
 // Anyone can execute it to create swap stable pair
 pub fn execute_create_pair_stable(
     deps: DepsMut,
@@ -387,25 +326,27 @@
         .load(deps.storage, pair_type.to_string())
         .map_err(|_| ContractError::PairConfigNotFound {})?;
 
-    let mut messages: Vec<CosmosMsg> = vec![CosmosMsg::Wasm(WasmMsg::Instantiate {
-        admin: Some(config.owner.to_string()),
-        code_id: pair_config.code_id,
-        msg: to_binary(&PairInstantiateMsgStable {
-            asset_infos: asset_infos.clone(),
-            token_code_id: config.token_code_id,
-            init_hook: Some(InitHook {
-                contract_addr: env.contract.address.to_string(),
-                msg: to_binary(&ExecuteMsg::Register {
-                    asset_infos: asset_infos.clone(),
-                })?,
-            }),
-            factory_addr: env.contract.address,
-            amp,
-        })?,
-        funds: vec![],
-        label: String::from("Astroport pair"),
-    })];
-
+    let sub_msg: Vec<SubMsg> = vec![SubMsg {
+        id: INSTANTIATE_PAIR_STABLE_REPLY_ID,
+        msg: WasmMsg::Instantiate {
+            admin: Some(config.owner.to_string()),
+            code_id: pair_config.code_id,
+            msg: to_binary(&PairInstantiateMsgStable {
+                asset_infos: asset_infos.clone(),
+                token_code_id: config.token_code_id,
+                init_hook: None,
+                factory_addr: env.contract.address,
+                amp,
+            })?,
+            funds: vec![],
+            label: "Astroport pair".to_string(),
+        }
+        .into(),
+        gas_limit: None,
+        reply_on: ReplyOn::Success,
+    }];
+
+    let mut messages: Vec<CosmosMsg> = vec![];
     if let Some(hook) = init_hook {
         messages.push(CosmosMsg::Wasm(WasmMsg::Execute {
             contract_addr: hook.contract_addr.to_string(),
@@ -414,28 +355,31 @@
         }));
     }
 
-    Ok(Response::new().add_messages(messages).add_attributes(vec![
-        attr("action", "create_pair_stable"),
-        attr("pair", format!("{}-{}", asset_infos[0], asset_infos[1])),
-    ]))
-}
-
-/// create pair executes this message
-pub fn register(
-    deps: DepsMut,
-    info: MessageInfo,
-    asset_infos: [AssetInfo; 2],
-) -> Result<Response, ContractError> {
-    if PAIRS
-        .may_load(deps.storage, &pair_key(&asset_infos))?
-        .is_some()
-    {
+    Ok(Response::new()
+        .add_submessages(sub_msg)
+        .add_messages(messages)
+        .add_attributes(vec![
+            attr("action", "create_pair_stable"),
+            attr("pair", format!("{}-{}", asset_infos[0], asset_infos[1])),
+        ]))
+}
+
+#[cfg_attr(not(feature = "library"), entry_point)]
+pub fn reply(deps: DepsMut, _env: Env, msg: Reply) -> Result<Response, ContractError> {
+    let tmp = TMP_PAIR_INFO.load(deps.storage)?;
+    if PAIRS.may_load(deps.storage, &tmp.pair_key)?.is_some() {
         return Err(ContractError::PairWasRegistered {});
     }
 
-    let pair_contract = info.sender;
-    PAIRS.save(deps.storage, &pair_key(&asset_infos), &pair_contract)?;
->>>>>>> 237bb434
+    let data = msg.result.unwrap().data.unwrap();
+    let res: MsgInstantiateContractResponse =
+        Message::parse_from_bytes(data.as_slice()).map_err(|_| {
+            StdError::parse_err("MsgInstantiateContractResponse", "failed to parse data")
+        })?;
+
+    let pair_contract = deps.api.addr_validate(res.get_contract_address())?;
+
+    PAIRS.save(deps.storage, &tmp.pair_key, &pair_contract)?;
 
     Ok(Response::new().add_attributes(vec![
         attr("action", "register"),
