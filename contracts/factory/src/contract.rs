--- conflicted
+++ resolved
@@ -1,6 +1,6 @@
 use cosmwasm_std::{
-    attr, entry_point, to_binary, Addr, Binary, CosmosMsg, Deps, DepsMut, Env, MessageInfo, Reply,
-    ReplyOn, Response, StdError, StdResult, SubMsg, WasmMsg,
+    attr, entry_point, to_binary, Addr, Binary, Deps, DepsMut, Env, MessageInfo, Reply, ReplyOn,
+    Response, StdError, StdResult, SubMsg, WasmMsg,
 };
 
 use crate::error::ContractError;
@@ -15,6 +15,7 @@
     ConfigResponse, ExecuteMsg, FeeInfoResponse, InstantiateMsg, MigrateMsg, PairConfig, PairType,
     PairsResponse, QueryMsg,
 };
+
 use astroport::pair::{
     InstantiateMsg as PairInstantiateMsg, InstantiateMsgStable as PairInstantiateMsgStable,
 };
@@ -118,23 +119,10 @@
                 pair_stable_config,
             },
         ),
-<<<<<<< HEAD
-        ExecuteMsg::CreatePair {
-            asset_infos,
-            init_hook,
-        } => execute_create_pair(deps, env, asset_infos, init_hook),
-        ExecuteMsg::CreatePairStable {
-            asset_infos,
-            init_hook,
-            amp,
-        } => execute_create_pair_stable(deps, env, asset_infos, amp, init_hook),
-=======
         ExecuteMsg::CreatePair { asset_infos } => execute_create_pair(deps, env, asset_infos),
         ExecuteMsg::CreatePairStable { asset_infos, amp } => {
             execute_create_pair_stable(deps, env, asset_infos, amp)
         }
-        ExecuteMsg::Register { asset_infos } => register(deps, info, asset_infos),
->>>>>>> 2d7c2328
         ExecuteMsg::Deregister { asset_infos } => deregister(deps, info, asset_infos),
     }
 }
@@ -219,7 +207,6 @@
 
     let pair_config = config.pair_xyk_config.unwrap();
 
-<<<<<<< HEAD
     let pair_key = pair_key(&asset_infos);
     TMP_PAIR_INFO.save(deps.storage, &TmpPairInfo { pair_key })?;
 
@@ -241,40 +228,12 @@
         reply_on: ReplyOn::Success,
     }];
 
-    let mut messages: Vec<CosmosMsg> = vec![];
-    if let Some(hook) = init_hook {
-        messages.push(CosmosMsg::Wasm(WasmMsg::Execute {
-            contract_addr: hook.contract_addr.to_string(),
-            msg: hook.msg,
-            funds: vec![],
-        }));
-    }
-
     Ok(Response::new()
         .add_submessages(sub_msg)
-        .add_messages(messages)
         .add_attributes(vec![
             attr("action", "create_pair"),
             attr("pair", format!("{}-{}", asset_infos[0], asset_infos[1])),
         ]))
-=======
-    let messages: Vec<CosmosMsg> = vec![CosmosMsg::Wasm(WasmMsg::Instantiate {
-        admin: Some(config.owner.to_string()),
-        code_id: pair_config.code_id,
-        msg: to_binary(&PairInstantiateMsg {
-            asset_infos: asset_infos.clone(),
-            token_code_id: config.token_code_id,
-            factory_addr: env.contract.address,
-        })?,
-        funds: vec![],
-        label: String::from("Astroport pair"),
-    })];
-
-    Ok(Response::new().add_messages(messages).add_attributes(vec![
-        attr("action", "create_pair"),
-        attr("pair", format!("{}-{}", asset_infos[0], asset_infos[1])),
-    ]))
->>>>>>> 2d7c2328
 }
 
 // Anyone can execute it to create swap stable pair
@@ -299,7 +258,6 @@
 
     let pair_config = config.pair_stable_config.unwrap();
 
-<<<<<<< HEAD
     let pair_key = pair_key(&asset_infos);
     TMP_PAIR_INFO.save(deps.storage, &TmpPairInfo { pair_key })?;
 
@@ -322,41 +280,12 @@
         reply_on: ReplyOn::Success,
     }];
 
-    let mut messages: Vec<CosmosMsg> = vec![];
-    if let Some(hook) = init_hook {
-        messages.push(CosmosMsg::Wasm(WasmMsg::Execute {
-            contract_addr: hook.contract_addr.to_string(),
-            msg: hook.msg,
-            funds: vec![],
-        }));
-    }
-
     Ok(Response::new()
         .add_submessages(sub_msg)
-        .add_messages(messages)
         .add_attributes(vec![
             attr("action", "create_pair_stable"),
             attr("pair", format!("{}-{}", asset_infos[0], asset_infos[1])),
         ]))
-=======
-    let messages: Vec<CosmosMsg> = vec![CosmosMsg::Wasm(WasmMsg::Instantiate {
-        admin: Some(config.owner.to_string()),
-        code_id: pair_config.code_id,
-        msg: to_binary(&PairInstantiateMsgStable {
-            asset_infos: asset_infos.clone(),
-            token_code_id: config.token_code_id,
-            factory_addr: env.contract.address,
-            amp,
-        })?,
-        funds: vec![],
-        label: String::from("Astroport pair"),
-    })];
-
-    Ok(Response::new().add_messages(messages).add_attributes(vec![
-        attr("action", "create_pair_stable"),
-        attr("pair", format!("{}-{}", asset_infos[0], asset_infos[1])),
-    ]))
->>>>>>> 2d7c2328
 }
 
 #[cfg_attr(not(feature = "library"), entry_point)]
