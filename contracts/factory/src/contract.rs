--- conflicted
+++ resolved
@@ -1,24 +1,14 @@
 use cosmwasm_std::{
-<<<<<<< HEAD
-    attr, entry_point, to_binary, Addr, Binary, CosmosMsg, Deps, DepsMut, Env, MessageInfo, Order,
-    Reply, ReplyOn, Response, StdError, StdResult, SubMsg, WasmMsg,
-=======
-    attr, entry_point, to_binary, Addr, Binary, CosmosMsg, Deps, DepsMut, Env, MessageInfo,
-    Response, StdError, StdResult, WasmMsg,
->>>>>>> 68b40825
+    attr, entry_point, to_binary, Addr, Binary, CosmosMsg, Deps, DepsMut, Env, MessageInfo, Reply,
+    ReplyOn, Response, StdError, StdResult, SubMsg, WasmMsg,
 };
 
 use crate::error::ContractError;
 use crate::querier::query_pair_info;
-<<<<<<< HEAD
-use crate::state::{
-    pair_key, read_pairs, Config, TmpPairInfo, CONFIG, PAIRS, PAIR_CONFIGS, TMP_PAIR_INFO,
-};
+
+use crate::state::{pair_key, read_pairs, Config, TmpPairInfo, CONFIG, PAIRS, TMP_PAIR_INFO};
 
 use crate::response::MsgInstantiateContractResponse;
-=======
-use crate::state::{pair_key, read_pairs, Config, CONFIG, PAIRS};
->>>>>>> 68b40825
 
 use astroport::asset::{AssetInfo, PairInfo};
 use astroport::factory::{
@@ -30,11 +20,8 @@
     InstantiateMsg as PairInstantiateMsg, InstantiateMsgStable as PairInstantiateMsgStable,
 };
 use cw2::set_contract_version;
-<<<<<<< HEAD
+
 use protobuf::Message;
-use std::collections::HashSet;
-=======
->>>>>>> 68b40825
 
 // version info for migration info
 const CONTRACT_NAME: &str = "astroport-factory";
