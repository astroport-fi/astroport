use crate::state::PAIR_CONFIGS;
use astroport::factory::{PairConfig, PairType};
use cosmwasm_std::{Addr, StdError, Storage};
use cw_storage_plus::{Item, Map};
use schemars::JsonSchema;
use serde::{Deserialize, Serialize};

<<<<<<< HEAD
/// This structure stores the main parameters for the factory.
=======
/// This structure describes migration message.
#[derive(Serialize, Deserialize, Clone, Debug, PartialEq, JsonSchema)]
pub struct MigrationMsgV100 {
    /// cw1 whitelist contract code id used to store 3rd party rewards in pools
    pub whitelist_code_id: u64,
}

/// This structure describes the main control config of factory.
>>>>>>> 5bb28f5d
#[derive(Serialize, Deserialize, Clone, Debug, PartialEq, JsonSchema)]
pub struct ConfigV100 {
    /// Address allowed to change contract parameters
    pub owner: Addr,
    /// CW20 token contract code identifier
    pub token_code_id: u64,
    /// Generator contract address
    pub generator_address: Option<Addr>,
    /// Contract address to send governance fees to (the Maker contract)
    pub fee_address: Option<Addr>,
}

pub const CONFIGV100: Item<ConfigV100> = Item::new("config");

/// This structure describes a configuration of pair.
#[derive(Serialize, Deserialize, Clone, Debug, PartialEq, JsonSchema)]
pub struct PairConfigV110 {
    /// pair contract code ID which are allowed to create pair
    pub code_id: u64,
    /// the type of pair available in [`PairType`]
    pub pair_type: PairType,
    /// a pair total fees bps
    pub total_fee_bps: u16,
    /// a pair fees bps
    pub maker_fee_bps: u16,
    /// We disable pair configs instead of removing them. If it is disabled, new pairs cannot be
    /// created, but existing ones can still obtain proper settings, such as fee amounts
    pub is_disabled: Option<bool>,
}

pub const PAIR_CONFIGSV110: Map<String, PairConfigV110> = Map::new("pair_configs");

pub fn migrate_pair_configs_to_v120(storage: &mut dyn Storage) -> Result<(), StdError> {
    let keys = PAIR_CONFIGSV110
        .keys(storage, None, None, cosmwasm_std::Order::Ascending {})
        .map(|v| String::from_utf8(v).map_err(StdError::from))
        .collect::<Result<Vec<String>, StdError>>()?;

    for key in keys {
        let pair_configs_v110 = PAIR_CONFIGSV110.load(storage, key.clone())?;
        let pair_config = PairConfig {
            code_id: pair_configs_v110.code_id,
            pair_type: pair_configs_v110.pair_type,
            total_fee_bps: pair_configs_v110.total_fee_bps,
            maker_fee_bps: pair_configs_v110.maker_fee_bps,
            is_disabled: pair_configs_v110.is_disabled.unwrap_or(false),
            is_generator_disabled: false,
        };
        PAIR_CONFIGS.save(storage, key, &pair_config)?;
    }

    Ok(())
}<|MERGE_RESOLUTION|>--- conflicted
+++ resolved
@@ -5,18 +5,14 @@
 use schemars::JsonSchema;
 use serde::{Deserialize, Serialize};
 
-<<<<<<< HEAD
-/// This structure stores the main parameters for the factory.
-=======
-/// This structure describes migration message.
+/// This structure describes a migration message.
 #[derive(Serialize, Deserialize, Clone, Debug, PartialEq, JsonSchema)]
 pub struct MigrationMsgV100 {
-    /// cw1 whitelist contract code id used to store 3rd party rewards in pools
+    /// CW1 whitelist contract code id used to store 3rd party staking rewards
     pub whitelist_code_id: u64,
 }
 
-/// This structure describes the main control config of factory.
->>>>>>> 5bb28f5d
+/// This structure holds the main parameters for the factory contract.
 #[derive(Serialize, Deserialize, Clone, Debug, PartialEq, JsonSchema)]
 pub struct ConfigV100 {
     /// Address allowed to change contract parameters
@@ -31,19 +27,19 @@
 
 pub const CONFIGV100: Item<ConfigV100> = Item::new("config");
 
-/// This structure describes a configuration of pair.
+/// This structure describes a pair's configuration.
 #[derive(Serialize, Deserialize, Clone, Debug, PartialEq, JsonSchema)]
 pub struct PairConfigV110 {
-    /// pair contract code ID which are allowed to create pair
+    /// Pair contract code ID that's used to create new pairs of this type
     pub code_id: u64,
-    /// the type of pair available in [`PairType`]
+    /// The pair type (e.g XYK, stable)
     pub pair_type: PairType,
-    /// a pair total fees bps
+    /// The total amount of fees charged for the swap
     pub total_fee_bps: u16,
-    /// a pair fees bps
+    /// The amount of fees that go to the Maker contract
     pub maker_fee_bps: u16,
-    /// We disable pair configs instead of removing them. If it is disabled, new pairs cannot be
-    /// created, but existing ones can still obtain proper settings, such as fee amounts
+    /// We disable pair configs instead of removing them. If a pair type is disabled,
+    // new pairs cannot be created, but existing ones can still function properly
     pub is_disabled: Option<bool>,
 }
 
