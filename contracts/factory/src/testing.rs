use cosmwasm_std::{
    attr, from_binary, to_binary, Addr, Reply, ReplyOn, SubMsg, SubMsgResponse, SubMsgResult,
    WasmMsg,
};

use crate::mock_querier::mock_dependencies;
use crate::state::CONFIG;
use crate::{
    contract::{execute, instantiate, query},
    error::ContractError,
};

use astroport::asset::{AssetInfo, PairInfo};
use astroport::factory::{
    ConfigResponse, ExecuteMsg, InstantiateMsg, PairConfig, PairType, PairsResponse, QueryMsg,
};

use crate::contract::reply;
use crate::response::MsgInstantiateContractResponse;
use astroport::pair::InstantiateMsg as PairInstantiateMsg;
use cosmwasm_std::testing::{mock_env, mock_info, MOCK_CONTRACT_ADDR};
use protobuf::Message;

#[test]
fn pair_type_to_string() {
    assert_eq!(PairType::Xyk {}.to_string(), "xyk");
    assert_eq!(PairType::Stable {}.to_string(), "stable");
}

#[test]
fn proper_initialization() {
    // Validate total and maker fee bps
    let mut deps = mock_dependencies(&[]);
    let owner = "owner0000".to_string();

    let msg = InstantiateMsg {
        pair_configs: vec![
            PairConfig {
                code_id: 123u64,
                pair_type: PairType::Xyk {},
                total_fee_bps: 100,
                maker_fee_bps: 10,
                is_disabled: false,
                is_generator_disabled: false,
            },
            PairConfig {
                code_id: 325u64,
                pair_type: PairType::Xyk {},
                total_fee_bps: 100,
                maker_fee_bps: 10,
                is_disabled: false,
                is_generator_disabled: false,
            },
        ],
        token_code_id: 123u64,
        fee_address: None,
        generator_address: Some(String::from("generator")),
        owner: owner.clone(),
        whitelist_code_id: 234u64,
        coin_registry_address: "coin_registry".to_string(),
    };

    let env = mock_env();
    let info = mock_info("addr0000", &[]);

    let res = instantiate(deps.as_mut(), env.clone(), info, msg).unwrap_err();
    assert_eq!(res, ContractError::PairConfigDuplicate {});

    let msg = InstantiateMsg {
        pair_configs: vec![PairConfig {
            code_id: 123u64,
            pair_type: PairType::Xyk {},
            total_fee_bps: 10_001,
            maker_fee_bps: 10,
            is_disabled: false,
            is_generator_disabled: false,
        }],
        token_code_id: 123u64,
        fee_address: None,
        generator_address: Some(String::from("generator")),
        owner: owner.clone(),
        whitelist_code_id: 234u64,
        coin_registry_address: "coin_registry".to_string(),
    };

    let env = mock_env();
    let info = mock_info("addr0000", &[]);

    let res = instantiate(deps.as_mut(), env.clone(), info, msg).unwrap_err();
    assert_eq!(res, ContractError::PairConfigInvalidFeeBps {});

    let mut deps = mock_dependencies(&[]);

    let msg = InstantiateMsg {
        pair_configs: vec![
            PairConfig {
                code_id: 325u64,
                pair_type: PairType::Stable {},
                total_fee_bps: 100,
                maker_fee_bps: 10,
                is_disabled: false,
                is_generator_disabled: false,
            },
            PairConfig {
                code_id: 123u64,
                pair_type: PairType::Xyk {},
                total_fee_bps: 100,
                maker_fee_bps: 10,
                is_disabled: false,
                is_generator_disabled: false,
            },
        ],
        token_code_id: 123u64,
        fee_address: None,
        generator_address: Some(String::from("generator")),
        owner: owner.clone(),
        whitelist_code_id: 234u64,
        coin_registry_address: "coin_registry".to_string(),
    };

    let env = mock_env();
    let info = mock_info("addr0000", &[]);

    instantiate(deps.as_mut(), env.clone(), info, msg.clone()).unwrap();

    let query_res = query(deps.as_ref(), env, QueryMsg::Config {}).unwrap();
    let config_res: ConfigResponse = from_binary(&query_res).unwrap();
    assert_eq!(123u64, config_res.token_code_id);
    assert_eq!(msg.pair_configs, config_res.pair_configs);
    assert_eq!(Addr::unchecked(owner), config_res.owner);
}

#[test]
fn update_config() {
    let mut deps = mock_dependencies(&[]);
    let owner = "owner0000";

    let pair_configs = vec![PairConfig {
        code_id: 123u64,
        pair_type: PairType::Xyk {},
        total_fee_bps: 3,
        maker_fee_bps: 166,
        is_disabled: false,
        is_generator_disabled: false,
    }];

    let msg = InstantiateMsg {
        pair_configs: pair_configs.clone(),
        token_code_id: 123u64,
        fee_address: None,
        owner: owner.to_string(),
        generator_address: Some(String::from("generator")),
        whitelist_code_id: 234u64,
        coin_registry_address: "coin_registry".to_string(),
    };

    let env = mock_env();
    let info = mock_info(owner, &[]);

    // We can just call .unwrap() to assert this was a success
    let _res = instantiate(deps.as_mut(), env, info, msg).unwrap();

    // Update config
    let env = mock_env();
    let info = mock_info(owner, &[]);
    let msg = ExecuteMsg::UpdateConfig {
        token_code_id: Some(200u64),
        fee_address: Some(String::from("new_fee_addr")),
        generator_address: Some(String::from("new_generator_addr")),
        whitelist_code_id: None,
<<<<<<< HEAD
        coin_registry_address: Some("coin_registry".to_string()),
=======
        coin_registry_address: None,
>>>>>>> 042b0768
    };

    let res = execute(deps.as_mut(), env.clone(), info, msg).unwrap();
    assert_eq!(0, res.messages.len());

    // It worked, let's query the state
    let query_res = query(deps.as_ref(), env, QueryMsg::Config {}).unwrap();
    let config_res: ConfigResponse = from_binary(&query_res).unwrap();
    assert_eq!(200u64, config_res.token_code_id);
    assert_eq!(owner, config_res.owner);
    assert_eq!(
        String::from("new_fee_addr"),
        config_res.fee_address.unwrap()
    );
    assert_eq!(
        String::from("new_generator_addr"),
        config_res.generator_address.unwrap()
    );

    // Unauthorized err
    let env = mock_env();
    let info = mock_info("addr0000", &[]);
    let msg = ExecuteMsg::UpdateConfig {
        token_code_id: None,
        fee_address: None,
        generator_address: None,
        whitelist_code_id: None,
<<<<<<< HEAD
        coin_registry_address: Some("coin_registry".to_string()),
=======
        coin_registry_address: None,
>>>>>>> 042b0768
    };

    let res = execute(deps.as_mut(), env.clone(), info, msg).unwrap_err();
    assert_eq!(res, ContractError::Unauthorized {});
}

#[test]
fn update_owner() {
    let mut deps = mock_dependencies(&[]);
    let owner = "owner0000";

    let msg = InstantiateMsg {
        pair_configs: vec![],
        token_code_id: 123u64,
        fee_address: None,
        owner: owner.to_string(),
        generator_address: Some(String::from("generator")),
        whitelist_code_id: 234u64,
        coin_registry_address: "coin_registry".to_string(),
    };

    let env = mock_env();
    let info = mock_info(owner, &[]);

    // We can just call .unwrap() to assert this was a success
    instantiate(deps.as_mut(), env, info, msg).unwrap();

    let new_owner = String::from("new_owner");

    // New owner
    let env = mock_env();
    let msg = ExecuteMsg::ProposeNewOwner {
        owner: new_owner.clone(),
        expires_in: 100, // seconds
    };

    let info = mock_info(new_owner.as_str(), &[]);

    // Unauthorized check
    let err = execute(deps.as_mut(), env.clone(), info, msg.clone()).unwrap_err();
    assert_eq!(err.to_string(), "Generic error: Unauthorized");

    // Claim before proposal
    let info = mock_info(new_owner.as_str(), &[]);
    execute(
        deps.as_mut(),
        env.clone(),
        info,
        ExecuteMsg::ClaimOwnership {},
    )
    .unwrap_err();

    // Propose new owner
    let info = mock_info(owner, &[]);
    let res = execute(deps.as_mut(), env.clone(), info, msg).unwrap();
    assert_eq!(0, res.messages.len());

    // Unauthorized ownership claim
    let info = mock_info("invalid_addr", &[]);
    let err = execute(
        deps.as_mut(),
        env.clone(),
        info,
        ExecuteMsg::ClaimOwnership {},
    )
    .unwrap_err();
    assert_eq!(err.to_string(), "Generic error: Unauthorized");

    // Claim ownership
    let info = mock_info(new_owner.as_str(), &[]);
    let res = execute(
        deps.as_mut(),
        env.clone(),
        info,
        ExecuteMsg::ClaimOwnership {},
    )
    .unwrap();
    assert_eq!(0, res.messages.len());

    // Let's query the state
    let config: ConfigResponse =
        from_binary(&query(deps.as_ref(), env.clone(), QueryMsg::Config {}).unwrap()).unwrap();
    assert_eq!(new_owner, config.owner);
}

#[test]
fn update_pair_config() {
    let mut deps = mock_dependencies(&[]);
    let owner = "owner0000";
    let pair_configs = vec![PairConfig {
        code_id: 123u64,
        pair_type: PairType::Xyk {},
        total_fee_bps: 100,
        maker_fee_bps: 10,
        is_disabled: false,
        is_generator_disabled: false,
    }];

    let msg = InstantiateMsg {
        pair_configs: pair_configs.clone(),
        token_code_id: 123u64,
        fee_address: None,
        owner: owner.to_string(),
        generator_address: Some(String::from("generator")),
        whitelist_code_id: 234u64,
        coin_registry_address: "coin_registry".to_string(),
    };

    let env = mock_env();
    let info = mock_info("addr0000", &[]);

    // We can just call .unwrap() to assert this was a success
    instantiate(deps.as_mut(), env.clone(), info, msg).unwrap();

    // It worked, let's query the state
    let query_res = query(deps.as_ref(), env.clone(), QueryMsg::Config {}).unwrap();
    let config_res: ConfigResponse = from_binary(&query_res).unwrap();
    assert_eq!(pair_configs, config_res.pair_configs);

    // Update config
    let pair_config = PairConfig {
        code_id: 800,
        pair_type: PairType::Xyk {},
        total_fee_bps: 1,
        maker_fee_bps: 2,
        is_disabled: false,
        is_generator_disabled: false,
    };

    // Unauthorized err
    let env = mock_env();
    let info = mock_info("wrong-addr0000", &[]);
    let msg = ExecuteMsg::UpdatePairConfig {
        config: pair_config.clone(),
    };

    let res = execute(deps.as_mut(), env.clone(), info, msg).unwrap_err();
    assert_eq!(res, ContractError::Unauthorized {});

    // Check validation of total and maker fee bps
    let env = mock_env();
    let info = mock_info(owner.clone(), &[]);
    let msg = ExecuteMsg::UpdatePairConfig {
        config: PairConfig {
            code_id: 123u64,
            pair_type: PairType::Xyk {},
            total_fee_bps: 3,
            maker_fee_bps: 10_001,
            is_disabled: false,
            is_generator_disabled: false,
        },
    };

    let res = execute(deps.as_mut(), env.clone(), info, msg).unwrap_err();
    assert_eq!(res, ContractError::PairConfigInvalidFeeBps {});

    let info = mock_info(owner.clone(), &[]);
    let msg = ExecuteMsg::UpdatePairConfig {
        config: pair_config.clone(),
    };

    let res = execute(deps.as_mut(), env.clone(), info, msg).unwrap();
    assert_eq!(0, res.messages.len());

    // It worked, let's query the state
    let query_res = query(deps.as_ref(), env.clone(), QueryMsg::Config {}).unwrap();
    let config_res: ConfigResponse = from_binary(&query_res).unwrap();
    assert_eq!(vec![pair_config.clone()], config_res.pair_configs);

    // Add second config
    let pair_config_custom = PairConfig {
        code_id: 100,
        pair_type: PairType::Custom("test".to_string()),
        total_fee_bps: 10,
        maker_fee_bps: 20,
        is_disabled: false,
        is_generator_disabled: false,
    };

    let info = mock_info(owner.clone(), &[]);
    let msg = ExecuteMsg::UpdatePairConfig {
        config: pair_config_custom.clone(),
    };

    execute(deps.as_mut(), env.clone(), info, msg).unwrap();

    // It worked, let's query the state
    let query_res = query(deps.as_ref(), env.clone(), QueryMsg::Config {}).unwrap();
    let config_res: ConfigResponse = from_binary(&query_res).unwrap();
    assert_eq!(
        vec![pair_config_custom.clone(), pair_config.clone()],
        config_res.pair_configs
    );
}

#[test]
fn create_pair() {
    let mut deps = mock_dependencies(&[]);

    let pair_config = PairConfig {
        code_id: 321u64,
        pair_type: PairType::Xyk {},
        total_fee_bps: 100,
        maker_fee_bps: 10,
        is_disabled: false,
        is_generator_disabled: false,
    };

    let msg = InstantiateMsg {
        pair_configs: vec![pair_config.clone()],
        token_code_id: 123u64,
        fee_address: None,
        owner: "owner0000".to_string(),
        generator_address: Some(String::from("generator")),
        whitelist_code_id: 234u64,
        coin_registry_address: "coin_registry".to_string(),
    };

    let env = mock_env();
    let info = mock_info("addr0000", &[]);

    // We can just call .unwrap() to assert this was a success
    let _res = instantiate(deps.as_mut(), env, info, msg.clone()).unwrap();

    let asset_infos = vec![
        AssetInfo::Token {
            contract_addr: Addr::unchecked("asset0000"),
        },
        AssetInfo::Token {
            contract_addr: Addr::unchecked("asset0001"),
        },
    ];

    let config = CONFIG.load(&deps.storage);
    let env = mock_env();
    let info = mock_info("addr0000", &[]);

    // Check pair creation using a non-whitelisted pair ID
    let res = execute(
        deps.as_mut(),
        env.clone(),
        info.clone(),
        ExecuteMsg::CreatePair {
            pair_type: PairType::Stable {},
            asset_infos: asset_infos.clone(),
            init_params: None,
        },
    )
    .unwrap_err();
    assert_eq!(res, ContractError::PairConfigNotFound {});

    let res = execute(
        deps.as_mut(),
        env,
        info,
        ExecuteMsg::CreatePair {
            pair_type: PairType::Xyk {},
            asset_infos: asset_infos.clone(),
            init_params: None,
        },
    )
    .unwrap();

    assert_eq!(
        res.attributes,
        vec![
            attr("action", "create_pair"),
            attr("pair", "asset0000-asset0001")
        ]
    );
    assert_eq!(
        res.messages,
        vec![SubMsg {
            msg: WasmMsg::Instantiate {
                msg: to_binary(&PairInstantiateMsg {
                    factory_addr: String::from(MOCK_CONTRACT_ADDR),
                    asset_infos: asset_infos.clone(),
                    token_code_id: msg.token_code_id,
                    init_params: None
                })
                .unwrap(),
                code_id: pair_config.code_id,
                funds: vec![],
                admin: Some(config.unwrap().owner.to_string()),
                label: String::from("Astroport pair"),
            }
            .into(),
            id: 1,
            gas_limit: None,
            reply_on: ReplyOn::Success
        }]
    );
}

#[test]
fn register() {
    let mut deps = mock_dependencies(&[]);
    let owner = "owner0000";

    let msg = InstantiateMsg {
        pair_configs: vec![PairConfig {
            code_id: 123u64,
            pair_type: PairType::Xyk {},
            total_fee_bps: 100,
            maker_fee_bps: 10,
            is_disabled: false,
            is_generator_disabled: false,
        }],
        token_code_id: 123u64,
        fee_address: None,
        generator_address: Some(String::from("generator")),
        owner: owner.to_string(),
        whitelist_code_id: 234u64,
        coin_registry_address: "coin_registry".to_string(),
    };

    let env = mock_env();
    let info = mock_info("addr0000", &[]);
    let _res = instantiate(deps.as_mut(), env, info, msg).unwrap();

    let asset_infos = vec![
        AssetInfo::Token {
            contract_addr: Addr::unchecked("asset0000"),
        },
        AssetInfo::Token {
            contract_addr: Addr::unchecked("asset0001"),
        },
    ];

    let msg = ExecuteMsg::CreatePair {
        pair_type: PairType::Xyk {},
        asset_infos: asset_infos.clone(),
        init_params: None,
    };

    let env = mock_env();
    let info = mock_info("addr0000", &[]);
    let _res = execute(deps.as_mut(), env.clone(), info, msg).unwrap();

    let pair0_addr = "pair0000".to_string();
    let pair0_info = PairInfo {
        asset_infos: asset_infos.clone(),
        contract_addr: Addr::unchecked("pair0000"),
        liquidity_token: Addr::unchecked("liquidity0000"),
        pair_type: PairType::Xyk {},
    };

    let mut deployed_pairs = vec![(&pair0_addr, &pair0_info)];

    // Register an Astroport pair querier
    deps.querier.with_astroport_pairs(&deployed_pairs);

    let data = MsgInstantiateContractResponse {
        contract_address: String::from("pair0000"),
        data: vec![],
        unknown_fields: Default::default(),
        cached_size: Default::default(),
    }
    .write_to_bytes()
    .unwrap();

    let reply_msg = Reply {
        id: 1,
        result: SubMsgResult::Ok(SubMsgResponse {
            events: vec![],
            data: Some(data.into()),
        }),
    };

    let _res = reply(deps.as_mut(), mock_env(), reply_msg.clone()).unwrap();

    let query_res = query(
        deps.as_ref(),
        env.clone(),
        QueryMsg::Pair {
            asset_infos: asset_infos.clone(),
        },
    )
    .unwrap();

    let pair_res: PairInfo = from_binary(&query_res).unwrap();
    assert_eq!(
        pair_res,
        PairInfo {
            liquidity_token: Addr::unchecked("liquidity0000"),
            contract_addr: Addr::unchecked("pair0000"),
            asset_infos: asset_infos.clone(),
            pair_type: PairType::Xyk {},
        }
    );

    // Check pair was registered
    let res = reply(deps.as_mut(), mock_env(), reply_msg).unwrap_err();
    assert_eq!(res, ContractError::PairWasRegistered {});

    // Store one more item to test query pairs
    let asset_infos_2 = vec![
        AssetInfo::Token {
            contract_addr: Addr::unchecked("asset0000"),
        },
        AssetInfo::Token {
            contract_addr: Addr::unchecked("asset0002"),
        },
    ];

    let msg = ExecuteMsg::CreatePair {
        pair_type: PairType::Xyk {},
        asset_infos: asset_infos_2.clone(),
        init_params: None,
    };

    let env = mock_env();
    let info = mock_info("addr0000", &[]);
    let _res = execute(deps.as_mut(), env.clone(), info, msg).unwrap();

    let pair1_addr = "pair0001".to_string();
    let pair1_info = PairInfo {
        asset_infos: asset_infos_2.clone(),
        contract_addr: Addr::unchecked("pair0001"),
        liquidity_token: Addr::unchecked("liquidity0001"),
        pair_type: PairType::Xyk {},
    };

    deployed_pairs.push((&pair1_addr, &pair1_info));

    // Register astroport pair querier
    deps.querier.with_astroport_pairs(&deployed_pairs);

    let data = MsgInstantiateContractResponse {
        contract_address: String::from("pair0001"),
        data: vec![],
        unknown_fields: Default::default(),
        cached_size: Default::default(),
    }
    .write_to_bytes()
    .unwrap();

    let reply_msg_2 = Reply {
        id: 1,
        result: SubMsgResult::Ok(SubMsgResponse {
            events: vec![],
            data: Some(data.into()),
        }),
    };

    let _res = reply(deps.as_mut(), mock_env(), reply_msg_2.clone()).unwrap();

    let query_msg = QueryMsg::Pairs {
        start_after: None,
        limit: None,
    };

    let res = query(deps.as_ref(), env.clone(), query_msg).unwrap();
    let pairs_res: PairsResponse = from_binary(&res).unwrap();
    assert_eq!(
        pairs_res.pairs,
        vec![
            PairInfo {
                liquidity_token: Addr::unchecked("liquidity0000"),
                contract_addr: Addr::unchecked("pair0000"),
                asset_infos: asset_infos.clone(),
                pair_type: PairType::Xyk {},
            },
            PairInfo {
                liquidity_token: Addr::unchecked("liquidity0001"),
                contract_addr: Addr::unchecked("pair0001"),
                asset_infos: asset_infos_2.clone(),
                pair_type: PairType::Xyk {},
            }
        ]
    );

    let query_msg = QueryMsg::Pairs {
        start_after: None,
        limit: Some(1),
    };

    let res = query(deps.as_ref(), env.clone(), query_msg).unwrap();
    let pairs_res: PairsResponse = from_binary(&res).unwrap();
    assert_eq!(
        pairs_res.pairs,
        vec![PairInfo {
            liquidity_token: Addr::unchecked("liquidity0000"),
            contract_addr: Addr::unchecked("pair0000"),
            asset_infos: asset_infos.clone(),
            pair_type: PairType::Xyk {},
        }]
    );

    let query_msg = QueryMsg::Pairs {
        start_after: Some(asset_infos.clone()),
        limit: None,
    };

    let res = query(deps.as_ref(), env.clone(), query_msg).unwrap();
    let pairs_res: PairsResponse = from_binary(&res).unwrap();
    assert_eq!(
        pairs_res.pairs,
        vec![PairInfo {
            liquidity_token: Addr::unchecked("liquidity0001"),
            contract_addr: Addr::unchecked("pair0001"),
            asset_infos: asset_infos_2.clone(),
            pair_type: PairType::Xyk {},
        }]
    );

    // Deregister from wrong acc
    let env = mock_env();
    let info = mock_info("wrong_addr0000", &[]);
    let res = execute(
        deps.as_mut(),
        env.clone(),
        info,
        ExecuteMsg::Deregister {
            asset_infos: asset_infos_2.clone(),
        },
    )
    .unwrap_err();

    assert_eq!(res, ContractError::Unauthorized {});

    // Proper deregister
    let env = mock_env();
    let info = mock_info(owner.clone(), &[]);
    let res = execute(
        deps.as_mut(),
        env.clone(),
        info,
        ExecuteMsg::Deregister {
            asset_infos: asset_infos_2.clone(),
        },
    )
    .unwrap();

    assert_eq!(res.attributes[0], attr("action", "deregister"));

    let query_msg = QueryMsg::Pairs {
        start_after: None,
        limit: None,
    };

    let res = query(deps.as_ref(), env.clone(), query_msg).unwrap();
    let pairs_res: PairsResponse = from_binary(&res).unwrap();
    assert_eq!(
        pairs_res.pairs,
        vec![PairInfo {
            liquidity_token: Addr::unchecked("liquidity0000"),
            contract_addr: Addr::unchecked("pair0000"),
            asset_infos: asset_infos.clone(),
            pair_type: PairType::Xyk {},
        },]
    );
}<|MERGE_RESOLUTION|>--- conflicted
+++ resolved
@@ -168,11 +168,7 @@
         fee_address: Some(String::from("new_fee_addr")),
         generator_address: Some(String::from("new_generator_addr")),
         whitelist_code_id: None,
-<<<<<<< HEAD
-        coin_registry_address: Some("coin_registry".to_string()),
-=======
         coin_registry_address: None,
->>>>>>> 042b0768
     };
 
     let res = execute(deps.as_mut(), env.clone(), info, msg).unwrap();
@@ -200,11 +196,7 @@
         fee_address: None,
         generator_address: None,
         whitelist_code_id: None,
-<<<<<<< HEAD
-        coin_registry_address: Some("coin_registry".to_string()),
-=======
         coin_registry_address: None,
->>>>>>> 042b0768
     };
 
     let res = execute(deps.as_mut(), env.clone(), info, msg).unwrap_err();
