use astroport::asset::{Asset, AssetInfo, PairInfo};
use astroport::factory::{
    ExecuteMsg as FactoryExecuteMsg, InstantiateMsg as FactoryInstantiateMsg, PairConfig, PairType,
    QueryMsg as FactoryQueryMsg,
};
use astroport::pair::{
    ConfigResponse, CumulativePricesResponse, Cw20HookMsg, ExecuteMsg, InstantiateMsg, QueryMsg,
    TWAP_PRECISION,
};
use astroport::token::InstantiateMsg as TokenInstantiateMsg;
<<<<<<< HEAD
use cosmwasm_std::{attr, to_binary, Addr, Coin, Decimal, QueryRequest, Uint128, WasmQuery};
=======
use cosmwasm_std::testing::{mock_env, MockApi, MockStorage};
use cosmwasm_std::{attr, to_binary, Addr, Coin, Decimal, Uint128};
>>>>>>> 65e35b48
use cw20::{BalanceResponse, Cw20Coin, Cw20ExecuteMsg, Cw20QueryMsg, MinterResponse};
use cw_multi_test::{App, ContractWrapper, Executor};

const OWNER: &str = "owner";

fn mock_app(owner: Addr, coins: Vec<Coin>) -> App {
    App::new(|router, _, storage| {
        // initialization moved to App construction
        router.bank.init_balance(storage, &owner, coins).unwrap()
    })
}

fn store_token_code(app: &mut App) -> u64 {
    let astro_token_contract = Box::new(ContractWrapper::new_with_empty(
        astroport_token::contract::execute,
        astroport_token::contract::instantiate,
        astroport_token::contract::query,
    ));

    app.store_code(astro_token_contract)
}

fn store_pair_code(app: &mut App) -> u64 {
    let pair_contract = Box::new(
        ContractWrapper::new_with_empty(
            astroport_pair::contract::execute,
            astroport_pair::contract::instantiate,
            astroport_pair::contract::query,
        )
        .with_reply_empty(astroport_pair::contract::reply),
    );

    app.store_code(pair_contract)
}

fn store_factory_code(app: &mut App) -> u64 {
    let factory_contract = Box::new(
        ContractWrapper::new_with_empty(
            astroport_factory::contract::execute,
            astroport_factory::contract::instantiate,
            astroport_factory::contract::query,
        )
        .with_reply_empty(astroport_factory::contract::reply),
    );

    app.store_code(factory_contract)
}

fn instantiate_pair(mut router: &mut App, owner: &Addr) -> Addr {
    let token_contract_code_id = store_token_code(&mut router);

    let pair_contract_code_id = store_pair_code(&mut router);

    let msg = InstantiateMsg {
        asset_infos: [
            AssetInfo::NativeToken {
                denom: "uusd".to_string(),
            },
            AssetInfo::NativeToken {
                denom: "uluna".to_string(),
            },
        ],
        token_code_id: token_contract_code_id,
        factory_addr: String::from("factory"),
        init_params: None,
    };

    let pair = router
        .instantiate_contract(
            pair_contract_code_id,
            owner.clone(),
            &msg,
            &[],
            String::from("PAIR"),
            None,
        )
        .unwrap();

    let res: PairInfo = router
        .wrap()
        .query_wasm_smart(pair.clone(), &QueryMsg::Pair {})
        .unwrap();
    assert_eq!("contract0", res.contract_addr);
    assert_eq!("contract1", res.liquidity_token);

    pair
}

#[test]
fn test_provide_and_withdraw_liquidity() {
    let owner = Addr::unchecked("owner");
    let alice_address = Addr::unchecked("alice");
    let mut router = mock_app(
        owner.clone(),
        vec![
            Coin {
                denom: "uusd".to_string(),
                amount: Uint128::new(100_000_000_000u128),
            },
            Coin {
                denom: "uluna".to_string(),
                amount: Uint128::new(100_000_000_000u128),
            },
        ],
    );

    // Set Alice's balances
    router
        .send_tokens(
            owner.clone(),
            alice_address.clone(),
            &[
                Coin {
                    denom: "uusd".to_string(),
                    amount: Uint128::new(233u128),
                },
                Coin {
                    denom: "uluna".to_string(),
                    amount: Uint128::new(200u128),
                },
                Coin {
                    denom: "cny".to_string(),
                    amount: Uint128::from(1000u16),
                },
            ],
        )
        .unwrap();

    // Init pair
    let pair_instance = instantiate_pair(&mut router, &owner);

    let res: PairInfo = router
        .wrap()
        .query_wasm_smart(pair_instance.to_string(), &QueryMsg::Pair {})
        .unwrap();
    let lp_token = res.liquidity_token;

    assert_eq!(
        res.asset_infos,
        [
            AssetInfo::NativeToken {
                denom: "uusd".to_string(),
            },
            AssetInfo::NativeToken {
                denom: "uluna".to_string(),
            },
        ],
    );

    // When dealing with native tokens the transfer should happen before the contract call, which cw-multitest doesn't support
    // Set Alice's balances
    router
        .send_tokens(
            owner.clone(),
            pair_instance.clone(),
            &[
                Coin {
                    denom: "uusd".to_string(),
                    amount: Uint128::new(100u128),
                },
                Coin {
                    denom: "uluna".to_string(),
                    amount: Uint128::new(100u128),
                },
            ],
        )
        .unwrap();

    // Provide liquidity
    let (msg, coins) = provide_liquidity_msg(Uint128::new(100), Uint128::new(100), None, None);
    let res = router
        .execute_contract(alice_address.clone(), pair_instance.clone(), &msg, &coins)
        .unwrap();

    assert_eq!(
        res.events[1].attributes[1],
        attr("action", "provide_liquidity")
    );
    assert_eq!(res.events[1].attributes[3], attr("receiver", "alice"),);
    assert_eq!(
        res.events[1].attributes[4],
        attr("assets", "100uusd, 100uluna")
    );
    assert_eq!(
        res.events[1].attributes[5],
        attr("share", 100u128.to_string())
    );
    assert_eq!(res.events[3].attributes[1], attr("action", "mint"));
    assert_eq!(res.events[3].attributes[2], attr("to", "alice"));
    assert_eq!(res.events[3].attributes[3], attr("amount", 100.to_string()));

    // Provide liquidity for receiver
    let (msg, coins) = provide_liquidity_msg(
        Uint128::new(100),
        Uint128::new(100),
        Some("bob".to_string()),
        None,
    );
    let res = router
        .execute_contract(alice_address.clone(), pair_instance.clone(), &msg, &coins)
        .unwrap();

    assert_eq!(
        res.events[1].attributes[1],
        attr("action", "provide_liquidity")
    );
    assert_eq!(res.events[1].attributes[3], attr("receiver", "bob"),);
    assert_eq!(
        res.events[1].attributes[4],
        attr("assets", "100uusd, 100uluna")
    );
    assert_eq!(
        res.events[1].attributes[5],
        attr("share", 50u128.to_string())
    );
    assert_eq!(res.events[3].attributes[1], attr("action", "mint"));
    assert_eq!(res.events[3].attributes[2], attr("to", "bob"));
    assert_eq!(res.events[3].attributes[3], attr("amount", 50.to_string()));

    // Checking withdraw liquidity
    let token_contract_code_id = store_token_code(&mut router);
    let foo_token = router
        .instantiate_contract(
            token_contract_code_id,
            owner.clone(),
            &astroport::token::InstantiateMsg {
                name: "Foo token".to_string(),
                symbol: "FOO".to_string(),
                decimals: 6,
                initial_balances: vec![Cw20Coin {
                    address: alice_address.to_string(),
                    amount: Uint128::from(1000000000u128),
                }],
                mint: None,
            },
            &[],
            String::from("FOO"),
            None,
        )
        .unwrap();

    let msg = Cw20ExecuteMsg::Send {
        contract: pair_instance.to_string(),
        amount: Uint128::from(50u8),
        msg: to_binary(&Cw20HookMsg::WithdrawLiquidity {}).unwrap(),
    };
    // Try to send withdraw liquidity with FOO token
    let err = router
        .execute_contract(alice_address.clone(), foo_token.clone(), &msg, &[])
        .unwrap_err();
    assert_eq!(err.to_string(), "Unauthorized");
    // Withdraw with LP token is successful
    router
        .execute_contract(alice_address.clone(), lp_token.clone(), &msg, &[])
        .unwrap();

    let err = router
        .execute_contract(
            alice_address.clone(),
            pair_instance.clone(),
            &ExecuteMsg::Swap {
                offer_asset: Asset {
                    info: AssetInfo::NativeToken {
                        denom: "cny".to_string(),
                    },
                    amount: Uint128::from(10u8),
                },
                belief_price: None,
                max_spread: None,
                to: None,
            },
            &[Coin {
                denom: "cny".to_string(),
                amount: Uint128::from(10u8),
            }],
        )
        .unwrap_err();
    assert_eq!(
        err.to_string(),
        "Asset mismatch between the requested and the stored asset in contract"
    );

    // Check pair config
    let config: ConfigResponse = router
        .wrap()
        .query_wasm_smart(pair_instance.to_string(), &QueryMsg::Config {})
        .unwrap();
    assert_eq!(
        config,
        ConfigResponse {
            block_time_last: router.block_info().time.seconds(),
            params: None
        }
    )
}

fn provide_liquidity_msg(
    uusd_amount: Uint128,
    uluna_amount: Uint128,
    receiver: Option<String>,
    slippage_tolerance: Option<Decimal>,
) -> (ExecuteMsg, [Coin; 2]) {
    let msg = ExecuteMsg::ProvideLiquidity {
        assets: [
            Asset {
                info: AssetInfo::NativeToken {
                    denom: "uusd".to_string(),
                },
                amount: uusd_amount.clone(),
            },
            Asset {
                info: AssetInfo::NativeToken {
                    denom: "uluna".to_string(),
                },
                amount: uluna_amount.clone(),
            },
        ],
        slippage_tolerance: Option::from(slippage_tolerance),
        auto_stake: None,
        receiver,
    };

    let coins = [
        Coin {
            denom: "uluna".to_string(),
            amount: uluna_amount.clone(),
        },
        Coin {
            denom: "uusd".to_string(),
            amount: uusd_amount.clone(),
        },
    ];

    (msg, coins)
}

#[test]
fn test_compatibility_of_tokens_with_different_precision() {
    let owner = Addr::unchecked(OWNER);

    let mut app = mock_app(
        owner.clone(),
        vec![
            Coin {
                denom: "uusd".to_string(),
                amount: Uint128::new(100_000_000_000000u128),
            },
            Coin {
                denom: "uluna".to_string(),
                amount: Uint128::new(100_000_000_000000u128),
            },
        ],
    );

    let token_code_id = store_token_code(&mut app);

    let x_amount = Uint128::new(1000000_00000);
    let y_amount = Uint128::new(1000000_0000000);
    let x_offer = Uint128::new(1_00000);
    let y_expected_return = Uint128::new(1_0000000);

    let token_name = "Xtoken";

    let init_msg = TokenInstantiateMsg {
        name: token_name.to_string(),
        symbol: token_name.to_string(),
        decimals: 5,
        initial_balances: vec![Cw20Coin {
            address: OWNER.to_string(),
            amount: x_amount + x_offer,
        }],
        mint: Some(MinterResponse {
            minter: String::from(OWNER),
            cap: None,
        }),
    };

    let token_x_instance = app
        .instantiate_contract(
            token_code_id,
            owner.clone(),
            &init_msg,
            &[],
            token_name,
            None,
        )
        .unwrap();

    let token_name = "Ytoken";

    let init_msg = TokenInstantiateMsg {
        name: token_name.to_string(),
        symbol: token_name.to_string(),
        decimals: 7,
        initial_balances: vec![Cw20Coin {
            address: OWNER.to_string(),
            amount: y_amount,
        }],
        mint: Some(MinterResponse {
            minter: String::from(OWNER),
            cap: None,
        }),
    };

    let token_y_instance = app
        .instantiate_contract(
            token_code_id,
            owner.clone(),
            &init_msg,
            &[],
            token_name,
            None,
        )
        .unwrap();

    let pair_code_id = store_pair_code(&mut app);
    let factory_code_id = store_factory_code(&mut app);

    let init_msg = FactoryInstantiateMsg {
        fee_address: None,
        pair_configs: vec![PairConfig {
            code_id: pair_code_id,
            maker_fee_bps: 0,
            pair_type: PairType::Xyk {},
            total_fee_bps: 0,
            is_disabled: false,
            is_generator_disabled: false,
        }],
        token_code_id,
        generator_address: Some(String::from("generator")),
        owner: owner.to_string(),
        whitelist_code_id: 234u64,
    };

    let factory_instance = app
        .instantiate_contract(
            factory_code_id,
            owner.clone(),
            &init_msg,
            &[],
            "FACTORY",
            None,
        )
        .unwrap();

    let msg = FactoryExecuteMsg::CreatePair {
        asset_infos: [
            AssetInfo::Token {
                contract_addr: token_x_instance.clone(),
            },
            AssetInfo::Token {
                contract_addr: token_y_instance.clone(),
            },
        ],
        pair_type: PairType::Xyk {},
        init_params: None,
    };

    app.execute_contract(owner.clone(), factory_instance.clone(), &msg, &[])
        .unwrap();

    let msg = FactoryQueryMsg::Pair {
        asset_infos: [
            AssetInfo::Token {
                contract_addr: token_x_instance.clone(),
            },
            AssetInfo::Token {
                contract_addr: token_y_instance.clone(),
            },
        ],
    };

    let res: PairInfo = app
        .wrap()
        .query_wasm_smart(&factory_instance, &msg)
        .unwrap();

    let pair_instance = res.contract_addr;

    let msg = Cw20ExecuteMsg::IncreaseAllowance {
        spender: pair_instance.to_string(),
        expires: None,
        amount: x_amount + x_offer,
    };

    app.execute_contract(owner.clone(), token_x_instance.clone(), &msg, &[])
        .unwrap();

    let msg = Cw20ExecuteMsg::IncreaseAllowance {
        spender: pair_instance.to_string(),
        expires: None,
        amount: y_amount,
    };

    app.execute_contract(owner.clone(), token_y_instance.clone(), &msg, &[])
        .unwrap();

    let user = Addr::unchecked("user");

    let swap_msg = Cw20ExecuteMsg::Send {
        contract: pair_instance.to_string(),
        msg: to_binary(&Cw20HookMsg::Swap {
            belief_price: None,
            max_spread: None,
            to: Some(user.to_string()),
        })
        .unwrap(),
        amount: x_offer,
    };

    let err = app
        .execute_contract(owner.clone(), token_x_instance.clone(), &swap_msg, &[])
        .unwrap_err();
    assert_eq!(
        "Generic error: Pool doesn't have any liquidity to facilitate the swap. Token0 = 0, Token1 = 0",
        err.root_cause().to_string()
    );

    let msg = ExecuteMsg::ProvideLiquidity {
        assets: [
            Asset {
                info: AssetInfo::Token {
                    contract_addr: token_x_instance.clone(),
                },
                amount: x_amount,
            },
            Asset {
                info: AssetInfo::Token {
                    contract_addr: token_y_instance.clone(),
                },
                amount: y_amount,
            },
        ],
        slippage_tolerance: None,
        auto_stake: None,
        receiver: None,
    };

    app.execute_contract(owner.clone(), pair_instance.clone(), &msg, &[])
        .unwrap();

    // try to swap after provide liquidity
    app.execute_contract(owner.clone(), token_x_instance.clone(), &swap_msg, &[])
        .unwrap();

    let msg = Cw20QueryMsg::Balance {
        address: user.to_string(),
    };

    let res: BalanceResponse = app
        .wrap()
        .query_wasm_smart(&token_y_instance, &msg)
        .unwrap();

    let acceptable_spread_amount = Uint128::new(10);

    assert_eq!(res.balance, y_expected_return - acceptable_spread_amount);
}

#[test]
fn test_if_twap_is_calculated_correctly_when_pool_idles() {
    let owner = Addr::unchecked("owner");
    let user1 = Addr::unchecked("user1");

    let mut app = mock_app(
        owner.clone(),
        vec![
            Coin {
                denom: "uusd".to_string(),
                amount: Uint128::new(100_000_000_000000u128),
            },
            Coin {
                denom: "uluna".to_string(),
                amount: Uint128::new(100_000_000_000000u128),
            },
        ],
    );

    // Set Alice's balances
    app.send_tokens(
        owner.clone(),
        user1.clone(),
        &[
            Coin {
                denom: "uusd".to_string(),
                amount: Uint128::new(4000000_000000),
            },
            Coin {
                denom: "uluna".to_string(),
                amount: Uint128::new(2000000_000000),
            },
        ],
    )
    .unwrap();

    // Instantiate pair
    let pair_instance = instantiate_pair(&mut app, &user1);

    // Provide liquidity, accumulators are empty
    let (msg, coins) = provide_liquidity_msg(
        Uint128::new(1000000_000000),
        Uint128::new(1000000_000000),
        None,
        Option::from(Decimal::one()),
    );
    app.execute_contract(user1.clone(), pair_instance.clone(), &msg, &coins)
        .unwrap();

    const BLOCKS_PER_DAY: u64 = 17280;
    const ELAPSED_SECONDS: u64 = BLOCKS_PER_DAY * 5;

    // A day later
    app.update_block(|b| {
        b.height += BLOCKS_PER_DAY;
        b.time = b.time.plus_seconds(ELAPSED_SECONDS);
    });

    // Provide liquidity, accumulators firstly filled with the same prices
    let (msg, coins) = provide_liquidity_msg(
        Uint128::new(2000000_000000),
        Uint128::new(1000000_000000),
        None,
        Some(Decimal::percent(50)),
    );
    app.execute_contract(user1.clone(), pair_instance.clone(), &msg, &coins)
        .unwrap();

    // Get current twap accumulator values
    let msg = QueryMsg::CumulativePrices {};
    let cpr_old: CumulativePricesResponse =
        app.wrap().query_wasm_smart(&pair_instance, &msg).unwrap();

    // A day later
    app.update_block(|b| {
        b.height += BLOCKS_PER_DAY;
        b.time = b.time.plus_seconds(ELAPSED_SECONDS);
    });

    // Get current cumulative price values; they should have been updated by the query method with new 2/1 ratio
    let msg = QueryMsg::CumulativePrices {};
    let cpr_new: CumulativePricesResponse =
        app.wrap().query_wasm_smart(&pair_instance, &msg).unwrap();

    let twap0 = cpr_new.price0_cumulative_last - cpr_old.price0_cumulative_last;
    let twap1 = cpr_new.price1_cumulative_last - cpr_old.price1_cumulative_last;

    // Prices weren't changed for the last day, uusd amount in pool = 3000000_000000, uluna = 2000000_000000
    // In accumulators we don't have any precision so we rely on elapsed time so we don't need to consider it
    let price_precision = Uint128::from(10u128.pow(TWAP_PRECISION.into()));
    assert_eq!(twap0 / price_precision, Uint128::new(57600)); // 0.666666 * ELAPSED_SECONDS (86400)
    assert_eq!(twap1 / price_precision, Uint128::new(129600)); //   1.5 * ELAPSED_SECONDS
}

#[test]
fn create_pair_with_same_assets() {
    let owner = Addr::unchecked("owner");
    let mut router = mock_app(
        owner.clone(),
        vec![
            Coin {
                denom: "uusd".to_string(),
                amount: Uint128::new(100_000_000_000u128),
            },
            Coin {
                denom: "uluna".to_string(),
                amount: Uint128::new(100_000_000_000u128),
            },
        ],
    );

    let token_contract_code_id = store_token_code(&mut router);
    let pair_contract_code_id = store_pair_code(&mut router);

    let msg = InstantiateMsg {
        asset_infos: [
            AssetInfo::NativeToken {
                denom: "uusd".to_string(),
            },
            AssetInfo::NativeToken {
                denom: "uusd".to_string(),
            },
        ],
        token_code_id: token_contract_code_id,
        factory_addr: String::from("factory"),
        init_params: None,
    };

    let resp = router
        .instantiate_contract(
            pair_contract_code_id,
            owner.clone(),
            &msg,
            &[],
            String::from("PAIR"),
            None,
        )
        .unwrap_err();

    assert_eq!(
        resp.root_cause().to_string(),
        "Doubling assets in asset infos"
    )
}<|MERGE_RESOLUTION|>--- conflicted
+++ resolved
@@ -8,12 +8,7 @@
     TWAP_PRECISION,
 };
 use astroport::token::InstantiateMsg as TokenInstantiateMsg;
-<<<<<<< HEAD
-use cosmwasm_std::{attr, to_binary, Addr, Coin, Decimal, QueryRequest, Uint128, WasmQuery};
-=======
-use cosmwasm_std::testing::{mock_env, MockApi, MockStorage};
 use cosmwasm_std::{attr, to_binary, Addr, Coin, Decimal, Uint128};
->>>>>>> 65e35b48
 use cw20::{BalanceResponse, Cw20Coin, Cw20ExecuteMsg, Cw20QueryMsg, MinterResponse};
 use cw_multi_test::{App, ContractWrapper, Executor};
 
@@ -115,6 +110,10 @@
             },
             Coin {
                 denom: "uluna".to_string(),
+                amount: Uint128::new(100_000_000_000u128),
+            },
+            Coin {
+                denom: "cny".to_string(),
                 amount: Uint128::new(100_000_000_000u128),
             },
         ],
@@ -264,7 +263,7 @@
     let err = router
         .execute_contract(alice_address.clone(), foo_token.clone(), &msg, &[])
         .unwrap_err();
-    assert_eq!(err.to_string(), "Unauthorized");
+    assert_eq!(err.root_cause().to_string(), "Unauthorized");
     // Withdraw with LP token is successful
     router
         .execute_contract(alice_address.clone(), lp_token.clone(), &msg, &[])
@@ -292,7 +291,7 @@
         )
         .unwrap_err();
     assert_eq!(
-        err.to_string(),
+        err.root_cause().to_string(),
         "Asset mismatch between the requested and the stored asset in contract"
     );
 
