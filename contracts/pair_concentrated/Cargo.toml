[package]
name = "astroport-pair-concentrated"
<<<<<<< HEAD
version = "2.0.1"
=======
version = "2.0.2"
>>>>>>> ed2eb687
authors = ["Astroport"]
edition = "2021"
description = "The Astroport concentrated liquidity pair"
license = "MIT"

exclude = [
    # Those files are rust-optimizer artifacts. You might want to commit them for convenience but they should not be part of the source code publication.
    "contract.wasm",
    "hash.txt",
]

# See more keys and their definitions at https://doc.rust-lang.org/cargo/reference/manifest.html

[lib]
crate-type = ["cdylib", "rlib"]

[features]
# for quicker tests, cargo test --lib
# for more explicit tests, cargo test --features=backtraces
backtraces = ["cosmwasm-std/backtraces"]
library = []

[dependencies]
astroport = { path = "../../packages/astroport", default-features = false }
astroport-factory = { path = "../factory", features = ["library"] }
astroport-circular-buffer = { path = "../../packages/circular_buffer" }
cw2 = "0.15"
cw20 = "0.15"
cosmwasm-std = "1.1"
cw-storage-plus = "0.15"
thiserror = "1.0"
cosmwasm-schema = "1.1"
itertools = "0.10"
cw-utils = "0.15"

[dev-dependencies]
astroport-token = { path = "../token" }
astroport-mocks = { path = "../../packages/astroport_mocks/" }
astroport-factory = { path = "../factory" }
proptest = "1.0"
anyhow = "1.0"
derivative = "2.2"
astroport-native-coin-registry = { path = "../periphery/native_coin_registry" }<|MERGE_RESOLUTION|>--- conflicted
+++ resolved
@@ -1,10 +1,6 @@
 [package]
 name = "astroport-pair-concentrated"
-<<<<<<< HEAD
-version = "2.0.1"
-=======
 version = "2.0.2"
->>>>>>> ed2eb687
 authors = ["Astroport"]
 edition = "2021"
 description = "The Astroport concentrated liquidity pair"
