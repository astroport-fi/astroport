use std::collections::HashMap;
use std::str::FromStr;
use std::vec;

#[cfg(not(feature = "library"))]
use cosmwasm_std::entry_point;
use cosmwasm_std::{
    attr, from_binary, to_binary, wasm_execute, wasm_instantiate, Addr, Binary, CosmosMsg, Decimal,
<<<<<<< HEAD
    Deps, DepsMut, Env, Fraction, MessageInfo, QuerierWrapper, Reply, Response, StdError,
    StdResult, SubMsg, Uint128, WasmMsg,
};
use cw2::set_contract_version;
=======
    Decimal256, Deps, DepsMut, Env, Fraction, MessageInfo, QuerierWrapper, Reply, Response,
    StdError, StdResult, SubMsg, Uint128, Uint256, WasmMsg,
};
use cw2::{get_contract_version, set_contract_version};
>>>>>>> f949855b
use cw20::{Cw20ExecuteMsg, Cw20ReceiveMsg, MinterResponse};
use itertools::Itertools;
use protobuf::Message;

use astroport::asset::{
    addr_opt_validate, addr_validate_to_lower, check_swap_parameters, format_lp_token_name, Asset,
<<<<<<< HEAD
    AssetInfo, PairInfo,
=======
    AssetInfo, Decimal256Ext, DecimalAsset, PairInfo,
>>>>>>> f949855b
};
use astroport::common::{claim_ownership, drop_ownership_proposal, propose_new_owner};
use astroport::factory::PairType;
use astroport::pair::{
    migration_check, ConfigResponse, InstantiateMsg, StablePoolParams, StablePoolUpdateParams,
    DEFAULT_SLIPPAGE, MAX_ALLOWED_SLIPPAGE,
};
use astroport::pair::{
    CumulativePricesResponse, Cw20HookMsg, ExecuteMsg, MigrateMsg, PoolResponse, QueryMsg,
    ReverseSimulationResponse, SimulationResponse, StablePoolConfig,
};
use astroport::querier::{query_factory_config, query_fee_info, query_supply};
use astroport::token::InstantiateMsg as TokenInstantiateMsg;
use astroport::DecimalCheckedOps;

use crate::error::ContractError;
use crate::math::{
    calc_y, compute_d, AMP_PRECISION, MAX_AMP, MAX_AMP_CHANGE, MIN_AMP_CHANGING_TIME,
};
use crate::migration::CONFIG_V100;
use crate::response::MsgInstantiateContractResponse;
use crate::state::{get_precision, store_precisions, Config, CONFIG, OWNERSHIP_PROPOSAL};
use crate::utils::{
    accumulate_prices, adjust_precision, check_asset_infos, check_assets, check_cw20_in_pool,
    compute_current_amp, compute_swap, get_share_in_assets, mint_liquidity_token_message,
    select_pools, SwapResult,
};
<<<<<<< HEAD
use astroport::token::InstantiateMsg as TokenInstantiateMsg;
use astroport::DecimalCheckedOps;

use crate::error::ContractError;
use crate::math::{
    calc_y, compute_d, AMP_PRECISION, MAX_AMP, MAX_AMP_CHANGE, MIN_AMP_CHANGING_TIME,
};
use crate::response::MsgInstantiateContractResponse;
use crate::state::{get_precision, store_precisions, Config, CONFIG};
use crate::utils::{
    accumulate_prices, adjust_precision, check_asset_infos, check_assets, check_cw20_in_pool,
    compute_current_amp, compute_swap, get_share_in_assets, mint_liquidity_token_message,
    select_pools, SwapResult,
};
=======
>>>>>>> f949855b

/// Contract name that is used for migration.
const CONTRACT_NAME: &str = "astroport-pair-stable";
/// Contract version that is used for migration.
const CONTRACT_VERSION: &str = env!("CARGO_PKG_VERSION");
/// A `reply` call code ID of sub-message.
const INSTANTIATE_TOKEN_REPLY_ID: u64 = 1;
/// An LP token precision.
const LP_TOKEN_PRECISION: u8 = 6;

/// ## Description
/// Creates a new contract with the specified parameters in [`InstantiateMsg`].
/// Returns a [`Response`] with the specified attributes if the operation was successful,
/// or a [`ContractError`] if the contract was not created.
/// ## Params
/// * **deps** is an object of type [`DepsMut`].
///
/// * **env** is an object of type [`Env`].
///
/// * **_info** is an object of type [`MessageInfo`].
///
/// * **msg** is a message of type [`InstantiateMsg`] which contains the parameters for creating the contract.
#[cfg_attr(not(feature = "library"), entry_point)]
pub fn instantiate(
    mut deps: DepsMut,
    env: Env,
    _info: MessageInfo,
    msg: InstantiateMsg,
) -> Result<Response, ContractError> {
    check_asset_infos(deps.api, &msg.asset_infos)?;

    if msg.asset_infos.len() > 5 || msg.asset_infos.len() < 2 {
        return Err(ContractError::InvalidNumberOfAssets {});
    }

    if msg.init_params.is_none() {
        return Err(ContractError::InitParamsNotFound {});
    }

    let params: StablePoolParams = from_binary(&msg.init_params.unwrap())?;

    if params.amp == 0 || params.amp > MAX_AMP {
        return Err(ContractError::IncorrectAmp {});
    }

    set_contract_version(deps.storage, CONTRACT_NAME, CONTRACT_VERSION)?;

    let greatest_precision = store_precisions(deps.branch(), &msg.asset_infos)?;

    // Initializing cumulative prices
    let mut cumulative_prices = vec![];
    for from_pool in &msg.asset_infos {
        for to_pool in &msg.asset_infos {
            if !from_pool.eq(to_pool) {
                cumulative_prices.push((from_pool.clone(), to_pool.clone(), Uint128::zero()))
            }
        }
    }

    let config = Config {
        owner: addr_opt_validate(deps.api, &params.owner)?,
        pair_info: PairInfo {
            contract_addr: env.contract.address.clone(),
            liquidity_token: Addr::unchecked(""),
            asset_infos: msg.asset_infos.clone(),
            pair_type: PairType::Stable {},
        },
        factory_addr: addr_validate_to_lower(deps.api, msg.factory_addr)?,
        block_time_last: 0,
        init_amp: params.amp * AMP_PRECISION,
        init_amp_time: env.block.time.seconds(),
        next_amp: params.amp * AMP_PRECISION,
        next_amp_time: env.block.time.seconds(),
        greatest_precision,
        cumulative_prices,
    };

    CONFIG.save(deps.storage, &config)?;

    let token_name = format_lp_token_name(&msg.asset_infos, &deps.querier)?;

    // Create LP token
    let sub_msg = SubMsg::reply_on_success(
        wasm_instantiate(
            msg.token_code_id,
            &TokenInstantiateMsg {
                name: token_name,
                symbol: "uLP".to_string(),
                decimals: LP_TOKEN_PRECISION,
                initial_balances: vec![],
                mint: Some(MinterResponse {
                    minter: env.contract.address.to_string(),
                    cap: None,
                }),
                marketing: None,
            },
            vec![],
            String::from("Astroport LP token"),
        )?,
        INSTANTIATE_TOKEN_REPLY_ID,
    );

    Ok(Response::new().add_submessage(sub_msg))
}

/// ## Description
/// The entry point to the contract for processing replies from submessages.
/// ## Params
/// * **deps** is an object of type [`DepsMut`].
///
/// * **_env** is an object of type [`Env`].
///
/// * **msg** is an object of type [`Reply`]. This is the reply from the submessage.
#[cfg_attr(not(feature = "library"), entry_point)]
pub fn reply(deps: DepsMut, _env: Env, msg: Reply) -> Result<Response, ContractError> {
    let mut config: Config = CONFIG.load(deps.storage)?;

    if config.pair_info.liquidity_token != Addr::unchecked("") {
        return Err(ContractError::Unauthorized {});
    }

    let data = msg.result.unwrap().data.unwrap();
    let res: MsgInstantiateContractResponse =
        Message::parse_from_bytes(data.as_slice()).map_err(|_| {
            StdError::parse_err("MsgInstantiateContractResponse", "failed to parse data")
        })?;

    config.pair_info.liquidity_token =
        addr_validate_to_lower(deps.api, res.get_contract_address())?;

    CONFIG.save(deps.storage, &config)?;

    Ok(Response::new().add_attribute("liquidity_token_addr", config.pair_info.liquidity_token))
}

/// ## Description
/// Exposes all the execute functions available in the contract.
/// ## Params
/// * **deps** is an object of type [`Deps`].
///
/// * **env** is an object of type [`Env`].
///
/// * **info** is an object of type [`MessageInfo`].
///
/// * **msg** is an object of type [`ExecuteMsg`].
///
/// ## Queries
/// * **ExecuteMsg::UpdateConfig { params: Binary }** Updates the contract configuration with the specified
/// input parameters.
///
/// * **ExecuteMsg::Receive(msg)** Receives a message of type [`Cw20ReceiveMsg`] and processes
/// it depending on the received template.
///
/// * **ExecuteMsg::ProvideLiquidity {
///             assets,
///             slippage_tolerance,
///             auto_stake,
///             receiver,
///         }** Provides liquidity in the pair using the specified input parameters.
///
/// * **ExecuteMsg::Swap {
///             offer_asset,
///             belief_price,
///             max_spread,
///             to,
///         }** Performs an swap using the specified parameters.
#[cfg_attr(not(feature = "library"), entry_point)]
pub fn execute(
    deps: DepsMut,
    env: Env,
    info: MessageInfo,
    msg: ExecuteMsg,
) -> Result<Response, ContractError> {
    let cfg = CONFIG.load(deps.storage)?;

    if migration_check(deps.querier, &cfg.factory_addr, &env.contract.address)? {
        return Err(ContractError::PairIsNotMigrated {});
    }

    match msg {
        ExecuteMsg::UpdateConfig { params } => update_config(deps, env, info, params),
        ExecuteMsg::Receive(msg) => receive_cw20(deps, env, info, msg),
        ExecuteMsg::ProvideLiquidity {
            assets,
            auto_stake,
            receiver,
            ..
        } => provide_liquidity(deps, env, info, assets, auto_stake, receiver),
        ExecuteMsg::Swap {
            offer_asset,
            ask_asset_info,
            belief_price,
            max_spread,
            to,
        } => {
            offer_asset.info.check(deps.api)?;
            if !offer_asset.is_native_token() {
                return Err(ContractError::Unauthorized {});
            }
            offer_asset.assert_sent_native_token_balance(&info)?;

            let to_addr = addr_opt_validate(deps.api, &to)?;

            swap(
                deps,
                env,
                info.sender,
                offer_asset,
                ask_asset_info,
                belief_price,
                max_spread,
                to_addr,
            )
        }
        ExecuteMsg::ProposeNewOwner { owner, expires_in } => {
            let config = CONFIG.load(deps.storage)?;
            let factory_config = query_factory_config(&deps.querier, config.factory_addr)?;

            propose_new_owner(
                deps,
                info,
                env,
                owner,
                expires_in,
                config.owner.unwrap_or(factory_config.owner),
                OWNERSHIP_PROPOSAL,
            )
            .map_err(|e| e.into())
        }
        ExecuteMsg::DropOwnershipProposal {} => {
            let config = CONFIG.load(deps.storage)?;
            let factory_config = query_factory_config(&deps.querier, config.factory_addr)?;

            drop_ownership_proposal(
                deps,
                info,
                config.owner.unwrap_or(factory_config.owner),
                OWNERSHIP_PROPOSAL,
            )
            .map_err(|e| e.into())
        }
        ExecuteMsg::ClaimOwnership {} => {
            claim_ownership(deps, info, env, OWNERSHIP_PROPOSAL, |deps, new_owner| {
                CONFIG.update::<_, StdError>(deps.storage, |mut config| {
                    config.owner = Some(new_owner);
                    Ok(config)
                })?;

                Ok(())
            })
            .map_err(|e| e.into())
        }
    }
}

/// ## Description
/// Receives a message of type [`Cw20ReceiveMsg`] and processes it depending on the received template.
/// If no template is not found in the received message, then an [`ContractError`] is returned,
/// otherwise it returns a [`Response`] with the specified attributes if the operation was successful
/// ## Params
/// * **deps** is an object of type [`DepsMut`].
///
/// * **env** is an object of type [`Env`].
///
/// * **info** is an object of type [`MessageInfo`].
///
/// * **cw20_msg** is an object of type [`Cw20ReceiveMsg`]. This is the CW20 receive message to process.
pub fn receive_cw20(
    deps: DepsMut,
    env: Env,
    info: MessageInfo,
    cw20_msg: Cw20ReceiveMsg,
) -> Result<Response, ContractError> {
    match from_binary(&cw20_msg.msg)? {
        Cw20HookMsg::Swap {
            ask_asset_info,
            belief_price,
            max_spread,
            to,
        } => {
            let config = CONFIG.load(deps.storage)?;

            // Only asset contract can execute this message
            check_cw20_in_pool(&config, &info.sender)?;

            let to_addr = addr_opt_validate(deps.api, &to)?;
            let sender = addr_validate_to_lower(deps.api, cw20_msg.sender)?;
            swap(
                deps,
                env,
                sender,
                Asset {
                    info: AssetInfo::Token {
                        contract_addr: info.sender,
                    },
                    amount: cw20_msg.amount,
                },
                ask_asset_info,
                belief_price,
                max_spread,
                to_addr,
            )
        }
        Cw20HookMsg::WithdrawLiquidity { assets } => {
            let sender = addr_validate_to_lower(deps.api, cw20_msg.sender)?;
            withdraw_liquidity(deps, env, info, sender, cw20_msg.amount, assets)
        }
    }
}

/// ## Description
/// Provides liquidity with the specified input parameters.
/// Returns a [`ContractError`] on failure, otherwise returns a [`Response`] with the
/// specified attributes if the operation was successful.
/// ## Params
/// * **deps** is an object of type [`DepsMut`].
///
/// * **env** is an object of type [`Env`].
///
/// * **info** is an object of type [`MessageInfo`].
///
<<<<<<< HEAD
/// * **assets** is an array with two objects of type [`Asset`]. These are the assets available in the pool.
=======
/// * **assets** is a vector with objects of type [`Asset`]. These are the assets available in the pool.
>>>>>>> f949855b
///
/// * **auto_stake** is object of type [`Option<bool>`]. Determines whether the resulting LP tokens are automatically staked in
/// the Generator contract to receive token incentives.
///
/// * **receiver** is object of type [`Option<String>`]. This is the address that receives LP tokens.
/// If this address isn't specified, the function will default to the caller.
/// NOTE - the address that wants to provide liquidity should approve the pair contract to pull its relevant tokens.
pub fn provide_liquidity(
    deps: DepsMut,
    env: Env,
    info: MessageInfo,
    assets: Vec<Asset>,
    auto_stake: Option<bool>,
    receiver: Option<String>,
) -> Result<Response, ContractError> {
    check_assets(deps.api, &assets)?;

    let auto_stake = auto_stake.unwrap_or(false);
    let mut config = CONFIG.load(deps.storage)?;

    if assets.len() > config.pair_info.asset_infos.len() {
        return Err(ContractError::InvalidNumberOfAssets {});
    }

    let pools: HashMap<_, _> = config
        .pair_info
        .query_pools(&deps.querier, &env.contract.address)?
        .into_iter()
        .map(|pool| (pool.info, pool.amount))
        .collect();

    let mut non_zero_flag = false;

    let mut assets_collection = assets
        .clone()
        .into_iter()
        .map(|asset| {
            asset.assert_sent_native_token_balance(&info)?;

            // Check that at least one asset is non-zero
            if !asset.amount.is_zero() {
                non_zero_flag = true;
            }

            // Get appropriate pool
            let pool = pools
                .get(&asset.info)
                .copied()
                .ok_or_else(|| ContractError::InvalidAsset(asset.info.to_string()))?;

            Ok((asset, pool))
        })
        .collect::<Result<Vec<_>, ContractError>>()?;

    // If some assets are omitted then add them explicitly with 0 deposit
    pools.iter().for_each(|(pool_info, pool_amount)| {
        if !assets.iter().any(|asset| asset.info.eq(pool_info)) {
            assets_collection.push((
                Asset {
                    amount: Uint128::zero(),
                    info: pool_info.clone(),
                },
                *pool_amount,
            ));
        }
    });

    if !non_zero_flag {
        return Err(ContractError::InvalidZeroAmount {});
    }

    let mut messages = vec![];
    for (deposit, pool) in assets_collection.iter_mut() {
        // We cannot put a zero amount into an empty pool.
        if deposit.amount.is_zero() && pool.is_zero() {
            return Err(ContractError::InvalidProvideLPsWithSingleToken {});
        }

        // Transfer only non-zero amount
        if !deposit.amount.is_zero() {
            // If the pool is a token contract, then we need to execute a TransferFrom msg to receive funds
            if let AssetInfo::Token { contract_addr } = &deposit.info {
                messages.push(CosmosMsg::Wasm(WasmMsg::Execute {
                    contract_addr: contract_addr.to_string(),
                    msg: to_binary(&Cw20ExecuteMsg::TransferFrom {
                        owner: info.sender.to_string(),
                        recipient: env.contract.address.to_string(),
                        amount: deposit.amount,
                    })?,
                    funds: vec![],
                }))
            } else {
                // If the asset is a native token, the pool balance already increased
                // To calculate the pool balance properly, we should subtract the user deposit from the recorded pool token amount
                *pool = pool.checked_sub(deposit.amount)?;
            }
        }

        // Adjusting to the greatest precision
        let coin_precision = get_precision(deps.storage, &deposit.info)?;
        deposit.amount =
            adjust_precision(deposit.amount, coin_precision, config.greatest_precision)?;
        *pool = adjust_precision(*pool, coin_precision, config.greatest_precision)?;
    }

<<<<<<< HEAD
    let n_coins = config.pair_info.asset_infos.len() as u8;

    let amp = compute_current_amp(&config, &env)?.checked_mul(n_coins.into())?;

    // Initial invariant (D)
    let old_balances = assets_collection
        .iter()
        .map(|(_, pool)| *pool)
        .collect_vec();
    let init_d = compute_d(amp, &old_balances)?;

    // Invariant (D) after deposit added
    let mut new_balances = assets_collection
        .iter()
        .map(|(deposit, pool)| Ok(pool.checked_add(deposit.amount)?))
        .collect::<StdResult<Vec<_>>>()?;
    let deposit_d = compute_d(amp, &new_balances)?;
=======
    let assets_collection = assets_collection
        .iter()
        .cloned()
        .map(|(asset, pool)| {
            let coin_precision = get_precision(deps.storage, &asset.info)?;
            Ok((
                asset.to_decimal_asset(coin_precision)?,
                Decimal256::with_precision(pool, coin_precision)?,
            ))
        })
        .collect::<StdResult<Vec<(DecimalAsset, Decimal256)>>>()?;

    let n_coins = config.pair_info.asset_infos.len() as u8;

    let amp = compute_current_amp(&config, &env)?;

    // Initial invariant (D)
    let old_balances = assets_collection
        .iter()
        .map(|(_, pool)| *pool)
        .collect_vec();
    let init_d = compute_d(amp, &old_balances, config.greatest_precision)?;

    // Invariant (D) after deposit added
    let mut new_balances = assets_collection
        .iter()
        .map(|(deposit, pool)| Ok(pool + deposit.amount))
        .collect::<StdResult<Vec<_>>>()?;
    let deposit_d = compute_d(amp, &new_balances, config.greatest_precision)?;
>>>>>>> f949855b

    let total_share = query_supply(&deps.querier, &config.pair_info.liquidity_token)?;
    let mint_amount = if total_share.is_zero() {
        deposit_d
    } else {
        // Get fee info from the factory
        let fee_info = query_fee_info(
            &deps.querier,
            &config.factory_addr,
            config.pair_info.pair_type.clone(),
        )?;

        // total_fee_rate * N_COINS / (4 * (N_COINS - 1))
        let fee = fee_info
            .total_fee_rate
            .checked_mul(Decimal::from_ratio(n_coins, 4 * (n_coins - 1)))?;

<<<<<<< HEAD
=======
        let fee = Decimal256::new(fee.atomics().into());

>>>>>>> f949855b
        for i in 0..n_coins as usize {
            let ideal_balance = deposit_d.checked_multiply_ratio(old_balances[i], init_d)?;
            let difference = if ideal_balance > new_balances[i] {
                ideal_balance - new_balances[i]
            } else {
                new_balances[i] - ideal_balance
            };
            // Fee will be charged only during imbalanced provide i.e. if invariant D was changed
<<<<<<< HEAD
            new_balances[i] = new_balances[i].checked_sub(fee.checked_mul_uint128(difference)?)?;
        }

        let after_fee_d = compute_d(amp, &new_balances)?;

        total_share.checked_multiply_ratio(after_fee_d - init_d, init_d)?
    };

    let mint_amount = adjust_precision(mint_amount, config.greatest_precision, LP_TOKEN_PRECISION)?;
=======
            new_balances[i] -= fee.checked_mul(difference)?;
        }

        let after_fee_d = compute_d(amp, &new_balances, config.greatest_precision)?;

        Decimal256::with_precision(total_share, config.greatest_precision)?
            .checked_multiply_ratio(after_fee_d.saturating_sub(init_d), init_d)?
    };

    let mint_amount = mint_amount.to_uint128_with_precision(config.greatest_precision)?;
>>>>>>> f949855b

    if mint_amount.is_zero() {
        return Err(ContractError::LiquidityAmountTooSmall {});
    }

    // Mint LP token for the caller (or for the receiver if it was set)
    let receiver = addr_opt_validate(deps.api, &receiver)?.unwrap_or_else(|| info.sender.clone());
    messages.extend(mint_liquidity_token_message(
        deps.querier,
        &config,
        &env.contract.address,
        &receiver,
        mint_amount,
        auto_stake,
    )?);

    let pools = pools
        .into_iter()
<<<<<<< HEAD
        .map(|(info, amount)| Asset { info, amount })
        .collect_vec();
=======
        .map(|(info, amount)| {
            let precision = get_precision(deps.storage, &info)?;
            Ok(DecimalAsset {
                info,
                amount: Decimal256::with_precision(amount, precision)?,
            })
        })
        .collect::<StdResult<Vec<_>>>()?;
>>>>>>> f949855b

    if accumulate_prices(deps.as_ref(), env, &mut config, &pools).is_ok() {
        CONFIG.save(deps.storage, &config)?;
    }

    Ok(Response::new().add_messages(messages).add_attributes(vec![
        attr("action", "provide_liquidity"),
        attr("sender", info.sender),
        attr("receiver", receiver),
        attr("assets", assets.iter().join(", ")),
        attr("share", mint_amount),
    ]))
}

/// ## Description
/// Withdraw liquidity from the pool. Returns a [`ContractError`] on failure,
/// otherwise returns a [`Response`] with the specified attributes if the operation was successful.
/// ## Params
/// * **deps** is an object of type [`DepsMut`].
///
/// * **env** is an object of type [`Env`].
///
/// * **info** is an object of type [`MessageInfo`].
///
/// * **sender** is an object of type [`Addr`]. This is the address that will receive the withdrawn liquidity.
///
/// * **amount** is an object of type [`Uint128`]. This is the amount of provided LP tokens to withdraw liquidity with.
///
<<<<<<< HEAD
/// * **assets** is an optional array of type [`Vec<Asset>`]. It specifies the assets amount to withdraw.
=======
/// * **assets** is a optional vector of type [`Vec<Asset>`]. It specifies the assets amount to withdraw.
>>>>>>> f949855b
pub fn withdraw_liquidity(
    deps: DepsMut,
    env: Env,
    info: MessageInfo,
    sender: Addr,
    amount: Uint128,
    assets: Vec<Asset>,
) -> Result<Response, ContractError> {
    let mut config = CONFIG.load(deps.storage)?;

    if info.sender != config.pair_info.liquidity_token {
        return Err(ContractError::Unauthorized {});
    }

    let burn_amount;
    let refund_assets;
    let mut messages = vec![];

    let (pools, total_share) = pool_info(deps.querier, &config)?;
    if assets.is_empty() {
        burn_amount = amount;
        refund_assets = get_share_in_assets(&pools, amount, total_share);
    } else {
        // Imbalanced withdraw
        burn_amount = imbalanced_withdraw(deps.as_ref(), &env, &config, amount, &assets)?;
        if burn_amount < amount {
            // Returning unused LP tokens back to the user
            messages.push(
                wasm_execute(
                    &config.pair_info.liquidity_token,
                    &Cw20ExecuteMsg::Transfer {
                        recipient: sender.to_string(),
                        amount: amount - burn_amount,
                    },
                    vec![],
                )?
                .into(),
            )
        }
        refund_assets = assets;
    }

    messages.extend(
        refund_assets
            .clone()
            .into_iter()
            .map(|asset| asset.into_msg(&deps.querier, &sender))
            .collect::<StdResult<Vec<_>>>()?,
    );
    messages.push(
        wasm_execute(
            &config.pair_info.liquidity_token,
            &Cw20ExecuteMsg::Burn {
                amount: burn_amount,
            },
            vec![],
        )?
        .into(),
    );

<<<<<<< HEAD
=======
    let pools = pools
        .iter()
        .map(|pool| {
            let precision = get_precision(deps.storage, &pool.info)?;
            pool.to_decimal_asset(precision)
        })
        .collect::<StdResult<Vec<DecimalAsset>>>()?;

>>>>>>> f949855b
    if accumulate_prices(deps.as_ref(), env, &mut config, &pools).is_ok() {
        CONFIG.save(deps.storage, &config)?;
    }

    Ok(Response::new().add_messages(messages).add_attributes(vec![
        attr("action", "withdraw_liquidity"),
        attr("sender", sender),
        attr("withdrawn_share", amount),
        attr("refund_assets", refund_assets.iter().join(", ")),
    ]))
}

/// ## Description
/// Imbalanced withdraw liquidity from the pool. Returns a [`ContractError`] on failure,
/// otherwise returns the number of LP tokens to burn.
/// ## Params
/// * **deps** is an object of type [`Deps`].
///
/// * **env** is an object of type [`Env`].
///
/// * **config** is an object of type [`Config`].
///
/// * **provided_amount** is an object of type [`Uint128`]. This is the amount of provided LP tokens to withdraw liquidity with.
///
/// * **assets** is array with objects of type [`Asset`]. It specifies the assets amount to withdraw.
fn imbalanced_withdraw(
    deps: Deps,
    env: &Env,
    config: &Config,
    provided_amount: Uint128,
    assets: &[Asset],
) -> Result<Uint128, ContractError> {
    check_assets(deps.api, assets)?;

    if assets.len() > config.pair_info.asset_infos.len() {
        return Err(ContractError::InvalidNumberOfAssets {});
    }

    let pools: HashMap<_, _> = config
        .pair_info
        .query_pools(&deps.querier, &env.contract.address)?
        .into_iter()
        .map(|pool| (pool.info, pool.amount))
        .collect();

    let mut assets_collection = assets
        .iter()
        .cloned()
        .map(|asset| {
<<<<<<< HEAD
            // Get appropriate pool
            let mut pool = pools
=======
            let precision = get_precision(deps.storage, &asset.info)?;
            // Get appropriate pool
            let pool = pools
>>>>>>> f949855b
                .get(&asset.info)
                .copied()
                .ok_or_else(|| ContractError::InvalidAsset(asset.info.to_string()))?;

<<<<<<< HEAD
            // Adjusting to the greatest precision
            let coin_precision = get_precision(deps.storage, &asset.info)?;
            pool = adjust_precision(pool, coin_precision, config.greatest_precision)?;

            Ok((asset, pool))
=======
            Ok((
                asset.to_decimal_asset(precision)?,
                Decimal256::with_precision(pool, precision)?,
            ))
>>>>>>> f949855b
        })
        .collect::<Result<Vec<_>, ContractError>>()?;

    // If some assets are omitted then add them explicitly with 0 withdraw amount
<<<<<<< HEAD
    pools.into_iter().for_each(|(pool_info, pool_amount)| {
        if !assets.iter().any(|asset| asset.info == pool_info) {
            assets_collection.push((
                Asset {
                    amount: Uint128::zero(),
                    info: pool_info,
                },
                pool_amount,
            ));
        }
    });

    let n_coins = config.pair_info.asset_infos.len() as u8;

    let amp = compute_current_amp(config, env)?.checked_mul(n_coins.into())?;
=======
    pools
        .into_iter()
        .try_for_each(|(pool_info, pool_amount)| -> StdResult<()> {
            if !assets.iter().any(|asset| asset.info == pool_info) {
                let precision = get_precision(deps.storage, &pool_info)?;

                assets_collection.push((
                    DecimalAsset {
                        amount: Decimal256::zero(),
                        info: pool_info,
                    },
                    Decimal256::with_precision(pool_amount, precision)?,
                ));
            }
            Ok(())
        })?;

    let n_coins = config.pair_info.asset_infos.len() as u8;

    let amp = compute_current_amp(config, env)?;
>>>>>>> f949855b

    // Initial invariant (D)
    let old_balances = assets_collection
        .iter()
        .map(|(_, pool)| *pool)
        .collect_vec();
<<<<<<< HEAD
    let init_d = compute_d(amp, &old_balances)?;
=======
    let init_d = compute_d(amp, &old_balances, config.greatest_precision)?;
>>>>>>> f949855b

    // Invariant (D) after assets withdrawn
    let mut new_balances = assets_collection
        .iter()
<<<<<<< HEAD
        .map(|(withdraw, pool)| Ok(pool.checked_sub(withdraw.amount)?))
        .collect::<StdResult<Vec<_>>>()?;
    let withdraw_d = compute_d(amp, &new_balances)?;
=======
        .cloned()
        .map(|(withdraw, pool)| Ok(pool - withdraw.amount))
        .collect::<StdResult<Vec<Decimal256>>>()?;
    let withdraw_d = compute_d(amp, &new_balances, config.greatest_precision)?;
>>>>>>> f949855b

    // Get fee info from the factory
    let fee_info = query_fee_info(
        &deps.querier,
        &config.factory_addr,
        config.pair_info.pair_type.clone(),
    )?;

    // total_fee_rate * N_COINS / (4 * (N_COINS - 1))
    let fee = fee_info
        .total_fee_rate
        .checked_mul(Decimal::from_ratio(n_coins, 4 * (n_coins - 1)))?;

<<<<<<< HEAD
=======
    let fee = Decimal256::new(fee.atomics().into());

>>>>>>> f949855b
    for i in 0..n_coins as usize {
        let ideal_balance = withdraw_d.checked_multiply_ratio(old_balances[i], init_d)?;
        let difference = if ideal_balance > new_balances[i] {
            ideal_balance - new_balances[i]
        } else {
            new_balances[i] - ideal_balance
        };
<<<<<<< HEAD
        new_balances[i] = new_balances[i].checked_sub(fee.checked_mul_uint128(difference)?)?;
    }

    let after_fee_d = compute_d(amp, &new_balances)?;

    let total_share = query_supply(&deps.querier, &config.pair_info.liquidity_token)?;
    // How many tokens do we need to burn to withdraw asked assets?
    let burn_amount = total_share
        .checked_multiply_ratio(init_d - after_fee_d, init_d)?
        .checked_add(Uint128::from(1u8))?; // In case of rounding errors - make it unfavorable for the "attacker"

    let burn_amount = adjust_precision(burn_amount, config.greatest_precision, LP_TOKEN_PRECISION)?;
=======
        new_balances[i] -= fee.checked_mul(difference)?;
    }

    let after_fee_d = compute_d(amp, &new_balances, config.greatest_precision)?;

    let total_share = Uint256::from(query_supply(
        &deps.querier,
        &config.pair_info.liquidity_token,
    )?);
    // How many tokens do we need to burn to withdraw asked assets?
    let burn_amount = total_share
        .checked_multiply_ratio(
            init_d.atomics().checked_sub(after_fee_d.atomics())?,
            init_d.atomics(),
        )?
        .checked_add(Uint256::from(1u8))?; // In case of rounding errors - make it unfavorable for the "attacker"

    let burn_amount = burn_amount.try_into()?;
>>>>>>> f949855b

    if burn_amount > provided_amount {
        return Err(StdError::generic_err(format!(
            "Not enough LP tokens. You need {} LP tokens.",
            burn_amount
        ))
        .into());
    }

    Ok(burn_amount)
}

/// ## Description
/// Performs a swap with the specified parameters.
/// Returns a [`ContractError`] on failure, otherwise returns a [`Response`] with the
/// specified attributes if the operation was successful.
/// ## Params
/// * **deps** is an object of type [`DepsMut`].
///
/// * **env** is an object of type [`Env`].
///
/// * **sender** is an object of type [`Addr`]. This is the default recipient of the swap operation.
///
/// * **offer_asset** is an object of type [`Asset`]. This is the asset to swap.
///
/// * **ask_asset_info** is an object of type [`Option<AssetInfo>`]. It must contain ask asset info always if pool has > 2 assets.
///
/// * **belief_price** is an object of type [`Option<Decimal>`]. This is used to calculate the maximum spread.
///
/// * **max_spread** is an object of type [`Option<Decimal>`]. This is the maximum spread allowed for the swap.
///
/// * **to** is an object of type [`Option<Addr>`]. This is the address that receives ask tokens.
/// NOTE - the address that wants to swap should approve the pair contract to pull the offer token.
#[allow(clippy::too_many_arguments)]
pub fn swap(
    deps: DepsMut,
    env: Env,
    sender: Addr,
    offer_asset: Asset,
    ask_asset_info: Option<AssetInfo>,
    belief_price: Option<Decimal>,
    max_spread: Option<Decimal>,
    to: Option<Addr>,
) -> Result<Response, ContractError> {
    let mut config = CONFIG.load(deps.storage)?;

    // If the asset balance already increased
    // We should subtract the user deposit from the pool offer asset amount
    let pools = config
        .pair_info
        .query_pools(&deps.querier, &env.contract.address)?
        .into_iter()
        .map(|mut pool| {
            if pool.info.equal(&offer_asset.info) {
                pool.amount = pool.amount.checked_sub(offer_asset.amount)?;
            }
<<<<<<< HEAD
            let token_precision = query_token_precision(&deps.querier, &pool.info)?;
            Ok(Asset {
                amount: adjust_precision(pool.amount, token_precision, config.greatest_precision)?,
                ..pool
=======
            let token_precision = get_precision(deps.storage, &pool.info)?;
            Ok(DecimalAsset {
                info: pool.info,
                amount: Decimal256::with_precision(pool.amount, token_precision)?,
>>>>>>> f949855b
            })
        })
        .collect::<StdResult<Vec<_>>>()?;

    let (offer_pool, ask_pool) =
        select_pools(Some(&offer_asset.info), ask_asset_info.as_ref(), &pools)?;

<<<<<<< HEAD
    // Check if the liquidity is non-zero
    check_swap_parameters(offer_pool.amount, ask_pool.amount, offer_asset.amount)?;
=======
    let offer_precision = get_precision(deps.storage, &offer_pool.info)?;

    // Check if the liquidity is non-zero
    check_swap_parameters(
        pools
            .iter()
            .map(|pool| {
                pool.amount
                    .to_uint128_with_precision(get_precision(deps.storage, &pool.info)?)
            })
            .collect::<StdResult<Vec<Uint128>>>()?,
        offer_asset.amount,
    )?;
>>>>>>> f949855b

    let SwapResult {
        return_amount,
        spread_amount,
    } = compute_swap(
        deps.storage,
        &env,
        &config,
<<<<<<< HEAD
        &offer_asset,
=======
        &offer_asset.to_decimal_asset(offer_precision)?,
>>>>>>> f949855b
        &offer_pool,
        &ask_pool,
        &pools,
    )?;

    // Get fee info from the factory
    let fee_info = query_fee_info(
        &deps.querier,
        &config.factory_addr,
        config.pair_info.pair_type.clone(),
    )?;
    let commission_amount = fee_info.total_fee_rate.checked_mul_uint128(return_amount)?;
    let return_amount = return_amount.saturating_sub(commission_amount);

    // Check the max spread limit (if it was specified)
    assert_max_spread(
        belief_price,
        max_spread,
        offer_asset.amount,
        return_amount,
        spread_amount + commission_amount,
    )?;

    let receiver = to.unwrap_or_else(|| sender.clone());

    let mut messages = vec![Asset {
        info: ask_pool.info.clone(),
        amount: return_amount,
    }
    .into_msg(&deps.querier, &receiver)?];

    // Compute the Maker fee
    let mut maker_fee_amount = Uint128::zero();
    if let Some(fee_address) = fee_info.fee_address {
        if let Some(f) =
            calculate_maker_fee(&ask_pool.info, commission_amount, fee_info.maker_fee_rate)
        {
            maker_fee_amount = f.amount;
            messages.push(f.into_msg(&deps.querier, fee_address)?);
        }
    }

    if accumulate_prices(deps.as_ref(), env, &mut config, &pools).is_ok() {
        CONFIG.save(deps.storage, &config)?;
    }

    Ok(Response::new()
        .add_messages(
            // 1. send collateral tokens from the contract to a user
            // 2. send inactive commission fees to the Maker contract
            messages,
        )
        .add_attributes(vec![
            attr("action", "swap"),
            attr("sender", sender),
            attr("receiver", receiver),
            attr("offer_asset", offer_asset.info.to_string()),
            attr("ask_asset", ask_pool.info.to_string()),
            attr("offer_amount", offer_asset.amount),
            attr("return_amount", return_amount),
            attr("spread_amount", spread_amount),
            attr("commission_amount", commission_amount),
            attr("maker_fee_amount", maker_fee_amount),
        ]))
}

/// ## Description
/// Calculates the amount of fees the Maker contract gets according to specified pair parameters.
/// Returns a [`None`] if the Maker fee is zero, otherwise returns a [`Asset`] struct with the specified attributes.
/// ## Params
/// * **pool_info** is an object of type [`AssetInfo`]. Contains information about the pool asset for which the commission will be calculated.
///
/// * **commission_amount** is an object of type [`Env`]. This is the total amount of fees charged for a swap.
///
/// * **maker_commission_rate** is an object of type [`MessageInfo`]. This is the percentage of fees that go to the Maker contract.
pub fn calculate_maker_fee(
    pool_info: &AssetInfo,
    commission_amount: Uint128,
    maker_commission_rate: Decimal,
) -> Option<Asset> {
    let maker_fee: Uint128 = commission_amount * maker_commission_rate;
    if maker_fee.is_zero() {
        return None;
    }

    Some(Asset {
        info: pool_info.clone(),
        amount: maker_fee,
    })
}

/// ## Description
/// Exposes all the queries available in the contract.
/// ## Params
/// * **deps** is an object of type [`Deps`].
///
/// * **_env** is an object of type [`Env`].
///
/// * **msg** is an object of type [`QueryMsg`].
///
/// ## Queries
/// * **QueryMsg::Pair {}** Returns information about the pair in an object of type [`PairInfo`].
///
/// * **QueryMsg::Pool {}** Returns information about the amount of assets in the pair contract as
/// well as the amount of LP tokens issued using an object of type [`PoolResponse`].
///
/// * **QueryMsg::Share { amount }** Returns the amount of assets that could be withdrawn from the pool
/// using a specific amount of LP tokens. The result is returned in a vector that contains objects of type [`Asset`].
///
/// * **QueryMsg::Simulation { offer_asset }** Returns the result of a swap simulation using a [`SimulationResponse`] object.
///
/// * **QueryMsg::ReverseSimulation { ask_asset }** Returns the result of a reverse swap simulation using
/// a [`ReverseSimulationResponse`] object.
///
/// * **QueryMsg::CumulativePrices {}** Returns information about cumulative prices for the assets in the
/// pool using a [`CumulativePricesResponse`] object.
///
/// * **QueryMsg::Config {}** Returns the configuration for the pair contract using a [`ConfigResponse`] object.
#[cfg_attr(not(feature = "library"), entry_point)]
pub fn query(deps: Deps, env: Env, msg: QueryMsg) -> StdResult<Binary> {
    match msg {
        QueryMsg::Pair {} => to_binary(&CONFIG.load(deps.storage)?.pair_info),
        QueryMsg::Pool {} => to_binary(&query_pool(deps)?),
        QueryMsg::Share { amount } => to_binary(&query_share(deps, amount)?),
        QueryMsg::Simulation {
            offer_asset,
            ask_asset_info,
<<<<<<< HEAD
        } => to_binary(
            &query_simulation(deps, env, offer_asset, ask_asset_info)
                .map_err(|err| StdError::generic_err(format!("{err}")))?,
        ),
        QueryMsg::ReverseSimulation {
            offer_asset_info,
            ask_asset,
        } => to_binary(
            &query_reverse_simulation(deps, env, ask_asset, offer_asset_info)
                .map_err(|err| StdError::generic_err(format!("{err}")))?,
        ),
=======
        } => to_binary(&query_simulation(deps, env, offer_asset, ask_asset_info)?),
        QueryMsg::ReverseSimulation {
            offer_asset_info,
            ask_asset,
        } => to_binary(&query_reverse_simulation(
            deps,
            env,
            ask_asset,
            offer_asset_info,
        )?),
>>>>>>> f949855b
        QueryMsg::CumulativePrices {} => to_binary(&query_cumulative_prices(deps, env)?),
        QueryMsg::Config {} => to_binary(&query_config(deps, env)?),
        QueryMsg::QueryComputeD {} => to_binary(&query_compute_d(deps, env)?),
    }
}

/// ## Description
/// Returns the amounts of assets in the pair contract as well as the amount of LP
/// tokens currently minted in an object of type [`PoolResponse`].
/// ## Params
/// * **deps** is an object of type [`Deps`].
pub fn query_pool(deps: Deps) -> StdResult<PoolResponse> {
    let config = CONFIG.load(deps.storage)?;
    let (assets, total_share) = pool_info(deps.querier, &config)?;

    let resp = PoolResponse {
        assets,
        total_share,
    };

    Ok(resp)
}

/// ## Description
/// Returns the amount of assets that could be withdrawn from the pool using a specific amount of LP tokens.
/// The result is returned in a vector that contains objects of type [`Asset`].
/// ## Params
/// * **deps** is an object of type [`Deps`].
///
/// * **amount** is an object of type [`Uint128`]. This is the amount of LP tokens for which we calculate associated amounts of assets.
pub fn query_share(deps: Deps, amount: Uint128) -> StdResult<Vec<Asset>> {
    let config = CONFIG.load(deps.storage)?;
    let (pools, total_share) = pool_info(deps.querier, &config)?;
    let refund_assets = get_share_in_assets(&pools, amount, total_share);

    Ok(refund_assets)
}

/// ## Description
/// Returns information about a swap simulation in a [`SimulationResponse`] object.
/// ## Params
/// * **deps** is an object of type [`Deps`].
///
/// * **env** is an object of type [`Env`].
///
/// * **offer_asset** is an object of type [`Asset`]. This is the asset to swap as well as an amount of the said asset.
pub fn query_simulation(
    deps: Deps,
    env: Env,
    offer_asset: Asset,
    ask_asset_info: Option<AssetInfo>,
<<<<<<< HEAD
) -> Result<SimulationResponse, ContractError> {
    let config = CONFIG.load(deps.storage)?;
    let pools = config
        .pair_info
        .query_pools(&deps.querier, &config.pair_info.contract_addr)?
        .into_iter()
        .map(|pool| {
            let token_precision = get_precision(deps.storage, &pool.info)?;
            Ok(Asset {
                amount: adjust_precision(pool.amount, token_precision, config.greatest_precision)?,
                ..pool
            })
        })
        .collect::<StdResult<Vec<_>>>()?;

    let (offer_pool, ask_pool) =
        select_pools(Some(&offer_asset.info), ask_asset_info.as_ref(), &pools)?;

    if check_swap_parameters(offer_pool.amount, ask_pool.amount, offer_asset.amount).is_err() {
=======
) -> StdResult<SimulationResponse> {
    let config = CONFIG.load(deps.storage)?;
    let pools = config
        .pair_info
        .query_pools_decimal(&deps.querier, &config.pair_info.contract_addr)?;

    let (offer_pool, ask_pool) =
        select_pools(Some(&offer_asset.info), ask_asset_info.as_ref(), &pools)
            .map_err(|err| StdError::generic_err(format!("{err}")))?;

    let offer_precision = get_precision(deps.storage, &offer_pool.info)?;

    if check_swap_parameters(
        pools
            .iter()
            .map(|pool| {
                pool.amount
                    .to_uint128_with_precision(get_precision(deps.storage, &pool.info)?)
            })
            .collect::<StdResult<Vec<Uint128>>>()?,
        offer_asset.amount,
    )
    .is_err()
    {
>>>>>>> f949855b
        return Ok(SimulationResponse {
            return_amount: Uint128::zero(),
            spread_amount: Uint128::zero(),
            commission_amount: Uint128::zero(),
        });
    }

    let SwapResult {
        return_amount,
        spread_amount,
    } = compute_swap(
        deps.storage,
        &env,
        &config,
<<<<<<< HEAD
        &offer_asset,
        &offer_pool,
        &ask_pool,
        &pools,
    )?;
=======
        &offer_asset.to_decimal_asset(offer_precision)?,
        &offer_pool,
        &ask_pool,
        &pools,
    )
    .map_err(|err| StdError::generic_err(format!("{err}")))?;
>>>>>>> f949855b

    // Get fee info from factory
    let fee_info = query_fee_info(
        &deps.querier,
        &config.factory_addr,
        config.pair_info.pair_type.clone(),
    )?;

    let commission_amount = fee_info.total_fee_rate.checked_mul_uint128(return_amount)?;
    let return_amount = return_amount.saturating_sub(commission_amount);

    Ok(SimulationResponse {
        return_amount,
        spread_amount,
        commission_amount,
    })
}

/// ## Description
/// Returns information about a reverse swap simulation in a [`ReverseSimulationResponse`] object.
/// ## Params
/// * **deps** is an object of type [`Deps`].
///
/// * **env** is an object of type [`Env`].
///
/// * **ask_asset** is an object of type [`Asset`]. This is the asset to swap to as well as the desired
/// amount of ask assets to receive from the swap.
///
/// * **offer_asset_info** is an object of type [`Option<AssetInfo>`]. This is optional field which specifies the asset to swap from.
/// May be omitted only in case the pool length is 2.
pub fn query_reverse_simulation(
    deps: Deps,
    env: Env,
    ask_asset: Asset,
    offer_asset_info: Option<AssetInfo>,
<<<<<<< HEAD
) -> Result<ReverseSimulationResponse, ContractError> {
    let config = CONFIG.load(deps.storage)?;
    let pools = config
        .pair_info
        .query_pools(&deps.querier, &config.pair_info.contract_addr)?
        .into_iter()
        .map(|pool| {
            let token_precision = query_token_precision(&deps.querier, &pool.info)?;
            Ok(Asset {
                amount: adjust_precision(pool.amount, token_precision, config.greatest_precision)?,
                ..pool
            })
        })
        .collect::<StdResult<Vec<_>>>()?;
    let (offer_pool, ask_pool) =
        select_pools(offer_asset_info.as_ref(), Some(&ask_asset.info), &pools)?;

    // Check the swap parameters are valid
    if check_swap_parameters(offer_pool.amount, ask_pool.amount, ask_asset.amount).is_err() {
=======
) -> StdResult<ReverseSimulationResponse> {
    let config = CONFIG.load(deps.storage)?;
    let pools = config
        .pair_info
        .query_pools_decimal(&deps.querier, &config.pair_info.contract_addr)?;
    let (offer_pool, ask_pool) =
        select_pools(offer_asset_info.as_ref(), Some(&ask_asset.info), &pools)
            .map_err(|err| StdError::generic_err(format!("{err}")))?;

    let offer_precision = get_precision(deps.storage, &offer_pool.info)?;
    let ask_precision = get_precision(deps.storage, &ask_asset.info)?;

    // Check the swap parameters are valid
    if check_swap_parameters(
        pools
            .iter()
            .map(|pool| {
                pool.amount
                    .to_uint128_with_precision(get_precision(deps.storage, &pool.info)?)
            })
            .collect::<StdResult<Vec<Uint128>>>()?,
        ask_asset.amount,
    )
    .is_err()
    {
>>>>>>> f949855b
        return Ok(ReverseSimulationResponse {
            offer_amount: Uint128::zero(),
            spread_amount: Uint128::zero(),
            commission_amount: Uint128::zero(),
        });
    }

    // Get fee info from factory
    let fee_info = query_fee_info(
        &deps.querier,
        &config.factory_addr,
        config.pair_info.pair_type.clone(),
    )?;
<<<<<<< HEAD
    let before_commission = (Decimal::one() - fee_info.total_fee_rate)
        .inv()
        .unwrap_or_else(Decimal::one)
        .checked_mul_uint128(ask_asset.amount)?;

    let token_precision = get_precision(deps.storage, &ask_pool.info)?;
    let offer_amount = calc_y(
        &ask_pool.info,
        &offer_pool.info,
        adjust_precision(
            ask_pool.amount.checked_sub(before_commission)?,
            token_precision,
            config.greatest_precision,
        )?,
        &pools,
        compute_current_amp(&config, &env)?,
    )?
    .checked_sub(offer_pool.amount)?;

    let token_precision = get_precision(deps.storage, &offer_pool.info)?;
    let offer_amount = adjust_precision(offer_amount, config.greatest_precision, token_precision)?;
=======
    let before_commission = (Decimal256::one()
        - Decimal256::new(fee_info.total_fee_rate.atomics().into()))
    .inv()
    .unwrap_or_else(Decimal256::one)
    .checked_mul(Decimal256::with_precision(ask_asset.amount, ask_precision)?)?;

    let new_offer_pool_amount = calc_y(
        &ask_pool,
        &offer_pool.info,
        ask_pool.amount - before_commission,
        &pools,
        compute_current_amp(&config, &env)?,
        config.greatest_precision,
    )?;
>>>>>>> f949855b

    let offer_amount = new_offer_pool_amount.checked_sub(
        offer_pool
            .amount
            .to_uint128_with_precision(config.greatest_precision)?,
    )?;
    let offer_amount = adjust_precision(offer_amount, config.greatest_precision, offer_precision)?;

    Ok(ReverseSimulationResponse {
        offer_amount,
<<<<<<< HEAD
        spread_amount: offer_amount.saturating_sub(before_commission),
        commission_amount: fee_info
            .total_fee_rate
            .checked_mul_uint128(before_commission)?,
=======
        spread_amount: offer_amount
            .saturating_sub(before_commission.to_uint128_with_precision(offer_precision)?),
        commission_amount: fee_info
            .total_fee_rate
            .checked_mul_uint128(before_commission.to_uint128_with_precision(ask_precision)?)?,
>>>>>>> f949855b
    })
}

/// ## Description
/// Returns information about cumulative prices for the assets in the pool using a [`CumulativePricesResponse`] object.
/// ## Params
/// * **deps** is an object of type [`Deps`].
///
/// * **env** is an object of type [`Env`].
pub fn query_cumulative_prices(deps: Deps, env: Env) -> StdResult<CumulativePricesResponse> {
    let mut config = CONFIG.load(deps.storage)?;
    let (assets, total_share) = pool_info(deps.querier, &config)?;
<<<<<<< HEAD
    accumulate_prices(deps, env, &mut config, &assets)
        .map_err(|err| StdError::generic_err(format!("{err}")))?;

=======
    let decimal_assets = assets
        .iter()
        .cloned()
        .map(|asset| {
            let precision = get_precision(deps.storage, &asset.info)?;
            asset.to_decimal_asset(precision)
        })
        .collect::<StdResult<Vec<DecimalAsset>>>()?;

    accumulate_prices(deps, env, &mut config, &decimal_assets)
        .map_err(|err| StdError::generic_err(format!("{err}")))?;

>>>>>>> f949855b
    Ok(CumulativePricesResponse {
        assets,
        total_share,
        cumulative_prices: config.cumulative_prices,
    })
}

/// ## Description
/// Returns the pair contract configuration in a [`ConfigResponse`] object.
/// ## Params
/// * **deps** is an object of type [`Deps`].
pub fn query_config(deps: Deps, env: Env) -> StdResult<ConfigResponse> {
    let config = CONFIG.load(deps.storage)?;
    Ok(ConfigResponse {
        block_time_last: config.block_time_last,
        params: Some(to_binary(&StablePoolConfig {
            amp: Decimal::from_ratio(compute_current_amp(&config, &env)?, AMP_PRECISION),
        })?),
<<<<<<< HEAD
=======
        owner: config.owner,
>>>>>>> f949855b
    })
}

/// ## Description
/// Returns a [`ContractError`] on failure.
/// If `belief_price` and `max_spread` are both specified, we compute a new spread,
/// otherwise we just use the swap spread to check `max_spread`.
/// ## Params
/// * **belief_price** is an object of type [`Option<Decimal>`]. This is the belief price used in the swap.
///
/// * **max_spread** is an object of type [`Option<Decimal>`]. This is the
/// max spread allowed so that the swap can be executed successfuly.
///
/// * **offer_amount** is an object of type [`Uint128`]. This is the amount of assets to swap.
///
/// * **return_amount** is an object of type [`Uint128`]. This is the amount of assets to receive from the swap.
///
/// * **spread_amount** is an object of type [`Uint128`]. This is the spread used in the swap.
pub fn assert_max_spread(
    belief_price: Option<Decimal>,
    max_spread: Option<Decimal>,
    offer_amount: Uint128,
    return_amount: Uint128,
    spread_amount: Uint128,
) -> Result<(), ContractError> {
    let default_spread = Decimal::from_str(DEFAULT_SLIPPAGE)?;
    let max_allowed_spread = Decimal::from_str(MAX_ALLOWED_SLIPPAGE)?;

    let max_spread = max_spread.unwrap_or(default_spread);
    if max_spread.gt(&max_allowed_spread) {
        return Err(ContractError::AllowedSpreadAssertion {});
    }

    if let Some(belief_price) = belief_price {
        let expected_return = offer_amount
            * belief_price.inv().ok_or_else(|| {
                ContractError::Std(StdError::generic_err(
                    "Invalid belief_price. Check the input values.",
                ))
            })?;

        let spread_amount = expected_return.saturating_sub(return_amount);

        if return_amount < expected_return
            && Decimal::from_ratio(spread_amount, expected_return) > max_spread
        {
            return Err(ContractError::MaxSpreadAssertion {});
        }
    } else if Decimal::from_ratio(spread_amount, return_amount + spread_amount) > max_spread {
        return Err(ContractError::MaxSpreadAssertion {});
    }

    Ok(())
}

/// ## Description
/// Used for contract migration. Returns a default object of type [`Response`].
/// ## Params
/// * **_deps** is an object of type [`DepsMut`].
///
/// * **_env** is an object of type [`Env`].
///
/// * **_msg** is an object of type [`MigrateMsg`].
#[cfg_attr(not(feature = "library"), entry_point)]
pub fn migrate(mut deps: DepsMut, _env: Env, _msg: MigrateMsg) -> Result<Response, ContractError> {
    let contract_version = get_contract_version(deps.storage)?;

    match contract_version.contract.as_ref() {
        "astroport-pair-stable" => match contract_version.version.as_ref() {
            "1.0.0" => {
                let cfg_v100 = CONFIG_V100.load(deps.storage)?;

                let cumulative_prices = vec![
                    (
                        cfg_v100.pair_info.asset_infos[0].clone(),
                        cfg_v100.pair_info.asset_infos[1].clone(),
                        cfg_v100.price0_cumulative_last,
                    ),
                    (
                        cfg_v100.pair_info.asset_infos[1].clone(),
                        cfg_v100.pair_info.asset_infos[0].clone(),
                        cfg_v100.price1_cumulative_last,
                    ),
                ];
                let greatest_precision =
                    store_precisions(deps.branch(), &cfg_v100.pair_info.asset_infos)?;

                CONFIG.save(
                    deps.storage,
                    &Config {
                        owner: None,
                        pair_info: cfg_v100.pair_info,
                        factory_addr: cfg_v100.factory_addr,
                        block_time_last: cfg_v100.block_time_last,
                        init_amp: cfg_v100.next_amp,
                        init_amp_time: cfg_v100.init_amp_time,
                        next_amp: cfg_v100.next_amp,
                        next_amp_time: cfg_v100.next_amp_time,
                        greatest_precision,
                        cumulative_prices,
                    },
                )?;
            }
            _ => return Err(ContractError::MigrationError {}),
        },
        _ => return Err(ContractError::MigrationError {}),
    }

    set_contract_version(deps.storage, CONTRACT_NAME, CONTRACT_VERSION)?;

    Ok(Response::new()
        .add_attribute("previous_contract_name", &contract_version.contract)
        .add_attribute("previous_contract_version", &contract_version.version)
        .add_attribute("new_contract_name", CONTRACT_NAME)
        .add_attribute("new_contract_version", CONTRACT_VERSION))
}

/// ## Description
/// Returns the total amount of assets in the pool as well as the total amount of LP tokens currently minted.
/// ## Params
/// * **querier** is an object of type [`QuerierWrapper`].
///
/// * **config** is an object of type [`Config`].
pub fn pool_info(querier: QuerierWrapper, config: &Config) -> StdResult<(Vec<Asset>, Uint128)> {
    let pools = config
        .pair_info
        .query_pools(&querier, &config.pair_info.contract_addr)?;
    let total_share = query_supply(&querier, &config.pair_info.liquidity_token)?;

    Ok((pools, total_share))
}

/// ## Description
/// Updates the pool configuration with the specified parameters in the `params` variable.
/// Returns a [`ContractError`] as a failure, otherwise returns a [`Response`] with the specified
/// attributes if the operation was successful
/// ## Params
/// * **deps** is an object of type [`DepsMut`].
///
/// * **env** is an object of type [`Env`].
///
/// * **info** is an object of type [`MessageInfo`].
///
/// * **params** is an object of type [`Binary`]. These are the the new parameter values.
pub fn update_config(
    deps: DepsMut,
    env: Env,
    info: MessageInfo,
    params: Binary,
) -> Result<Response, ContractError> {
    let config = CONFIG.load(deps.storage)?;
    let factory_config = query_factory_config(&deps.querier, &config.factory_addr)?;

    if info.sender
        != if let Some(ref owner) = config.owner {
            owner.to_owned()
        } else {
            factory_config.owner
        }
    {
        return Err(ContractError::Unauthorized {});
    }

    match from_binary::<StablePoolUpdateParams>(&params)? {
        StablePoolUpdateParams::StartChangingAmp {
            next_amp,
            next_amp_time,
        } => start_changing_amp(config, deps, env, next_amp, next_amp_time)?,
        StablePoolUpdateParams::StopChangingAmp {} => stop_changing_amp(config, deps, env)?,
    }

    Ok(Response::default())
}

/// ## Description
/// Start changing the AMP value. Returns a [`ContractError`] on failure, otherwise returns [`Ok`].
/// ## Params
/// * **mut config** is an object of type [`Config`]. This is a mutable reference to the pool configuration.
///
/// * **deps** is an object of type [`DepsMut`].
///
/// * **env** is an object of type [`Env`].
///
/// * **next_amp** is an object of type [`u64`]. This is the new value for AMP.
///
/// * **next_amp_time** is an object of type [`u64`]. This is the end time when the pool amplification will be equal to `next_amp`.
fn start_changing_amp(
    mut config: Config,
    deps: DepsMut,
    env: Env,
    next_amp: u64,
    next_amp_time: u64,
) -> Result<(), ContractError> {
    if next_amp == 0 || next_amp > MAX_AMP {
        return Err(ContractError::IncorrectAmp {});
    }

    let current_amp = compute_current_amp(&config, &env)?.u64();

    let next_amp_with_precision = next_amp * AMP_PRECISION;

    if next_amp_with_precision * MAX_AMP_CHANGE < current_amp
        || next_amp_with_precision > current_amp * MAX_AMP_CHANGE
    {
        return Err(ContractError::MaxAmpChangeAssertion {});
    }

    let block_time = env.block.time.seconds();

    if block_time < config.init_amp_time + MIN_AMP_CHANGING_TIME
        || next_amp_time < block_time + MIN_AMP_CHANGING_TIME
    {
        return Err(ContractError::MinAmpChangingTimeAssertion {});
    }

    config.init_amp = current_amp;
    config.next_amp = next_amp_with_precision;
    config.init_amp_time = block_time;
    config.next_amp_time = next_amp_time;

    CONFIG.save(deps.storage, &config)?;

    Ok(())
}

/// ## Description
/// Stop changing the AMP value. Returns [`Ok`].
/// ## Params
/// * **mut config** is an object of type [`Config`]. This is a mutable reference to the pool configuration.
///
/// * **deps** is an object of type [`DepsMut`].
///
/// * **env** is an object of type [`Env`].
fn stop_changing_amp(mut config: Config, deps: DepsMut, env: Env) -> StdResult<()> {
    let current_amp = compute_current_amp(&config, &env)?;
    let block_time = env.block.time.seconds();

    config.init_amp = current_amp.u64();
    config.next_amp = current_amp.u64();
    config.init_amp_time = block_time;
    config.next_amp_time = block_time;

    // now (block_time < next_amp_time) is always False, so we return the saved AMP
    CONFIG.save(deps.storage, &config)?;

    Ok(())
}

/// ## Description
/// Compute the current pool D value.
/// ## Params
/// * **deps** is an object of type [`Deps`].
///
/// * **env** is an object of type [`Env`].
fn query_compute_d(deps: Deps, env: Env) -> StdResult<Uint128> {
    let config = CONFIG.load(deps.storage)?;

    let amp = compute_current_amp(&config, &env)?;
    let pools = config
        .pair_info
<<<<<<< HEAD
        .query_pools(&deps.querier, env.contract.address)?
        .into_iter()
        .map(|pool| {
            let token_precision = query_token_precision(&deps.querier, &pool.info)?;
            adjust_precision(pool.amount, token_precision, config.greatest_precision)
        })
        .collect::<StdResult<Vec<_>>>()?;
    let n_coins = config.pair_info.asset_infos.len() as u8;
    let leverage = amp.checked_mul(n_coins.into())?;

    compute_d(leverage, &pools).map_err(|_| StdError::generic_err("Failed to calculate the D"))
=======
        .query_pools_decimal(&deps.querier, env.contract.address)?
        .into_iter()
        .map(|pool| pool.amount)
        .collect::<Vec<_>>();

    compute_d(amp, &pools, config.greatest_precision)
        .map_err(|_| StdError::generic_err("Failed to calculate the D"))?
        .to_uint128_with_precision(config.greatest_precision)
>>>>>>> f949855b
}<|MERGE_RESOLUTION|>--- conflicted
+++ resolved
@@ -6,28 +6,17 @@
 use cosmwasm_std::entry_point;
 use cosmwasm_std::{
     attr, from_binary, to_binary, wasm_execute, wasm_instantiate, Addr, Binary, CosmosMsg, Decimal,
-<<<<<<< HEAD
-    Deps, DepsMut, Env, Fraction, MessageInfo, QuerierWrapper, Reply, Response, StdError,
-    StdResult, SubMsg, Uint128, WasmMsg,
-};
-use cw2::set_contract_version;
-=======
     Decimal256, Deps, DepsMut, Env, Fraction, MessageInfo, QuerierWrapper, Reply, Response,
     StdError, StdResult, SubMsg, Uint128, Uint256, WasmMsg,
 };
 use cw2::{get_contract_version, set_contract_version};
->>>>>>> f949855b
 use cw20::{Cw20ExecuteMsg, Cw20ReceiveMsg, MinterResponse};
 use itertools::Itertools;
 use protobuf::Message;
 
 use astroport::asset::{
     addr_opt_validate, addr_validate_to_lower, check_swap_parameters, format_lp_token_name, Asset,
-<<<<<<< HEAD
-    AssetInfo, PairInfo,
-=======
     AssetInfo, Decimal256Ext, DecimalAsset, PairInfo,
->>>>>>> f949855b
 };
 use astroport::common::{claim_ownership, drop_ownership_proposal, propose_new_owner};
 use astroport::factory::PairType;
@@ -55,23 +44,6 @@
     compute_current_amp, compute_swap, get_share_in_assets, mint_liquidity_token_message,
     select_pools, SwapResult,
 };
-<<<<<<< HEAD
-use astroport::token::InstantiateMsg as TokenInstantiateMsg;
-use astroport::DecimalCheckedOps;
-
-use crate::error::ContractError;
-use crate::math::{
-    calc_y, compute_d, AMP_PRECISION, MAX_AMP, MAX_AMP_CHANGE, MIN_AMP_CHANGING_TIME,
-};
-use crate::response::MsgInstantiateContractResponse;
-use crate::state::{get_precision, store_precisions, Config, CONFIG};
-use crate::utils::{
-    accumulate_prices, adjust_precision, check_asset_infos, check_assets, check_cw20_in_pool,
-    compute_current_amp, compute_swap, get_share_in_assets, mint_liquidity_token_message,
-    select_pools, SwapResult,
-};
-=======
->>>>>>> f949855b
 
 /// Contract name that is used for migration.
 const CONTRACT_NAME: &str = "astroport-pair-stable";
@@ -393,11 +365,7 @@
 ///
 /// * **info** is an object of type [`MessageInfo`].
 ///
-<<<<<<< HEAD
-/// * **assets** is an array with two objects of type [`Asset`]. These are the assets available in the pool.
-=======
 /// * **assets** is a vector with objects of type [`Asset`]. These are the assets available in the pool.
->>>>>>> f949855b
 ///
 /// * **auto_stake** is object of type [`Option<bool>`]. Determines whether the resulting LP tokens are automatically staked in
 /// the Generator contract to receive token incentives.
@@ -495,33 +463,8 @@
                 *pool = pool.checked_sub(deposit.amount)?;
             }
         }
-
-        // Adjusting to the greatest precision
-        let coin_precision = get_precision(deps.storage, &deposit.info)?;
-        deposit.amount =
-            adjust_precision(deposit.amount, coin_precision, config.greatest_precision)?;
-        *pool = adjust_precision(*pool, coin_precision, config.greatest_precision)?;
-    }
-
-<<<<<<< HEAD
-    let n_coins = config.pair_info.asset_infos.len() as u8;
-
-    let amp = compute_current_amp(&config, &env)?.checked_mul(n_coins.into())?;
-
-    // Initial invariant (D)
-    let old_balances = assets_collection
-        .iter()
-        .map(|(_, pool)| *pool)
-        .collect_vec();
-    let init_d = compute_d(amp, &old_balances)?;
-
-    // Invariant (D) after deposit added
-    let mut new_balances = assets_collection
-        .iter()
-        .map(|(deposit, pool)| Ok(pool.checked_add(deposit.amount)?))
-        .collect::<StdResult<Vec<_>>>()?;
-    let deposit_d = compute_d(amp, &new_balances)?;
-=======
+    }
+
     let assets_collection = assets_collection
         .iter()
         .cloned()
@@ -551,7 +494,6 @@
         .map(|(deposit, pool)| Ok(pool + deposit.amount))
         .collect::<StdResult<Vec<_>>>()?;
     let deposit_d = compute_d(amp, &new_balances, config.greatest_precision)?;
->>>>>>> f949855b
 
     let total_share = query_supply(&deps.querier, &config.pair_info.liquidity_token)?;
     let mint_amount = if total_share.is_zero() {
@@ -569,11 +511,8 @@
             .total_fee_rate
             .checked_mul(Decimal::from_ratio(n_coins, 4 * (n_coins - 1)))?;
 
-<<<<<<< HEAD
-=======
         let fee = Decimal256::new(fee.atomics().into());
 
->>>>>>> f949855b
         for i in 0..n_coins as usize {
             let ideal_balance = deposit_d.checked_multiply_ratio(old_balances[i], init_d)?;
             let difference = if ideal_balance > new_balances[i] {
@@ -582,17 +521,6 @@
                 new_balances[i] - ideal_balance
             };
             // Fee will be charged only during imbalanced provide i.e. if invariant D was changed
-<<<<<<< HEAD
-            new_balances[i] = new_balances[i].checked_sub(fee.checked_mul_uint128(difference)?)?;
-        }
-
-        let after_fee_d = compute_d(amp, &new_balances)?;
-
-        total_share.checked_multiply_ratio(after_fee_d - init_d, init_d)?
-    };
-
-    let mint_amount = adjust_precision(mint_amount, config.greatest_precision, LP_TOKEN_PRECISION)?;
-=======
             new_balances[i] -= fee.checked_mul(difference)?;
         }
 
@@ -603,7 +531,6 @@
     };
 
     let mint_amount = mint_amount.to_uint128_with_precision(config.greatest_precision)?;
->>>>>>> f949855b
 
     if mint_amount.is_zero() {
         return Err(ContractError::LiquidityAmountTooSmall {});
@@ -622,10 +549,6 @@
 
     let pools = pools
         .into_iter()
-<<<<<<< HEAD
-        .map(|(info, amount)| Asset { info, amount })
-        .collect_vec();
-=======
         .map(|(info, amount)| {
             let precision = get_precision(deps.storage, &info)?;
             Ok(DecimalAsset {
@@ -634,7 +557,6 @@
             })
         })
         .collect::<StdResult<Vec<_>>>()?;
->>>>>>> f949855b
 
     if accumulate_prices(deps.as_ref(), env, &mut config, &pools).is_ok() {
         CONFIG.save(deps.storage, &config)?;
@@ -663,11 +585,7 @@
 ///
 /// * **amount** is an object of type [`Uint128`]. This is the amount of provided LP tokens to withdraw liquidity with.
 ///
-<<<<<<< HEAD
-/// * **assets** is an optional array of type [`Vec<Asset>`]. It specifies the assets amount to withdraw.
-=======
 /// * **assets** is a optional vector of type [`Vec<Asset>`]. It specifies the assets amount to withdraw.
->>>>>>> f949855b
 pub fn withdraw_liquidity(
     deps: DepsMut,
     env: Env,
@@ -728,8 +646,6 @@
         .into(),
     );
 
-<<<<<<< HEAD
-=======
     let pools = pools
         .iter()
         .map(|pool| {
@@ -738,7 +654,6 @@
         })
         .collect::<StdResult<Vec<DecimalAsset>>>()?;
 
->>>>>>> f949855b
     if accumulate_prices(deps.as_ref(), env, &mut config, &pools).is_ok() {
         CONFIG.save(deps.storage, &config)?;
     }
@@ -788,51 +703,21 @@
         .iter()
         .cloned()
         .map(|asset| {
-<<<<<<< HEAD
-            // Get appropriate pool
-            let mut pool = pools
-=======
             let precision = get_precision(deps.storage, &asset.info)?;
             // Get appropriate pool
             let pool = pools
->>>>>>> f949855b
                 .get(&asset.info)
                 .copied()
                 .ok_or_else(|| ContractError::InvalidAsset(asset.info.to_string()))?;
 
-<<<<<<< HEAD
-            // Adjusting to the greatest precision
-            let coin_precision = get_precision(deps.storage, &asset.info)?;
-            pool = adjust_precision(pool, coin_precision, config.greatest_precision)?;
-
-            Ok((asset, pool))
-=======
             Ok((
                 asset.to_decimal_asset(precision)?,
                 Decimal256::with_precision(pool, precision)?,
             ))
->>>>>>> f949855b
         })
         .collect::<Result<Vec<_>, ContractError>>()?;
 
     // If some assets are omitted then add them explicitly with 0 withdraw amount
-<<<<<<< HEAD
-    pools.into_iter().for_each(|(pool_info, pool_amount)| {
-        if !assets.iter().any(|asset| asset.info == pool_info) {
-            assets_collection.push((
-                Asset {
-                    amount: Uint128::zero(),
-                    info: pool_info,
-                },
-                pool_amount,
-            ));
-        }
-    });
-
-    let n_coins = config.pair_info.asset_infos.len() as u8;
-
-    let amp = compute_current_amp(config, env)?.checked_mul(n_coins.into())?;
-=======
     pools
         .into_iter()
         .try_for_each(|(pool_info, pool_amount)| -> StdResult<()> {
@@ -853,32 +738,21 @@
     let n_coins = config.pair_info.asset_infos.len() as u8;
 
     let amp = compute_current_amp(config, env)?;
->>>>>>> f949855b
 
     // Initial invariant (D)
     let old_balances = assets_collection
         .iter()
         .map(|(_, pool)| *pool)
         .collect_vec();
-<<<<<<< HEAD
-    let init_d = compute_d(amp, &old_balances)?;
-=======
     let init_d = compute_d(amp, &old_balances, config.greatest_precision)?;
->>>>>>> f949855b
 
     // Invariant (D) after assets withdrawn
     let mut new_balances = assets_collection
         .iter()
-<<<<<<< HEAD
-        .map(|(withdraw, pool)| Ok(pool.checked_sub(withdraw.amount)?))
-        .collect::<StdResult<Vec<_>>>()?;
-    let withdraw_d = compute_d(amp, &new_balances)?;
-=======
         .cloned()
         .map(|(withdraw, pool)| Ok(pool - withdraw.amount))
         .collect::<StdResult<Vec<Decimal256>>>()?;
     let withdraw_d = compute_d(amp, &new_balances, config.greatest_precision)?;
->>>>>>> f949855b
 
     // Get fee info from the factory
     let fee_info = query_fee_info(
@@ -892,11 +766,8 @@
         .total_fee_rate
         .checked_mul(Decimal::from_ratio(n_coins, 4 * (n_coins - 1)))?;
 
-<<<<<<< HEAD
-=======
     let fee = Decimal256::new(fee.atomics().into());
 
->>>>>>> f949855b
     for i in 0..n_coins as usize {
         let ideal_balance = withdraw_d.checked_multiply_ratio(old_balances[i], init_d)?;
         let difference = if ideal_balance > new_balances[i] {
@@ -904,20 +775,6 @@
         } else {
             new_balances[i] - ideal_balance
         };
-<<<<<<< HEAD
-        new_balances[i] = new_balances[i].checked_sub(fee.checked_mul_uint128(difference)?)?;
-    }
-
-    let after_fee_d = compute_d(amp, &new_balances)?;
-
-    let total_share = query_supply(&deps.querier, &config.pair_info.liquidity_token)?;
-    // How many tokens do we need to burn to withdraw asked assets?
-    let burn_amount = total_share
-        .checked_multiply_ratio(init_d - after_fee_d, init_d)?
-        .checked_add(Uint128::from(1u8))?; // In case of rounding errors - make it unfavorable for the "attacker"
-
-    let burn_amount = adjust_precision(burn_amount, config.greatest_precision, LP_TOKEN_PRECISION)?;
-=======
         new_balances[i] -= fee.checked_mul(difference)?;
     }
 
@@ -936,7 +793,6 @@
         .checked_add(Uint256::from(1u8))?; // In case of rounding errors - make it unfavorable for the "attacker"
 
     let burn_amount = burn_amount.try_into()?;
->>>>>>> f949855b
 
     if burn_amount > provided_amount {
         return Err(StdError::generic_err(format!(
@@ -993,17 +849,10 @@
             if pool.info.equal(&offer_asset.info) {
                 pool.amount = pool.amount.checked_sub(offer_asset.amount)?;
             }
-<<<<<<< HEAD
-            let token_precision = query_token_precision(&deps.querier, &pool.info)?;
-            Ok(Asset {
-                amount: adjust_precision(pool.amount, token_precision, config.greatest_precision)?,
-                ..pool
-=======
             let token_precision = get_precision(deps.storage, &pool.info)?;
             Ok(DecimalAsset {
                 info: pool.info,
                 amount: Decimal256::with_precision(pool.amount, token_precision)?,
->>>>>>> f949855b
             })
         })
         .collect::<StdResult<Vec<_>>>()?;
@@ -1011,10 +860,6 @@
     let (offer_pool, ask_pool) =
         select_pools(Some(&offer_asset.info), ask_asset_info.as_ref(), &pools)?;
 
-<<<<<<< HEAD
-    // Check if the liquidity is non-zero
-    check_swap_parameters(offer_pool.amount, ask_pool.amount, offer_asset.amount)?;
-=======
     let offer_precision = get_precision(deps.storage, &offer_pool.info)?;
 
     // Check if the liquidity is non-zero
@@ -1028,7 +873,6 @@
             .collect::<StdResult<Vec<Uint128>>>()?,
         offer_asset.amount,
     )?;
->>>>>>> f949855b
 
     let SwapResult {
         return_amount,
@@ -1037,11 +881,7 @@
         deps.storage,
         &env,
         &config,
-<<<<<<< HEAD
-        &offer_asset,
-=======
         &offer_asset.to_decimal_asset(offer_precision)?,
->>>>>>> f949855b
         &offer_pool,
         &ask_pool,
         &pools,
@@ -1169,19 +1009,6 @@
         QueryMsg::Simulation {
             offer_asset,
             ask_asset_info,
-<<<<<<< HEAD
-        } => to_binary(
-            &query_simulation(deps, env, offer_asset, ask_asset_info)
-                .map_err(|err| StdError::generic_err(format!("{err}")))?,
-        ),
-        QueryMsg::ReverseSimulation {
-            offer_asset_info,
-            ask_asset,
-        } => to_binary(
-            &query_reverse_simulation(deps, env, ask_asset, offer_asset_info)
-                .map_err(|err| StdError::generic_err(format!("{err}")))?,
-        ),
-=======
         } => to_binary(&query_simulation(deps, env, offer_asset, ask_asset_info)?),
         QueryMsg::ReverseSimulation {
             offer_asset_info,
@@ -1192,7 +1019,6 @@
             ask_asset,
             offer_asset_info,
         )?),
->>>>>>> f949855b
         QueryMsg::CumulativePrices {} => to_binary(&query_cumulative_prices(deps, env)?),
         QueryMsg::Config {} => to_binary(&query_config(deps, env)?),
         QueryMsg::QueryComputeD {} => to_binary(&query_compute_d(deps, env)?),
@@ -1244,27 +1070,6 @@
     env: Env,
     offer_asset: Asset,
     ask_asset_info: Option<AssetInfo>,
-<<<<<<< HEAD
-) -> Result<SimulationResponse, ContractError> {
-    let config = CONFIG.load(deps.storage)?;
-    let pools = config
-        .pair_info
-        .query_pools(&deps.querier, &config.pair_info.contract_addr)?
-        .into_iter()
-        .map(|pool| {
-            let token_precision = get_precision(deps.storage, &pool.info)?;
-            Ok(Asset {
-                amount: adjust_precision(pool.amount, token_precision, config.greatest_precision)?,
-                ..pool
-            })
-        })
-        .collect::<StdResult<Vec<_>>>()?;
-
-    let (offer_pool, ask_pool) =
-        select_pools(Some(&offer_asset.info), ask_asset_info.as_ref(), &pools)?;
-
-    if check_swap_parameters(offer_pool.amount, ask_pool.amount, offer_asset.amount).is_err() {
-=======
 ) -> StdResult<SimulationResponse> {
     let config = CONFIG.load(deps.storage)?;
     let pools = config
@@ -1289,7 +1094,6 @@
     )
     .is_err()
     {
->>>>>>> f949855b
         return Ok(SimulationResponse {
             return_amount: Uint128::zero(),
             spread_amount: Uint128::zero(),
@@ -1304,20 +1108,12 @@
         deps.storage,
         &env,
         &config,
-<<<<<<< HEAD
-        &offer_asset,
-        &offer_pool,
-        &ask_pool,
-        &pools,
-    )?;
-=======
         &offer_asset.to_decimal_asset(offer_precision)?,
         &offer_pool,
         &ask_pool,
         &pools,
     )
     .map_err(|err| StdError::generic_err(format!("{err}")))?;
->>>>>>> f949855b
 
     // Get fee info from factory
     let fee_info = query_fee_info(
@@ -1353,27 +1149,6 @@
     env: Env,
     ask_asset: Asset,
     offer_asset_info: Option<AssetInfo>,
-<<<<<<< HEAD
-) -> Result<ReverseSimulationResponse, ContractError> {
-    let config = CONFIG.load(deps.storage)?;
-    let pools = config
-        .pair_info
-        .query_pools(&deps.querier, &config.pair_info.contract_addr)?
-        .into_iter()
-        .map(|pool| {
-            let token_precision = query_token_precision(&deps.querier, &pool.info)?;
-            Ok(Asset {
-                amount: adjust_precision(pool.amount, token_precision, config.greatest_precision)?,
-                ..pool
-            })
-        })
-        .collect::<StdResult<Vec<_>>>()?;
-    let (offer_pool, ask_pool) =
-        select_pools(offer_asset_info.as_ref(), Some(&ask_asset.info), &pools)?;
-
-    // Check the swap parameters are valid
-    if check_swap_parameters(offer_pool.amount, ask_pool.amount, ask_asset.amount).is_err() {
-=======
 ) -> StdResult<ReverseSimulationResponse> {
     let config = CONFIG.load(deps.storage)?;
     let pools = config
@@ -1399,7 +1174,6 @@
     )
     .is_err()
     {
->>>>>>> f949855b
         return Ok(ReverseSimulationResponse {
             offer_amount: Uint128::zero(),
             spread_amount: Uint128::zero(),
@@ -1413,29 +1187,6 @@
         &config.factory_addr,
         config.pair_info.pair_type.clone(),
     )?;
-<<<<<<< HEAD
-    let before_commission = (Decimal::one() - fee_info.total_fee_rate)
-        .inv()
-        .unwrap_or_else(Decimal::one)
-        .checked_mul_uint128(ask_asset.amount)?;
-
-    let token_precision = get_precision(deps.storage, &ask_pool.info)?;
-    let offer_amount = calc_y(
-        &ask_pool.info,
-        &offer_pool.info,
-        adjust_precision(
-            ask_pool.amount.checked_sub(before_commission)?,
-            token_precision,
-            config.greatest_precision,
-        )?,
-        &pools,
-        compute_current_amp(&config, &env)?,
-    )?
-    .checked_sub(offer_pool.amount)?;
-
-    let token_precision = get_precision(deps.storage, &offer_pool.info)?;
-    let offer_amount = adjust_precision(offer_amount, config.greatest_precision, token_precision)?;
-=======
     let before_commission = (Decimal256::one()
         - Decimal256::new(fee_info.total_fee_rate.atomics().into()))
     .inv()
@@ -1450,7 +1201,6 @@
         compute_current_amp(&config, &env)?,
         config.greatest_precision,
     )?;
->>>>>>> f949855b
 
     let offer_amount = new_offer_pool_amount.checked_sub(
         offer_pool
@@ -1461,18 +1211,11 @@
 
     Ok(ReverseSimulationResponse {
         offer_amount,
-<<<<<<< HEAD
-        spread_amount: offer_amount.saturating_sub(before_commission),
-        commission_amount: fee_info
-            .total_fee_rate
-            .checked_mul_uint128(before_commission)?,
-=======
         spread_amount: offer_amount
             .saturating_sub(before_commission.to_uint128_with_precision(offer_precision)?),
         commission_amount: fee_info
             .total_fee_rate
             .checked_mul_uint128(before_commission.to_uint128_with_precision(ask_precision)?)?,
->>>>>>> f949855b
     })
 }
 
@@ -1485,11 +1228,6 @@
 pub fn query_cumulative_prices(deps: Deps, env: Env) -> StdResult<CumulativePricesResponse> {
     let mut config = CONFIG.load(deps.storage)?;
     let (assets, total_share) = pool_info(deps.querier, &config)?;
-<<<<<<< HEAD
-    accumulate_prices(deps, env, &mut config, &assets)
-        .map_err(|err| StdError::generic_err(format!("{err}")))?;
-
-=======
     let decimal_assets = assets
         .iter()
         .cloned()
@@ -1502,7 +1240,6 @@
     accumulate_prices(deps, env, &mut config, &decimal_assets)
         .map_err(|err| StdError::generic_err(format!("{err}")))?;
 
->>>>>>> f949855b
     Ok(CumulativePricesResponse {
         assets,
         total_share,
@@ -1521,10 +1258,7 @@
         params: Some(to_binary(&StablePoolConfig {
             amp: Decimal::from_ratio(compute_current_amp(&config, &env)?, AMP_PRECISION),
         })?),
-<<<<<<< HEAD
-=======
         owner: config.owner,
->>>>>>> f949855b
     })
 }
 
@@ -1785,19 +1519,6 @@
     let amp = compute_current_amp(&config, &env)?;
     let pools = config
         .pair_info
-<<<<<<< HEAD
-        .query_pools(&deps.querier, env.contract.address)?
-        .into_iter()
-        .map(|pool| {
-            let token_precision = query_token_precision(&deps.querier, &pool.info)?;
-            adjust_precision(pool.amount, token_precision, config.greatest_precision)
-        })
-        .collect::<StdResult<Vec<_>>>()?;
-    let n_coins = config.pair_info.asset_infos.len() as u8;
-    let leverage = amp.checked_mul(n_coins.into())?;
-
-    compute_d(leverage, &pools).map_err(|_| StdError::generic_err("Failed to calculate the D"))
-=======
         .query_pools_decimal(&deps.querier, env.contract.address)?
         .into_iter()
         .map(|pool| pool.amount)
@@ -1806,5 +1527,4 @@
     compute_d(amp, &pools, config.greatest_precision)
         .map_err(|_| StdError::generic_err("Failed to calculate the D"))?
         .to_uint128_with_precision(config.greatest_precision)
->>>>>>> f949855b
 }