--- conflicted
+++ resolved
@@ -7,13 +7,8 @@
 
 use cosmwasm_std::{
     attr, entry_point, from_binary, to_binary, Addr, Binary, CosmosMsg, Decimal, Deps, DepsMut,
-<<<<<<< HEAD
-    Env, Fraction, MessageInfo, Reply, ReplyOn, Response, StdError, StdResult, SubMsg, Uint128,
-    Uint64, WasmMsg,
-=======
-    Env, MessageInfo, QuerierWrapper, Reply, ReplyOn, Response, StdError, StdResult, SubMsg,
-    Uint128, Uint64, WasmMsg,
->>>>>>> 65e35b48
+    Env, Fraction, MessageInfo, QuerierWrapper, Reply, ReplyOn, Response, StdError, StdResult,
+    SubMsg, Uint128, Uint64, WasmMsg,
 };
 
 use crate::response::MsgInstantiateContractResponse;
