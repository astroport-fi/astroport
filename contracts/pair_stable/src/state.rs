use astroport::asset::{AssetInfo, PairInfo};
<<<<<<< HEAD
=======
use astroport::common::OwnershipProposal;
>>>>>>> f949855b
use cosmwasm_std::{Addr, DepsMut, StdResult, Storage, Uint128};
use cw_storage_plus::{Item, Map};
use schemars::JsonSchema;
use serde::{Deserialize, Serialize};

/// ## Description
/// This structure stores the main stableswap pair parameters.
#[derive(Serialize, Deserialize, Clone, Debug, PartialEq, JsonSchema)]
pub struct Config {
    /// The contract owner
    pub owner: Option<Addr>,
    /// The pair information stored in a [`PairInfo`] struct
    pub pair_info: PairInfo,
    /// The factory contract address
    pub factory_addr: Addr,
    /// The last timestamp when the pair contract update the asset cumulative prices
    pub block_time_last: u64,
    /// This is the current amplification used in the pool
    pub init_amp: u64,
    /// This is the start time when amplification starts to scale up or down
    pub init_amp_time: u64,
    /// This is the target amplification to reach at `next_amp_time`
    pub next_amp: u64,
    /// This is the timestamp when the current pool amplification should be `next_amp`
    pub next_amp_time: u64,
    /// The greatest precision of assets in the pool
    pub greatest_precision: u8,
    /// The vector contains cumulative prices for each pair of assets in the pool
    pub cumulative_prices: Vec<(AssetInfo, AssetInfo, Uint128)>,
}

pub const CONFIG: Item<Config> = Item::new("config");

/// Stores map of AssetInfo (as String) -> precision
const PRECISIONS: Map<String, u8> = Map::new("precisions");

<<<<<<< HEAD
=======
/// Stores the latest contract ownership transfer proposal
pub const OWNERSHIP_PROPOSAL: Item<OwnershipProposal> = Item::new("ownership_proposal");

>>>>>>> f949855b
/// ## Description
/// Store all token precisions and return the greatest one.
pub(crate) fn store_precisions(deps: DepsMut, asset_infos: &[AssetInfo]) -> StdResult<u8> {
    let mut max = 0u8;

    for asset_info in asset_infos {
<<<<<<< HEAD
        let precision = asset_info.query_token_precision(&deps.querier)?;
=======
        let precision = asset_info.decimals(&deps.querier)?;
>>>>>>> f949855b
        max = max.max(precision);
        PRECISIONS.save(deps.storage, asset_info.to_string(), &precision)?;
    }

    Ok(max)
}

/// ## Description
/// Loads precision of the given asset info.
pub(crate) fn get_precision(storage: &dyn Storage, asset_info: &AssetInfo) -> StdResult<u8> {
    PRECISIONS.load(storage, asset_info.to_string())
}<|MERGE_RESOLUTION|>--- conflicted
+++ resolved
@@ -1,8 +1,5 @@
 use astroport::asset::{AssetInfo, PairInfo};
-<<<<<<< HEAD
-=======
 use astroport::common::OwnershipProposal;
->>>>>>> f949855b
 use cosmwasm_std::{Addr, DepsMut, StdResult, Storage, Uint128};
 use cw_storage_plus::{Item, Map};
 use schemars::JsonSchema;
@@ -39,23 +36,16 @@
 /// Stores map of AssetInfo (as String) -> precision
 const PRECISIONS: Map<String, u8> = Map::new("precisions");
 
-<<<<<<< HEAD
-=======
 /// Stores the latest contract ownership transfer proposal
 pub const OWNERSHIP_PROPOSAL: Item<OwnershipProposal> = Item::new("ownership_proposal");
 
->>>>>>> f949855b
 /// ## Description
 /// Store all token precisions and return the greatest one.
 pub(crate) fn store_precisions(deps: DepsMut, asset_infos: &[AssetInfo]) -> StdResult<u8> {
     let mut max = 0u8;
 
     for asset_info in asset_infos {
-<<<<<<< HEAD
-        let precision = asset_info.query_token_precision(&deps.querier)?;
-=======
         let precision = asset_info.decimals(&deps.querier)?;
->>>>>>> f949855b
         max = max.max(precision);
         PRECISIONS.save(deps.storage, asset_info.to_string(), &precision)?;
     }
