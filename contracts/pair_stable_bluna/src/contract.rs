--- conflicted
+++ resolved
@@ -65,11 +65,7 @@
 
 #[cfg_attr(not(feature = "library"), entry_point)]
 pub fn instantiate(
-<<<<<<< HEAD
-    deps: DepsMut<'_, TerraQuery>,
-=======
     deps: DepsMut<TerraQuery>,
->>>>>>> bebf2eb8
     env: Env,
     _info: MessageInfo,
     msg: InstantiateMsg,
@@ -159,7 +155,7 @@
 ///
 /// * **msg** is the object of type [`Reply`].
 #[cfg_attr(not(feature = "library"), entry_point)]
-pub fn reply(deps:DepsMut<'_,TerraQuery>, _env: Env, msg: Reply) -> Result<Response, ContractError> {
+pub fn reply(deps:DepsMut<TerraQuery>, _env: Env, msg: Reply) -> Result<Response, ContractError> {
     let data = msg.result.unwrap().data.unwrap();
     let res: MsgInstantiateContractResponse =
         Message::parse_from_bytes(data.as_slice()).map_err(|_| {
@@ -1025,11 +1021,7 @@
 /// Returns information about a pair in an object of type [`PairInfo`].
 /// ## Params
 /// * **deps** is the object of type [`Deps`].
-<<<<<<< HEAD
-pub fn query_pair_info(deps: Deps<'_, TerraQuery>) -> StdResult<PairInfo> {
-=======
 pub fn query_pair_info(deps: Deps<TerraQuery>) -> StdResult<PairInfo> {
->>>>>>> bebf2eb8
     let config: Config = CONFIG.load(deps.storage)?;
     Ok(config.pair_info)
 }
@@ -1038,11 +1030,7 @@
 /// Returns information about a pool in an object of type [`PoolResponse`].
 /// ## Params
 /// * **deps** is the object of type [`Deps`].
-<<<<<<< HEAD
-pub fn query_pool(deps: Deps<'_, TerraQuery>) -> StdResult<PoolResponse> {
-=======
 pub fn query_pool(deps: Deps<TerraQuery>) -> StdResult<PoolResponse> {
->>>>>>> bebf2eb8
     let config: Config = CONFIG.load(deps.storage)?;
     let (assets, total_share) = pool_info(deps, config)?;
 
@@ -1060,11 +1048,7 @@
 /// * **deps** is the object of type [`Deps`].
 ///
 /// * **amount** is the object of type [`Uint128`]. Sets the amount for which a share in the pool will be requested.
-<<<<<<< HEAD
-pub fn query_share(deps: Deps<'_, TerraQuery>, amount: Uint128) -> StdResult<[Asset; 2]> {
-=======
 pub fn query_share(deps: Deps<TerraQuery>, amount: Uint128) -> StdResult<[Asset; 2]> {
->>>>>>> bebf2eb8
     let config: Config = CONFIG.load(deps.storage)?;
     let (pools, total_share) = pool_info(deps, config)?;
     let refund_assets = get_share_in_assets(&pools, amount, total_share);
@@ -1078,11 +1062,7 @@
 /// * **deps** is the object of type [`Deps`].
 ///
 /// * **offer_asset** is the object of type [`Asset`].
-<<<<<<< HEAD
-pub fn query_simulation(deps: Deps<'_, TerraQuery>, env: Env, offer_asset: Asset) -> StdResult<SimulationResponse> {
-=======
 pub fn query_simulation(deps: Deps<TerraQuery>, env: Env, offer_asset: Asset) -> StdResult<SimulationResponse> {
->>>>>>> bebf2eb8
     let config: Config = CONFIG.load(deps.storage)?;
     let contract_addr = config.pair_info.contract_addr.clone();
 
@@ -1133,11 +1113,7 @@
 ///
 /// * **ask_asset** is the object of type [`Asset`].
 pub fn query_reverse_simulation(
-<<<<<<< HEAD
-    deps: Deps<'_, TerraQuery>,
-=======
     deps: Deps<TerraQuery>,
->>>>>>> bebf2eb8
     env: Env,
     ask_asset: Asset,
 ) -> StdResult<ReverseSimulationResponse> {
@@ -1190,11 +1166,7 @@
 /// * **deps** is the object of type [`Deps`].
 ///
 /// * **env** is the object of type [`Env`].
-<<<<<<< HEAD
-pub fn query_cumulative_prices(deps: Deps<'_, TerraQuery>, env: Env) -> StdResult<CumulativePricesResponse> {
-=======
 pub fn query_cumulative_prices(deps: Deps<TerraQuery>, env: Env) -> StdResult<CumulativePricesResponse> {
->>>>>>> bebf2eb8
     let config: Config = CONFIG.load(deps.storage)?;
     let (assets, total_share) = pool_info(deps, config.clone())?;
 
@@ -1227,11 +1199,7 @@
 /// Returns information about the controls settings in a [`ConfigResponse`] object.
 /// ## Params
 /// * **deps** is the object of type [`Deps`].
-<<<<<<< HEAD
-pub fn query_config(deps: Deps<'_, TerraQuery>, env: Env) -> StdResult<ConfigResponse> {
-=======
 pub fn query_config(deps: Deps<TerraQuery>, env: Env) -> StdResult<ConfigResponse> {
->>>>>>> bebf2eb8
     let config: Config = CONFIG.load(deps.storage)?;
     Ok(ConfigResponse {
         block_time_last: config.block_time_last,
@@ -1247,13 +1215,7 @@
 /// Returns pending reward amount for a user in a [`Asset`] object.
 /// ## Params
 /// * **user** is the object of type [`String`] whose reward is querying
-<<<<<<< HEAD
-pub fn query_pending_reward(deps: Deps<'_, TerraQuery>, _env: Env, user: String) -> StdResult<Asset> {
-    use cosmwasm_std::Decimal256;
-
-=======
 pub fn query_pending_reward(deps: Deps<TerraQuery>, _env: Env, user: String) -> StdResult<Asset> {
->>>>>>> bebf2eb8
     let user = addr_validate_to_lower(deps.api, &user)?;
 
     let config = CONFIG.load(deps.storage)?;
@@ -1500,11 +1462,7 @@
 ///
 /// * **_msg** is the object of type [`MigrateMsg`].
 #[cfg_attr(not(feature = "library"), entry_point)]
-<<<<<<< HEAD
-pub fn migrate(deps: DepsMut<'_, TerraQuery>, env: Env, msg: MigrateMsg) -> Result<Response, ContractError> {
-=======
 pub fn migrate(deps: DepsMut<TerraQuery>, env: Env, msg: MigrateMsg) -> Result<Response, ContractError> {
->>>>>>> bebf2eb8
     let contract_version = get_contract_version(deps.storage)?;
 
     let mut response = Response::new()
@@ -1544,11 +1502,7 @@
 /// * **deps** is the object of type [`Deps`].
 ///
 /// * **config** is the object of type [`Config`].
-<<<<<<< HEAD
-pub fn pool_info(deps: Deps<'_, TerraQuery>, config: Config) -> StdResult<([Asset; 2], Uint128)> {
-=======
 pub fn pool_info(deps: Deps<TerraQuery>, config: Config) -> StdResult<([Asset; 2], Uint128)> {
->>>>>>> bebf2eb8
     let contract_addr = config.pair_info.contract_addr.clone();
     let pools: [Asset; 2] = config.pair_info.query_pools(&deps.querier, contract_addr)?;
     let total_share: Uint128 = query_supply(&deps.querier, config.pair_info.liquidity_token)?;
@@ -1569,11 +1523,7 @@
 ///
 /// * **params** is the object of type [`Binary`].
 pub fn update_config(
-<<<<<<< HEAD
-    deps: DepsMut<'_, TerraQuery>,
-=======
     deps: DepsMut<TerraQuery>,
->>>>>>> bebf2eb8
     env: Env,
     info: MessageInfo,
     params: Binary,
@@ -1617,11 +1567,7 @@
 /// * **next_amp_time** is the object of type [`u64`].
 fn start_changing_amp(
     mut config: Config,
-<<<<<<< HEAD
-    deps: DepsMut<'_, TerraQuery>,
-=======
     deps: DepsMut<TerraQuery>,
->>>>>>> bebf2eb8
     env: Env,
     next_amp: u64,
     next_amp_time: u64,
@@ -1666,11 +1612,7 @@
 /// * **deps** is the object of type [`DepsMut`].
 ///
 /// * **env** is the object of type [`Env`].
-<<<<<<< HEAD
-fn stop_changing_amp(mut config: Config, deps: DepsMut<'_, TerraQuery>, env: Env) -> StdResult<()> {
-=======
 fn stop_changing_amp(mut config: Config, deps: DepsMut<TerraQuery>, env: Env) -> StdResult<()> {
->>>>>>> bebf2eb8
     let current_amp = compute_current_amp(&config, &env)?;
     let block_time = env.block.time.seconds();
 
@@ -1727,11 +1669,7 @@
 ///
 /// * **factory_addr** is the object of type [`Addr`].
 fn get_bluna_reward_holder_instantiating_message(
-<<<<<<< HEAD
-    deps: Deps<'_, TerraQuery>,
-=======
     deps: Deps<TerraQuery>,
->>>>>>> bebf2eb8
     env: &Env,
     factory_addr: &Addr,
 ) -> Result<SubMsg, ContractError> {
@@ -1771,11 +1709,7 @@
 ///
 /// * **receiver** is object of type [`Option<Addr>`]
 fn get_bluna_reward_handling_messages(
-<<<<<<< HEAD
-    deps: Deps<'_, TerraQuery>,
-=======
     deps: Deps<TerraQuery>,
->>>>>>> bebf2eb8
     env: &Env,
     bluna_rewarder: &str,
     user: Addr,
@@ -1826,11 +1760,7 @@
 ///
 /// * **receiver** is the object of type [`Option<String>`]
 fn claim_reward(
-<<<<<<< HEAD
-    deps: DepsMut<'_, TerraQuery>,
-=======
     deps: DepsMut<TerraQuery>,
->>>>>>> bebf2eb8
     env: Env,
     info: MessageInfo,
     receiver: Option<String>,
@@ -1890,11 +1820,7 @@
 ///
 /// * **total_share** is the object of type [`Uint128`]
 fn claim_reward_by_generator(
-<<<<<<< HEAD
-    deps: DepsMut<'_, TerraQuery>,
-=======
     deps: DepsMut<TerraQuery>,
->>>>>>> bebf2eb8
     env: Env,
     info: MessageInfo,
     user: String,
@@ -1944,11 +1870,7 @@
 /// * **receiver** is object of type [`Option<Addr>`].
 #[allow(clippy::too_many_arguments)]
 pub fn handle_reward(
-<<<<<<< HEAD
-    deps: DepsMut<'_, TerraQuery>,
-=======
     deps: DepsMut<TerraQuery>,
->>>>>>> bebf2eb8
     env: Env,
     info: MessageInfo,
     previous_reward_balance: Uint128,
