use crate::error::ContractError;
use crate::math::{
    calc_ask_amount, calc_offer_amount, compute_d, AMP_PRECISION, MAX_AMP, MAX_AMP_CHANGE,
    MIN_AMP_CHANGING_TIME, N_COINS,
};
use crate::migration::CONFIG_PAIR_STABLE_V100;
use crate::state::{
    Config, BLUNA_REWARD_GLOBAL_INDEX, BLUNA_REWARD_HOLDER, BLUNA_REWARD_USER_INDEXES, CONFIG,
};

use cosmwasm_bignumber::Decimal256;
use cosmwasm_std::{
    attr, entry_point, from_binary, to_binary, Addr, Binary, CosmosMsg, Decimal, Deps, DepsMut,
    Env, MessageInfo, Reply, ReplyOn, Response, StdError, StdResult, SubMsg, Uint128, Uint256,
    WasmMsg,
};

use crate::response::MsgInstantiateContractResponse;
use astroport::asset::{
<<<<<<< HEAD
    addr_validate_to_lower, format_lp_token_name, is_non_zero_liquidity, Asset, AssetInfo, PairInfo,
=======
    addr_validate_to_lower, format_lp_token_name, token_asset_info, Asset, AssetInfo, PairInfo,
>>>>>>> d818cb2c
};
use astroport::factory::PairType;

use astroport::generator::{
    Cw20HookMsg as GeneratorHookMsg, PoolInfoResponse, QueryMsg as GeneratorQueryMsg,
};
use astroport::pair::{
    migration_check, ConfigResponse, CumulativePricesResponse, Cw20HookMsg, InstantiateMsg,
    PoolResponse, ReverseSimulationResponse, SimulationResponse, DEFAULT_SLIPPAGE,
    MAX_ALLOWED_SLIPPAGE, TWAP_PRECISION,
};
use astroport::pair_stable_bluna::{
    ExecuteMsg, MigrateMsg, QueryMsg, StablePoolConfig, StablePoolParams, StablePoolUpdateParams,
};
use astroport::whitelist::InstantiateMsg as WhitelistInstantiateMsg;

use anchor_basset::reward::{AccruedRewardsResponse, QueryMsg as BAssetRewardQueryMsg};
use astroport::querier::{
    query_factory_config, query_fee_info, query_supply, query_token_precision,
};
use astroport::{token::InstantiateMsg as TokenInstantiateMsg, U256};
use cw2::{get_contract_version, set_contract_version};
use cw20::{Cw20ExecuteMsg, Cw20ReceiveMsg, MinterResponse};
use protobuf::Message;
use std::cmp::Ordering;
use std::convert::TryInto;
use std::str::FromStr;
use std::vec;

/// Contract name that is used for migration.
const CONTRACT_NAME: &str = "astroport-pair-stable-bluna";
/// Contract version that is used for migration.
const CONTRACT_VERSION: &str = env!("CARGO_PKG_VERSION");
/// `reply` call code IDs used for sub-messages.
const INSTANTIATE_TOKEN_REPLY_ID: u64 = 1;
const INSTANTIATE_BLUNA_REWARD_HOLDER_REPLY_ID: u64 = 2;

/// ## Description
/// Creates a new contract with the specified parameters in the [`InstantiateMsg`].
/// Returns a [`Response`] with the specified attributes if the operation was successful,
/// or a [`ContractError`] if the contract was not created.
/// ## Params
/// * **deps** is an object of type [`DepsMut`].
///
/// * **env** is an object of type [`Env`].
///
/// * **_info** is an object of type [`MessageInfo`].
/// * **msg** is a message of type [`InstantiateMsg`] which contains the parameters used for creating the contract.
#[cfg_attr(not(feature = "library"), entry_point)]
pub fn instantiate(
    deps: DepsMut,
    env: Env,
    _info: MessageInfo,
    msg: InstantiateMsg,
) -> Result<Response, ContractError> {
    msg.asset_infos[0].check(deps.api)?;
    msg.asset_infos[1].check(deps.api)?;

    if msg.asset_infos[0] == msg.asset_infos[1] {
        return Err(ContractError::DoublingAssets {});
    }

    if msg.init_params.is_none() {
        return Err(ContractError::InitParamsNotFound {});
    }

    let params: StablePoolParams = from_binary(&msg.init_params.unwrap())?;

    if params.amp == 0 || params.amp > MAX_AMP {
        return Err(ContractError::IncorrectAmp {});
    }

    let mut messages: Vec<SubMsg> = vec![get_bluna_reward_holder_instantiating_message(
        deps.as_ref(),
        &env,
        &addr_validate_to_lower(deps.api, &msg.factory_addr)?,
    )?];

    set_contract_version(deps.storage, CONTRACT_NAME, CONTRACT_VERSION)?;

    let config = Config {
        pair_info: PairInfo {
            contract_addr: env.contract.address.clone(),
            liquidity_token: Addr::unchecked(""),
            asset_infos: msg.asset_infos.clone(),
            pair_type: PairType::Stable {},
        },
        factory_addr: addr_validate_to_lower(deps.api, msg.factory_addr.as_str())?,
        block_time_last: 0,
        price0_cumulative_last: Uint128::zero(),
        price1_cumulative_last: Uint128::zero(),
        init_amp: params.amp * AMP_PRECISION,
        init_amp_time: env.block.time.seconds(),
        next_amp: params.amp * AMP_PRECISION,
        next_amp_time: env.block.time.seconds(),
        bluna_rewarder: addr_validate_to_lower(deps.api, params.bluna_rewarder.as_str())?,
        generator: addr_validate_to_lower(deps.api, params.generator.as_str())?,
    };

    CONFIG.save(deps.storage, &config)?;

    let token_name = format_lp_token_name(&msg.asset_infos, &deps.querier)?;

    // Create LP token
    messages.push(SubMsg {
        msg: WasmMsg::Instantiate {
            code_id: msg.token_code_id,
            msg: to_binary(&TokenInstantiateMsg {
                name: token_name,
                symbol: "uLP".to_string(),
                decimals: 6,
                initial_balances: vec![],
                mint: Some(MinterResponse {
                    minter: env.contract.address.to_string(),
                    cap: None,
                }),
            })?,
            funds: vec![],
            admin: None,
            label: String::from("Astroport LP token"),
        }
        .into(),
        id: INSTANTIATE_TOKEN_REPLY_ID,
        gas_limit: None,
        reply_on: ReplyOn::Success,
    });

    Ok(Response::new().add_submessages(messages))
}

/// ## Description
/// The entry point to the contract for processing replies from submessages.
/// ## Params
/// * **deps** is an object of type [`DepsMut`].
///
/// * **_env** is an object of type [`Env`].
///
/// * **msg** is an object of type [`Reply`].
#[cfg_attr(not(feature = "library"), entry_point)]
pub fn reply(deps: DepsMut, _env: Env, msg: Reply) -> Result<Response, ContractError> {
    let data = msg.result.unwrap().data.unwrap();
    let res: MsgInstantiateContractResponse =
        Message::parse_from_bytes(data.as_slice()).map_err(|_| {
            StdError::parse_err("MsgInstantiateContractResponse", "failed to parse data")
        })?;

    let mut response = Response::new();

    match msg.id {
        INSTANTIATE_TOKEN_REPLY_ID => {
            let mut config: Config = CONFIG.load(deps.storage)?;

            if config.pair_info.liquidity_token != Addr::unchecked("") {
                return Err(ContractError::Unauthorized {});
            }
            config.pair_info.liquidity_token =
                addr_validate_to_lower(deps.api, res.get_contract_address())?;

            CONFIG.save(deps.storage, &config)?;

            response.attributes.push(attr(
                "liquidity_token_addr",
                config.pair_info.liquidity_token,
            ));
        }
        INSTANTIATE_BLUNA_REWARD_HOLDER_REPLY_ID => {
            let addr = addr_validate_to_lower(deps.api, res.get_contract_address())?;
            BLUNA_REWARD_HOLDER.save(deps.storage, &addr)?;
            response.attributes.push(attr("bluna_reward_holder", addr))
        }
        _ => return Err(ContractError::Unauthorized {}),
    };

    Ok(response)
}

/// ## Description
/// Exposes all the execute functions available in the contract.
/// ## Params
/// * **deps** is an object of type [`Deps`].
///
/// * **env** is an object of type [`Env`].
///
/// * **info** is an object of type [`MessageInfo`].
///
/// * **msg** is an object of type [`ExecuteMsg`].
///
/// ## Queries
/// * **ExecuteMsg::UpdateConfig { params: Binary }** Not supported.
///
/// * **ExecuteMsg::Receive(msg)** Receives a message of type [`Cw20ReceiveMsg`] and processes
/// it depending on the received template.
///
/// * **ExecuteMsg::ProvideLiquidity {
///             assets,
///             slippage_tolerance,
///             auto_stake,
///             receiver,
///         }** Provides liquidity in the pair with the specified input parameters.
///
/// * **ExecuteMsg::Swap {
///             offer_asset,
///             belief_price,
///             max_spread,
///             to,
///         }** Performs a swap operation with the specified parameters.
///
/// * **ExecuteMsg::ClaimReward {
///             receiver,
///             user_share,
///             total_share,
///         }** Claims bLUNA rewards and sends them to the receiver.
///
/// * **ExecuteMsg::ClaimRewardByGenerator {
///             receiver,
///             user_share,
///             total_share,
///         }** Claims bLUNA rewards for a LP position that was staked by a user in the Astroprot Generator contract.
///
/// * **ExecuteMsg::HandleReward {
///             previous_reward_balance,
///             user_share,
///             total_share,
///             user,
///         }** Handles and distributes bLUNA rewards.
#[cfg_attr(not(feature = "library"), entry_point)]
pub fn execute(
    deps: DepsMut,
    env: Env,
    info: MessageInfo,
    msg: ExecuteMsg,
) -> Result<Response, ContractError> {
    let cfg = CONFIG.load(deps.storage)?;

    if migration_check(deps.as_ref(), &cfg.factory_addr, &env.contract.address)? {
        return Err(ContractError::PairIsNotMigrated {});
    }

    match msg {
        ExecuteMsg::UpdateConfig { params } => update_config(deps, env, info, params),
        ExecuteMsg::Receive(msg) => receive_cw20(deps, env, info, msg),
        ExecuteMsg::ProvideLiquidity {
            assets,
            slippage_tolerance,
            auto_stake,
            receiver,
        } => provide_liquidity(
            deps,
            env,
            info,
            assets,
            slippage_tolerance,
            auto_stake,
            receiver,
        ),
        ExecuteMsg::Swap {
            offer_asset,
            belief_price,
            max_spread,
            to,
        } => {
            offer_asset.info.check(deps.api)?;
            if !offer_asset.is_native_token() {
                return Err(ContractError::Unauthorized {});
            }

            let to_addr = if let Some(to_addr) = to {
                Some(addr_validate_to_lower(deps.api, &to_addr)?)
            } else {
                None
            };

            swap(
                deps,
                env,
                info.clone(),
                info.sender,
                offer_asset,
                belief_price,
                max_spread,
                to_addr,
            )
        }
        ExecuteMsg::ClaimReward { receiver } => claim_reward(deps, env, info, receiver),
        ExecuteMsg::ClaimRewardByGenerator {
            user,
            user_share,
            total_share,
        } => claim_reward_by_generator(deps, env, info, user, user_share, total_share),
        ExecuteMsg::HandleReward {
            previous_reward_balance,
            user,
            user_share,
            total_share,
            receiver,
        } => handle_reward(
            deps,
            env,
            info,
            previous_reward_balance,
            user,
            user_share,
            total_share,
            receiver,
        ),
    }
}

/// ## Description
/// Receives a message of type [`Cw20ReceiveMsg`] and processes it depending on the received template.
/// If the template is not found in the received message, then a [`ContractError`] is returned,
/// otherwise it returns a [`Response`] with the specified attributes if the operation was successful.
/// ## Params
/// * **deps** is an object of type [`DepsMut`].
///
/// * **env** is an object of type [`Env`].
///
/// * **info** is an object of type [`MessageInfo`].
///
/// * **cw20_msg** is an object of type [`Cw20ReceiveMsg`]. This is the CW20 message that has to be processed.
pub fn receive_cw20(
    deps: DepsMut,
    env: Env,
    info: MessageInfo,
    cw20_msg: Cw20ReceiveMsg,
) -> Result<Response, ContractError> {
    let contract_addr = info.sender.clone();
    match from_binary(&cw20_msg.msg) {
        Ok(Cw20HookMsg::Swap {
            belief_price,
            max_spread,
            to,
        }) => {
            // Only an asset contract can execute this message
            let mut authorized: bool = false;
            let config: Config = CONFIG.load(deps.storage)?;

            for pool in config.pair_info.asset_infos {
                if let AssetInfo::Token { contract_addr, .. } = &pool {
                    if contract_addr == &info.sender {
                        authorized = true;
                    }
                }
            }

            if !authorized {
                return Err(ContractError::Unauthorized {});
            }

            let to_addr = if let Some(to_addr) = to {
                Some(addr_validate_to_lower(deps.api, to_addr.as_str())?)
            } else {
                None
            };

            swap(
                deps,
                env,
                info,
                Addr::unchecked(cw20_msg.sender),
                Asset {
                    info: AssetInfo::Token { contract_addr },
                    amount: cw20_msg.amount,
                },
                belief_price,
                max_spread,
                to_addr,
            )
        }
        Ok(Cw20HookMsg::WithdrawLiquidity {}) => withdraw_liquidity(
            deps,
            env,
            info,
            Addr::unchecked(cw20_msg.sender),
            cw20_msg.amount,
        ),
        Err(err) => Err(ContractError::Std(err)),
    }
}

/// ## Description
/// Provides liquidity using the specified input parameters.
/// Returns a [`ContractError`] on failure, otherwise returns a [`Response`] with the
/// specified attributes if the operation was successful.
/// ## Params
/// * **deps** is an object of type [`DepsMut`].
///
/// * **env** is an object of type [`Env`].
///
/// * **info** is an object of type [`MessageInfo`].
///
/// * **assets** is an array with two objects of type [`Asset`]. These are the assets available in the pool.
///
/// * **slippage_tolerance** is an object of type [`Option<Decimal>`]. This is the slippage tolerance for providing liquidity.
///
/// * **auto_stake** is an object of type [`Option<bool>`]. Determines whether the resulting LP tokens are automatically staked in the Generator contract to receive token incentives.
///
/// * **receiver** is an object of type [`Option<String>`]. This is the address that receives LP tokens.
/// If this address isn't specified, the function will default to the caller.
/// NOTE - the address that wants to swap should approve the pair contract to pull the offer token.
pub fn provide_liquidity(
    deps: DepsMut,
    env: Env,
    info: MessageInfo,
    assets: [Asset; 2],
    slippage_tolerance: Option<Decimal>,
    auto_stake: Option<bool>,
    receiver: Option<String>,
) -> Result<Response, ContractError> {
    assets[0].info.check(deps.api)?;
    assets[1].info.check(deps.api)?;

    let auto_stake = auto_stake.unwrap_or(false);
    for asset in assets.iter() {
        asset.assert_sent_native_token_balance(&info)?;
    }

    let mut config: Config = CONFIG.load(deps.storage)?;
    let mut pools: [Asset; 2] = config
        .pair_info
        .query_pools(&deps.querier, env.contract.address.clone())?;
    let deposits: [Uint128; 2] = [
        assets
            .iter()
            .find(|a| a.info.equal(&pools[0].info))
            .map(|a| a.amount)
            .expect("Wrong asset info is given"),
        assets
            .iter()
            .find(|a| a.info.equal(&pools[1].info))
            .map(|a| a.amount)
            .expect("Wrong asset info is given"),
    ];

    if deposits[0].is_zero() && deposits[1].is_zero() {
        return Err(ContractError::InvalidZeroAmount {});
    }

    let mut messages: Vec<CosmosMsg> = vec![];
    for (i, pool) in pools.iter_mut().enumerate() {
        // we cannot put a zero amount into an empty pool.
        if deposits[i].is_zero() && pool.amount.is_zero() {
            return Err(ContractError::InvalidProvideLPsWithSingleToken {});
        }

        if !deposits[i].is_zero() {
            // If the pool is a token contract, then we need to execute a TransferFrom msg to receive funds
            if let AssetInfo::Token { contract_addr, .. } = &pool.info {
                messages.push(CosmosMsg::Wasm(WasmMsg::Execute {
                    contract_addr: contract_addr.to_string(),
                    msg: to_binary(&Cw20ExecuteMsg::TransferFrom {
                        owner: info.sender.to_string(),
                        recipient: env.contract.address.to_string(),
                        amount: deposits[i],
                    })?,
                    funds: vec![],
                }))
            } else {
                // If the asset is a native token, the pool balance already increased
                // To calculate the pool balance properly, we should subtract the user deposit from the recorded pool token amount
                pool.amount = pool.amount.checked_sub(deposits[i])?;
            }
        }
    }

    // Assert slippage tolerance
    assert_slippage_tolerance(&slippage_tolerance, &deposits, &pools)?;

    let token_precision_0 = query_token_precision(&deps.querier, &pools[0].info)?;
    let token_precision_1 = query_token_precision(&deps.querier, &pools[1].info)?;

    let greater_precision = token_precision_0.max(token_precision_1);

    let deposit_amount_0 = adjust_precision(deposits[0], token_precision_0, greater_precision)?;
    let deposit_amount_1 = adjust_precision(deposits[1], token_precision_1, greater_precision)?;

    let total_share = query_supply(&deps.querier, config.pair_info.liquidity_token.clone())?;
    let share = if total_share.is_zero() {
        let liquidity_token_precision = query_token_precision(
            &deps.querier,
            &token_asset_info(config.pair_info.liquidity_token.clone()),
        )?;

        // Initial share = collateral amount
        adjust_precision(
            Uint128::new(
                (U256::from(deposit_amount_0.u128()) * U256::from(deposit_amount_1.u128()))
                    .integer_sqrt()
                    .as_u128(),
            ),
            greater_precision,
            liquidity_token_precision,
        )?
    } else {
        let leverage = compute_current_amp(&config, &env)?
            .checked_mul(u64::from(N_COINS))
            .unwrap();

        let mut pool_amount_0 =
            adjust_precision(pools[0].amount, token_precision_0, greater_precision)?;
        let mut pool_amount_1 =
            adjust_precision(pools[1].amount, token_precision_1, greater_precision)?;

        let d_before_addition_liquidity =
            compute_d(leverage, pool_amount_0.u128(), pool_amount_1.u128()).unwrap();

        pool_amount_0 = pool_amount_0.checked_add(deposit_amount_0)?;
        pool_amount_1 = pool_amount_1.checked_add(deposit_amount_1)?;

        let d_after_addition_liquidity =
            compute_d(leverage, pool_amount_0.u128(), pool_amount_1.u128()).unwrap();

        // d after adding liquidity may be less than or equal to d before adding liquidity because of rounding
        if d_before_addition_liquidity >= d_after_addition_liquidity {
            return Err(ContractError::LiquidityAmountTooSmall {});
        }

        total_share.multiply_ratio(
            d_after_addition_liquidity - d_before_addition_liquidity,
            d_before_addition_liquidity,
        )
    };

    if share.is_zero() {
        return Err(ContractError::LiquidityAmountTooSmall {});
    }

    // Mint LP token for the caller (or for the receiver if it was set)
    let receiver = receiver.unwrap_or_else(|| info.sender.to_string());
    messages.extend(mint_liquidity_token_message(
        deps.as_ref(),
        &config,
        env.clone(),
        addr_validate_to_lower(deps.api, receiver.as_str())?,
        share,
        auto_stake,
    )?);

    // Accumulate prices assets in the pool
    if let Some((price0_cumulative_new, price1_cumulative_new, block_time)) = accumulate_prices(
        env,
        &config,
        pools[0].amount,
        token_precision_0,
        pools[1].amount,
        token_precision_1,
    )? {
        config.price0_cumulative_last = price0_cumulative_new;
        config.price1_cumulative_last = price1_cumulative_new;
        config.block_time_last = block_time;
        CONFIG.save(deps.storage, &config)?;
    }

    Ok(Response::new().add_messages(messages).add_attributes(vec![
        attr("action", "provide_liquidity"),
        attr("sender", info.sender.as_str()),
        attr("receiver", receiver.as_str()),
        attr("assets", format!("{}, {}", assets[0], assets[1])),
        attr("share", share.to_string()),
    ]))
}

/// ## Description
/// Mint LP tokens for a beneficiary and auto deposit them into the Generator contract (if requested).
/// # Params
/// * **deps** is an object of type [`Deps`].
///
/// * **config** is an object of type [`Config`].
///
/// * **env** is an object of type [`Env`].
///
/// * **recipient** is an object of type [`Addr`]. This is the LP token recipient.
///
/// * **amount** is an object of type [`Uint128`]. This is the amount of LP tokens to mint.
///
/// * **auto_stake** is a field of type [`bool`]. Determines whether or not LP tokens will be automatically staked in the Generator contract.
fn mint_liquidity_token_message(
    deps: Deps,
    config: &Config,
    env: Env,
    recipient: Addr,
    amount: Uint128,
    auto_stake: bool,
) -> Result<Vec<CosmosMsg>, ContractError> {
    let lp_token = config.pair_info.liquidity_token.clone();

    // If no auto-stake - just mint LP tokens for the recipient and return
    if !auto_stake {
        return Ok(vec![CosmosMsg::Wasm(WasmMsg::Execute {
            contract_addr: lp_token.to_string(),
            msg: to_binary(&Cw20ExecuteMsg::Mint {
                recipient: recipient.to_string(),
                amount,
            })?,
            funds: vec![],
        })]);
    }

    // Mint for the contract and stake into the Generator
    let generator =
        query_factory_config(&deps.querier, config.clone().factory_addr)?.generator_address;

    if generator.is_none() {
        return Err(ContractError::AutoStakeError {});
    }

    Ok(vec![
        CosmosMsg::Wasm(WasmMsg::Execute {
            contract_addr: lp_token.to_string(),
            msg: to_binary(&Cw20ExecuteMsg::Mint {
                recipient: env.contract.address.to_string(),
                amount,
            })?,
            funds: vec![],
        }),
        CosmosMsg::Wasm(WasmMsg::Execute {
            contract_addr: lp_token.to_string(),
            msg: to_binary(&Cw20ExecuteMsg::Send {
                contract: generator.unwrap().to_string(),
                amount,
                msg: to_binary(&GeneratorHookMsg::DepositFor(recipient))?,
            })?,
            funds: vec![],
        }),
    ])
}

/// ## Description
/// Withdraw liquidity from the pool. Returns a [`ContractError`] on failure,
/// otherwise returns a [`Response`] with the specified attributes if the operation was successful.
/// ## Params
/// * **deps** is an object of type [`DepsMut`].
///
/// * **env** is an object of type [`Env`].
///
/// * **info** is an object of type [`MessageInfo`].
///
/// * **sender** is an object of type [`Addr`]. This is the address that will receive the withdrawn liquidity.
///
/// * **amount** is an object of type [`Uint128`]. This is the amount of LP tokens to burn and withdraw liquidity with.
pub fn withdraw_liquidity(
    deps: DepsMut,
    env: Env,
    info: MessageInfo,
    sender: Addr,
    amount: Uint128,
) -> Result<Response, ContractError> {
    let mut config: Config = CONFIG.load(deps.storage).unwrap();

    if info.sender != config.pair_info.liquidity_token {
        return Err(ContractError::Unauthorized {});
    }

    let (pools, total_share) = pool_info(deps.as_ref(), config.clone())?;
    let refund_assets = get_share_in_assets(&pools, amount, total_share);

    // Accumulate prices for the assets in the pool
    if let Some((price0_cumulative_new, price1_cumulative_new, block_time)) = accumulate_prices(
        env,
        &config,
        pools[0].amount,
        query_token_precision(&deps.querier, &pools[0].info)?,
        pools[1].amount,
        query_token_precision(&deps.querier, &pools[1].info)?,
    )? {
        config.price0_cumulative_last = price0_cumulative_new;
        config.price1_cumulative_last = price1_cumulative_new;
        config.block_time_last = block_time;
        CONFIG.save(deps.storage, &config)?;
    }

    let messages: Vec<CosmosMsg> = vec![
        refund_assets[0]
            .clone()
            .into_msg(&deps.querier, sender.clone())?,
        refund_assets[1]
            .clone()
            .into_msg(&deps.querier, sender.clone())?,
        CosmosMsg::Wasm(WasmMsg::Execute {
            contract_addr: config.pair_info.liquidity_token.to_string(),
            msg: to_binary(&Cw20ExecuteMsg::Burn { amount })?,
            funds: vec![],
        }),
    ];

    let attributes = vec![
        attr("action", "withdraw_liquidity"),
        attr("sender", sender.as_str()),
        attr("withdrawn_share", &amount.to_string()),
        attr(
            "refund_assets",
            format!("{}, {}", refund_assets[0], refund_assets[1]),
        ),
    ];

    Ok(Response::new()
        .add_messages(messages)
        .add_attributes(attributes))
}

/// ## Description
/// Return the amount of tokens that a specific amount of LP tokens would withdraw.
/// ## Params
/// * **pools** is an array of [`Asset`] type items. These are the assets available in the pool.
///
/// * **amount** is an object of type [`Uint128`]. This is the amount of LP tokens to calculate underlying amounts for.
///
/// * **total_share** is an object of type [`Uint128`]. This is the total amount of LP tokens currently issued by the pool.
pub fn get_share_in_assets(
    pools: &[Asset; 2],
    amount: Uint128,
    total_share: Uint128,
) -> [Asset; 2] {
    let mut share_ratio = Decimal::zero();
    if !total_share.is_zero() {
        share_ratio = Decimal::from_ratio(amount, total_share);
    }

    [
        Asset {
            info: pools[0].info.clone(),
            amount: pools[0].amount * share_ratio,
        },
        Asset {
            info: pools[1].info.clone(),
            amount: pools[1].amount * share_ratio,
        },
    ]
}

/// ## Description
/// Performs a swap with the specified parameters.
/// CONTRACT - the user must allow the pool to pull tokens from their account in order to swap them.
/// Returns a [`ContractError`] on failure, otherwise returns a [`Response`] with the
/// specified attributes if the operation was successful.
/// ## Params
/// * **deps** is an object of type [`DepsMut`].
///
/// * **env** is an object of type [`Env`].
///
/// * **info** is an object of type [`MessageInfo`].
///
/// * **sender** is an object of type [`Addr`]. This is the default recipient of the swap operation.
///
/// * **offer_asset** is an object of type [`Asset`]. This is the asset to swap.
///
/// * **belief_price** is an object of type [`Option<Decimal>`]. This is used to calculate the maximum spread.
///
/// * **max_spread** is an object of type [`Option<Decimal>`]. This is the maximum spread allowed for the swap.
///
/// * **to** is an object of type [`Option<Addr>`]. This is the address that receives ask tokens.
#[allow(clippy::too_many_arguments)]
pub fn swap(
    deps: DepsMut,
    env: Env,
    info: MessageInfo,
    sender: Addr,
    offer_asset: Asset,
    belief_price: Option<Decimal>,
    max_spread: Option<Decimal>,
    to: Option<Addr>,
) -> Result<Response, ContractError> {
    offer_asset.assert_sent_native_token_balance(&info)?;

    let mut config: Config = CONFIG.load(deps.storage)?;

    // If the asset balance already increased
    // We should subtract the user deposit from the pool offer asset amount
    let pools: Vec<Asset> = config
        .pair_info
        .query_pools(&deps.querier, env.clone().contract.address)?
        .iter()
        .map(|p| {
            let mut p = p.clone();
            if p.info.equal(&offer_asset.info) {
                p.amount = p.amount.checked_sub(offer_asset.amount).unwrap();
            }

            p
        })
        .collect();

    let offer_pool: Asset;
    let ask_pool: Asset;

    if offer_asset.info.equal(&pools[0].info) {
        offer_pool = pools[0].clone();
        ask_pool = pools[1].clone();
    } else if offer_asset.info.equal(&pools[1].info) {
        offer_pool = pools[1].clone();
        ask_pool = pools[0].clone();
    } else {
        return Err(ContractError::AssetMismatch {});
    }

    // Get fee info from the factory
    let fee_info = query_fee_info(
        &deps.querier,
        config.factory_addr.clone(),
        config.pair_info.pair_type.clone(),
    )?;

    // Check if the liquidity is non-zero
    is_non_zero_liquidity(offer_pool.amount, ask_pool.amount)?;

    let offer_amount = offer_asset.amount;
    let (return_amount, spread_amount, commission_amount) = compute_swap(
        offer_pool.amount,
        query_token_precision(&deps.querier, &offer_pool.info)?,
        ask_pool.amount,
        query_token_precision(&deps.querier, &ask_pool.info)?,
        offer_amount,
        fee_info.total_fee_rate,
        compute_current_amp(&config, &env)?,
    )?;

    // Check the max spread limit (if it was specified)
    assert_max_spread(
        belief_price,
        max_spread,
        offer_amount,
        return_amount + commission_amount,
        spread_amount,
    )?;

    // Compute the tax for the ask asset
    let return_asset = Asset {
        info: ask_pool.info.clone(),
        amount: return_amount,
    };

    let tax_amount = return_asset.compute_tax(&deps.querier)?;

    let receiver = to.unwrap_or_else(|| sender.clone());

    let mut messages: Vec<CosmosMsg> =
        vec![return_asset.into_msg(&deps.querier, receiver.clone())?];

    // Maker fee
    let mut maker_fee_amount = Uint128::new(0);
    if let Some(fee_address) = fee_info.fee_address {
        if let Some(f) = calculate_maker_fee(
            ask_pool.info.clone(),
            commission_amount,
            fee_info.maker_fee_rate,
        ) {
            messages.push(f.clone().into_msg(&deps.querier, fee_address)?);
            maker_fee_amount = f.amount;
        }
    }

    // Accumulate prices for the assets in the pool
    if let Some((price0_cumulative_new, price1_cumulative_new, block_time)) = accumulate_prices(
        env,
        &config,
        pools[0].amount,
        query_token_precision(&deps.querier, &pools[0].info)?,
        pools[1].amount,
        query_token_precision(&deps.querier, &pools[1].info)?,
    )? {
        config.price0_cumulative_last = price0_cumulative_new;
        config.price1_cumulative_last = price1_cumulative_new;
        config.block_time_last = block_time;
        CONFIG.save(deps.storage, &config)?;
    }

    Ok(Response::new()
        .add_messages(
            // 1. send collateral token from the contract to a user
            // 2. send inactive commission to collector
            messages,
        )
        .add_attribute("action", "swap")
        .add_attribute("sender", sender.as_str())
        .add_attribute("receiver", receiver.as_str())
        .add_attribute("offer_asset", offer_asset.info.to_string())
        .add_attribute("ask_asset", ask_pool.info.to_string())
        .add_attribute("offer_amount", offer_amount.to_string())
        .add_attribute("return_amount", return_amount.to_string())
        .add_attribute("tax_amount", tax_amount.to_string())
        .add_attribute("spread_amount", spread_amount.to_string())
        .add_attribute("commission_amount", commission_amount.to_string())
        .add_attribute("maker_fee_amount", maker_fee_amount.to_string()))
}

/// ## Description
/// Accumulate token prices for the assets in the pool.
/// Note that this function shifts **block_time** when any of the token prices is zero in order to not
/// fill an accumulator with a null price for that period.
/// ## Params
/// * **env** is an object of type [`Env`].
///
/// * **config** is an object of type [`Config`].
///
/// * **x** is the balance of asset\[\0] in the pool.
///
/// * **x_precision** is the precision for the x token.
///
/// * **y** is the balance of asset\[\1] in the pool.
///
/// * **y_precision** is the precision for the y token.
pub fn accumulate_prices(
    env: Env,
    config: &Config,
    x: Uint128,
    x_precision: u8,
    y: Uint128,
    y_precision: u8,
) -> StdResult<Option<(Uint128, Uint128, u64)>> {
    let block_time = env.block.time.seconds();
    if block_time <= config.block_time_last {
        return Ok(None);
    }

    // We have to shift block_time when any price is zero in order to not fill an accumulator with a null price for that period
    let greater_precision = x_precision.max(y_precision).max(TWAP_PRECISION);
    let x = adjust_precision(x, x_precision, greater_precision)?;
    let y = adjust_precision(y, y_precision, greater_precision)?;

    let time_elapsed = Uint128::from(block_time - config.block_time_last);

    let mut pcl0 = config.price0_cumulative_last;
    let mut pcl1 = config.price1_cumulative_last;

    if !x.is_zero() && !y.is_zero() {
        let current_amp = compute_current_amp(config, &env)?;
        pcl0 = config.price0_cumulative_last.wrapping_add(adjust_precision(
            time_elapsed.checked_mul(Uint128::new(
                calc_ask_amount(
                    x.u128(),
                    y.u128(),
                    adjust_precision(Uint128::new(1), 0, greater_precision)?.u128(),
                    current_amp,
                )
                .unwrap(),
            ))?,
            greater_precision,
            TWAP_PRECISION,
        )?);
        pcl1 = config.price1_cumulative_last.wrapping_add(adjust_precision(
            time_elapsed.checked_mul(Uint128::new(
                calc_ask_amount(
                    y.u128(),
                    x.u128(),
                    adjust_precision(Uint128::new(1), 0, greater_precision)?.u128(),
                    current_amp,
                )
                .unwrap(),
            ))?,
            greater_precision,
            TWAP_PRECISION,
        )?)
    };

    Ok(Some((pcl0, pcl1, block_time)))
}

/// ## Description
/// Calculates the amount of fees the Maker contract gets according to specified pair parameters.
/// Returns a [`None`] if the Maker fee is zero, otherwise returns a [`Asset`] struct with the specified attributes.
/// ## Params
/// * **pool_info** is an object of type [`AssetInfo`]. Contains information about the pool asset for which the commission will be calculated.
///
/// * **commission_amount** is an object of type [`Env`]. This is the total amount of fees charged for a swap.
///
/// * **maker_commission_rate** is an object of type [`MessageInfo`]. This is the percentage of fees that go to the Maker contract.
pub fn calculate_maker_fee(
    pool_info: AssetInfo,
    commission_amount: Uint128,
    maker_commission_rate: Decimal,
) -> Option<Asset> {
    let maker_fee: Uint128 = commission_amount * maker_commission_rate;
    if maker_fee.is_zero() {
        return None;
    }

    Some(Asset {
        info: pool_info,
        amount: maker_fee,
    })
}

/// ## Description
/// Exposes all the queries available in the contract.
/// ## Params
/// * **deps** is an object of type [`Deps`].
///
/// * **_env** is an object of type [`Env`].
///
/// * **msg** is an object of type [`QueryMsg`].
///
/// ## Queries
/// * **QueryMsg::Pair {}** Returns information about the pair in an object of type [`PairInfo`].
///
/// * **QueryMsg::Pool {}** Returns information about the amount of assets in the pair contract as
/// well as the amount of LP tokens issued using an object of type [`PoolResponse`].
///
/// * **QueryMsg::Share { amount }** Returns the amount of assets that could be withdrawn from the pool
/// using a specific amount of LP tokens. The result is returned in a vector that contains objects of type [`Asset`].
///
/// * **QueryMsg::Simulation { offer_asset }** Returns the result of a swap simulation using a [`SimulationResponse`] object.
///
/// * **QueryMsg::ReverseSimulation { ask_asset }** Returns the result of a reverse swap simulation  using
/// a [`ReverseSimulationResponse`] object.
///
/// * **QueryMsg::CumulativePrices {}** Returns information about cumulative prices for the assets in the
/// pool using a [`CumulativePricesResponse`] object.
///
/// * **QueryMsg::Config {}** Returns the configuration for the pair contract using a [`ConfigResponse`] object.
///
/// * **QueryMsg::PendingReward {}** Returns the amount of bLUNA pending rewards for a specific address using an [`Asset`] object.
#[cfg_attr(not(feature = "library"), entry_point)]
pub fn query(deps: Deps, env: Env, msg: QueryMsg) -> StdResult<Binary> {
    match msg {
        QueryMsg::Pair {} => to_binary(&query_pair_info(deps)?),
        QueryMsg::Pool {} => to_binary(&query_pool(deps)?),
        QueryMsg::Share { amount } => to_binary(&query_share(deps, amount)?),
        QueryMsg::Simulation { offer_asset } => {
            to_binary(&query_simulation(deps, env, offer_asset)?)
        }
        QueryMsg::ReverseSimulation { ask_asset } => {
            to_binary(&query_reverse_simulation(deps, env, ask_asset)?)
        }
        QueryMsg::CumulativePrices {} => to_binary(&query_cumulative_prices(deps, env)?),
        QueryMsg::Config {} => to_binary(&query_config(deps, env)?),
        QueryMsg::PendingReward { user } => to_binary(&query_pending_reward(deps, env, user)?),
    }
}

/// ## Description
/// Returns information about the pair contract in an object of type [`PairInfo`].
/// ## Params
/// * **deps** is an object of type [`Deps`].
pub fn query_pair_info(deps: Deps) -> StdResult<PairInfo> {
    let config: Config = CONFIG.load(deps.storage)?;
    Ok(config.pair_info)
}

/// ## Description
/// Returns the amounts of assets in the pair contract as well as the amount of LP
/// tokens currently minted in an object of type [`PoolResponse`].
/// ## Params
/// * **deps** is an object of type [`Deps`].
pub fn query_pool(deps: Deps) -> StdResult<PoolResponse> {
    let config: Config = CONFIG.load(deps.storage)?;
    let (assets, total_share) = pool_info(deps, config)?;

    let resp = PoolResponse {
        assets,
        total_share,
    };

    Ok(resp)
}

/// ## Description
/// Returns the amount of assets that could be withdrawn from the pool using a specific amount of LP tokens.
/// The result is returned in a vector that contains objects of type [`Asset`].
/// ## Params
/// * **deps** is an object of type [`Deps`].
///
/// * **amount** is an object of type [`Uint128`]. This is the amount of LP tokens for which we calculate associated amounts of assets.
pub fn query_share(deps: Deps, amount: Uint128) -> StdResult<[Asset; 2]> {
    let config: Config = CONFIG.load(deps.storage)?;
    let (pools, total_share) = pool_info(deps, config)?;
    let refund_assets = get_share_in_assets(&pools, amount, total_share);

    Ok(refund_assets)
}

/// ## Description
/// Returns information about a swap simulation in a [`SimulationResponse`] object.
/// ## Params
/// * **deps** is an object of type [`Deps`].
///
/// * **offer_asset** is an object of type [`Asset`]. This is the asset to swap as well as an amount of the said asset.
pub fn query_simulation(deps: Deps, env: Env, offer_asset: Asset) -> StdResult<SimulationResponse> {
    let config: Config = CONFIG.load(deps.storage)?;
    let contract_addr = config.pair_info.contract_addr.clone();

    let pools: [Asset; 2] = config.pair_info.query_pools(&deps.querier, contract_addr)?;

    let offer_pool: Asset;
    let ask_pool: Asset;
    if offer_asset.info.equal(&pools[0].info) {
        offer_pool = pools[0].clone();
        ask_pool = pools[1].clone();
    } else if offer_asset.info.equal(&pools[1].info) {
        offer_pool = pools[1].clone();
        ask_pool = pools[0].clone();
    } else {
        return Err(StdError::generic_err(
            "Given offer asset doesn't belong to pairs",
        ));
    }

    // Get fee info from factory
    let fee_info = query_fee_info(
        &deps.querier,
        config.factory_addr.clone(),
        config.pair_info.pair_type.clone(),
    )?;

    let (return_amount, spread_amount, commission_amount) = compute_swap(
        offer_pool.amount,
        query_token_precision(&deps.querier, &offer_pool.info)?,
        ask_pool.amount,
        query_token_precision(&deps.querier, &ask_pool.info)?,
        offer_asset.amount,
        fee_info.total_fee_rate,
        compute_current_amp(&config, &env)?,
    )?;

    Ok(SimulationResponse {
        return_amount,
        spread_amount,
        commission_amount,
    })
}

/// ## Description
/// Returns information about a reverse swap simulation in a [`ReverseSimulationResponse`] object.
/// ## Params
/// * **deps** is an object of type [`Deps`].
///
/// * **ask_asset** is an object of type [`Asset`]. This is the asset to swap to as well as the desired
/// amount of ask assets to receive from the swap.
pub fn query_reverse_simulation(
    deps: Deps,
    env: Env,
    ask_asset: Asset,
) -> StdResult<ReverseSimulationResponse> {
    let config: Config = CONFIG.load(deps.storage)?;
    let contract_addr = config.pair_info.contract_addr.clone();

    let pools: [Asset; 2] = config.pair_info.query_pools(&deps.querier, contract_addr)?;

    let offer_pool: Asset;
    let ask_pool: Asset;
    if ask_asset.info.equal(&pools[0].info) {
        ask_pool = pools[0].clone();
        offer_pool = pools[1].clone();
    } else if ask_asset.info.equal(&pools[1].info) {
        ask_pool = pools[1].clone();
        offer_pool = pools[0].clone();
    } else {
        return Err(StdError::generic_err(
            "Given ask asset doesn't belong to pairs",
        ));
    }

    // Get fee info from the factory
    let fee_info = query_fee_info(
        &deps.querier,
        config.factory_addr.clone(),
        config.pair_info.pair_type.clone(),
    )?;

    let (offer_amount, spread_amount, commission_amount) = compute_offer_amount(
        offer_pool.amount,
        query_token_precision(&deps.querier, &offer_pool.info)?,
        ask_pool.amount,
        query_token_precision(&deps.querier, &ask_pool.info)?,
        ask_asset.amount,
        fee_info.total_fee_rate,
        compute_current_amp(&config, &env)?,
    )?;

    Ok(ReverseSimulationResponse {
        offer_amount,
        spread_amount,
        commission_amount,
    })
}

/// ## Description
/// Returns information about cumulative prices for the assets in the pool using a [`CumulativePricesResponse`] object.
/// ## Params
/// * **deps** is an object of type [`Deps`].
///
/// * **env** is an object of type [`Env`].
pub fn query_cumulative_prices(deps: Deps, env: Env) -> StdResult<CumulativePricesResponse> {
    let config: Config = CONFIG.load(deps.storage)?;
    let (assets, total_share) = pool_info(deps, config.clone())?;

    let mut price0_cumulative_last = config.price0_cumulative_last;
    let mut price1_cumulative_last = config.price1_cumulative_last;

    if let Some((price0_cumulative_new, price1_cumulative_new, _)) = accumulate_prices(
        env,
        &config,
        assets[0].amount,
        query_token_precision(&deps.querier, &assets[0].info)?,
        assets[1].amount,
        query_token_precision(&deps.querier, &assets[1].info)?,
    )? {
        price0_cumulative_last = price0_cumulative_new;
        price1_cumulative_last = price1_cumulative_new;
    }

    let resp = CumulativePricesResponse {
        assets,
        total_share,
        price0_cumulative_last,
        price1_cumulative_last,
    };

    Ok(resp)
}

/// ## Description
/// Returns the pair contract configuration in a [`ConfigResponse`] object.
/// ## Params
/// * **deps** is an object of type [`Deps`].
pub fn query_config(deps: Deps, env: Env) -> StdResult<ConfigResponse> {
    let config: Config = CONFIG.load(deps.storage)?;
    Ok(ConfigResponse {
        block_time_last: config.block_time_last,
        params: Some(to_binary(&StablePoolConfig {
            amp: Decimal::from_ratio(compute_current_amp(&config, &env)?, AMP_PRECISION),
            bluna_rewarder: config.bluna_rewarder,
            generator: config.generator,
        })?),
    })
}

/// ## Description
/// Returns the amount of bLUNA pending rewards for a specific address using a [`Asset`] object.
/// ## Params
/// * **deps** is an object of type [`Deps`].
///
/// * **env** is an object of type [`Env`].
///
/// * **user** is an object of type [`String`]. This is the address for which we query the amount of pending bLUNA rewards to claim.
pub fn query_pending_reward(deps: Deps, env: Env, user: String) -> StdResult<Asset> {
    use cosmwasm_std::Decimal256;

    let user = addr_validate_to_lower(deps.api, &user)?;

    let config = CONFIG.load(deps.storage)?;

    let user_share: Uint128 = deps.querier.query_wasm_smart(
        &config.generator,
        &GeneratorQueryMsg::Deposit {
            lp_token: config.pair_info.liquidity_token.to_string(),
            user: user.to_string(),
        },
    )?;

    let global_index = BLUNA_REWARD_GLOBAL_INDEX
        .may_load(deps.storage)?
        .unwrap_or_default();

    let user_index_opt = BLUNA_REWARD_USER_INDEXES.may_load(deps.storage, &user)?;

    let user_index = if let Some(user_index) = user_index_opt {
        user_index
    } else if user_share.is_zero() {
        global_index
    } else {
        Decimal256::zero()
    };

    let accrued_rewards: AccruedRewardsResponse = deps.querier.query_wasm_smart(
        config.bluna_rewarder,
        &BAssetRewardQueryMsg::AccruedRewards {
            address: env.contract.address.to_string(),
        },
    )?;

    let pool_info: PoolInfoResponse = deps.querier.query_wasm_smart(
        &config.generator,
        &GeneratorQueryMsg::PoolInfo {
            lp_token: config.pair_info.liquidity_token.to_string(),
        },
    )?;

    let mut accrued_rewards_index = Decimal256::zero();
    if !pool_info.lp_supply.is_zero() {
        accrued_rewards_index =
            Decimal256::from_ratio(accrued_rewards.rewards, pool_info.lp_supply);
    }

    Ok(Asset {
        info: AssetInfo::NativeToken {
            denom: "uusd".to_string(),
        },
        amount: Uint128::try_from(
            (global_index - user_index + accrued_rewards_index) * Uint256::from(user_share),
        )?,
    })
}

/// ## Description
/// Returns the result of a swap.
/// ## Params
/// * **offer_pool** is an object of type [`Uint128`]. This is the total amount of offer assets in the pool.
///
/// * **offer_precision** is an object of type [`u8`]. This is the token precision used for the offer amount.
///
/// * **ask_pool** is an object of type [`Uint128`]. This is the total amount of ask assets in the pool.
///
/// * **ask_precision** is an object of type [`u8`]. This is the token precision used for the ask amount.
///
/// * **offer_amount** is an object of type [`Uint128`]. This is the amount of offer assets to swap.
///
/// * **commission_rate** is an object of type [`Decimal`]. This is the total amount of fees charged for the swap.
///
/// * **amp** is an object of type [`u64`]. This is the pool amplification used to calculate the swap result.
fn compute_swap(
    offer_pool: Uint128,
    offer_precision: u8,
    ask_pool: Uint128,
    ask_precision: u8,
    offer_amount: Uint128,
    commission_rate: Decimal,
    amp: u64,
) -> StdResult<(Uint128, Uint128, Uint128)> {
    // offer => ask

    let greater_precision = offer_precision.max(ask_precision);
    let offer_pool = adjust_precision(offer_pool, offer_precision, greater_precision)?;
    let ask_pool = adjust_precision(ask_pool, ask_precision, greater_precision)?;
    let offer_amount = adjust_precision(offer_amount, offer_precision, greater_precision)?;

    let return_amount = Uint128::new(
        calc_ask_amount(offer_pool.u128(), ask_pool.u128(), offer_amount.u128(), amp).unwrap(),
    );

    // We assume the assets should stay in a 1:1 ratio, so the true exchange rate is 1. So any exchange rate <1 could be considered the spread
    let spread_amount = offer_amount.saturating_sub(return_amount);

    let commission_amount: Uint128 = return_amount * commission_rate;

    // The commission will be absorbed by the pool
    let return_amount: Uint128 = return_amount.checked_sub(commission_amount).unwrap();

    let return_amount = adjust_precision(return_amount, greater_precision, ask_precision)?;
    let spread_amount = adjust_precision(spread_amount, greater_precision, ask_precision)?;
    let commission_amount = adjust_precision(commission_amount, greater_precision, ask_precision)?;

    Ok((return_amount, spread_amount, commission_amount))
}

/// ## Description
/// Returns an amount of offer assets for a specified amount of ask assets.
/// ## Params
/// * **offer_pool** is an object of type [`Uint128`]. This is the total amount of offer assets in the pool.
///
/// * **offer_precision** is an object of type [`u8`]. This is the token precision used for the offer amount.
///
/// * **ask_pool** is an object of type [`Uint128`]. This is the total amount of ask assets in the pool.
///
/// * **ask_precision** is an object of type [`u8`]. This is the token precision used for the ask amount.
///
/// * **ask_amount** is an object of type [`Uint128`]. This is the amount of ask assets to swap to.
///
/// * **commission_rate** is an object of type [`Decimal`]. This is the total amount of fees charged for the swap.
fn compute_offer_amount(
    offer_pool: Uint128,
    offer_precision: u8,
    ask_pool: Uint128,
    ask_precision: u8,
    ask_amount: Uint128,
    commission_rate: Decimal,
    amp: u64,
) -> StdResult<(Uint128, Uint128, Uint128)> {
    // ask => offer

    let greater_precision = offer_precision.max(ask_precision);
    let offer_pool = adjust_precision(offer_pool, offer_precision, greater_precision)?;
    let ask_pool = adjust_precision(ask_pool, ask_precision, greater_precision)?;
    let ask_amount = adjust_precision(ask_amount, ask_precision, greater_precision)?;

    let one_minus_commission = Decimal256::one() - Decimal256::from(commission_rate);
    let inv_one_minus_commission: Decimal = (Decimal256::one() / one_minus_commission).into();
    let before_commission_deduction = ask_amount * inv_one_minus_commission;

    let offer_amount = Uint128::new(
        calc_offer_amount(
            offer_pool.u128(),
            ask_pool.u128(),
            before_commission_deduction.u128(),
            amp,
        )
        .unwrap(),
    );

    // We assume the assets should stay in a 1:1 ratio, so the true exchange rate is 1. So any exchange rate <1 could be considered the spread
    let spread_amount = offer_amount.saturating_sub(before_commission_deduction);

    let commission_amount = before_commission_deduction * commission_rate;

    let offer_amount = adjust_precision(offer_amount, greater_precision, offer_precision)?;
    let spread_amount = adjust_precision(spread_amount, greater_precision, ask_precision)?;
    let commission_amount = adjust_precision(commission_amount, greater_precision, ask_precision)?;

    Ok((offer_amount, spread_amount, commission_amount))
}

/// ## Description
/// Return a value using a newly specified precision.
/// ## Params
/// * **value** is an object of type [`Uint128`]. This is the value that will have its precision adjusted.
///
/// * **current_precision** is an object of type [`u8`]. This is the `value`'s current precision
///
/// * **new_precision** is an object of type [`u8`]. This is the new precision to use when returning the `value`.
fn adjust_precision(
    value: Uint128,
    current_precision: u8,
    new_precision: u8,
) -> StdResult<Uint128> {
    Ok(match current_precision.cmp(&new_precision) {
        Ordering::Equal => value,
        Ordering::Less => value.checked_mul(Uint128::new(
            10_u128.pow((new_precision - current_precision) as u32),
        ))?,
        Ordering::Greater => value.checked_div(Uint128::new(
            10_u128.pow((current_precision - new_precision) as u32),
        ))?,
    })
}

/// ## Description
/// Returns a [`ContractError`] on failure.
/// If `belief_price` and `max_spread` are both specified, we compute a new spread,
/// otherwise we just use the swap spread to check `max_spread`.
/// ## Params
/// * **belief_price** is an object of type [`Option<Decimal>`]. This is the belief price used in the swap.
///
/// * **max_spread** is an object of type [`Option<Decimal>`]. This is the
/// max spread allowed so that the swap can be executed successfuly.
///
/// * **offer_amount** is an object of type [`Uint128`]. This is the amount of assets to swap.
///
/// * **return_amount** is an object of type [`Uint128`]. This is the amount of assets to receive from the swap.
///
/// * **spread_amount** is an object of type [`Uint128`]. This is the spread used in the swap.
pub fn assert_max_spread(
    belief_price: Option<Decimal>,
    max_spread: Option<Decimal>,
    offer_amount: Uint128,
    return_amount: Uint128,
    spread_amount: Uint128,
) -> Result<(), ContractError> {
    let default_spread = Decimal::from_str(DEFAULT_SLIPPAGE)?;
    let max_allowed_spread = Decimal::from_str(MAX_ALLOWED_SLIPPAGE)?;

    let max_spread = max_spread.unwrap_or(default_spread);
    if max_spread.gt(&max_allowed_spread) {
        return Err(ContractError::AllowedSpreadAssertion {});
    }

    if let Some(belief_price) = belief_price {
        let expected_return =
            offer_amount * Decimal::from(Decimal256::one() / Decimal256::from(belief_price));
        let spread_amount = expected_return
            .checked_sub(return_amount)
            .unwrap_or_else(|_| Uint128::zero());

        if return_amount < expected_return
            && Decimal::from_ratio(spread_amount, expected_return) > max_spread
        {
            return Err(ContractError::MaxSpreadAssertion {});
        }
    } else if Decimal::from_ratio(spread_amount, return_amount + spread_amount) > max_spread {
        return Err(ContractError::MaxSpreadAssertion {});
    }

    Ok(())
}

/// ## Description
/// This is an internal function that enforces slippage tolerance for swaps.
/// Returns a [`ContractError`] on failure, otherwise returns [`Ok`].
/// ## Params
/// * **slippage_tolerance** is an object of type [`Option<Decimal>`]. This is the slippage tolerance to enforce.
///
/// * **deposits** are an array of [`Uint128`] type items. These are offer and ask amounts for a swap.
///
/// * **pools** are an array of [`Asset`] type items. These are total amounts of assets in the pool.
fn assert_slippage_tolerance(
    _slippage_tolerance: &Option<Decimal>,
    _deposits: &[Uint128; 2],
    _pools: &[Asset; 2],
) -> Result<(), ContractError> {
    //There is no slippage in the stable pool
    Ok(())
}

/// ## Description
/// Used for the contract migration. Returns a default object of type [`Response`].
/// ## Params
/// * **_deps** is an object of type [`DepsMut`].
///
/// * **_env** is an object of type [`Env`].
///
/// * **_msg** is an object of type [`MigrateMsg`].
#[cfg_attr(not(feature = "library"), entry_point)]
pub fn migrate(deps: DepsMut, env: Env, msg: MigrateMsg) -> Result<Response, ContractError> {
    let contract_version = get_contract_version(deps.storage)?;

    let mut response = Response::new()
        .add_attribute("previous_contract_name", &contract_version.contract)
        .add_attribute("previous_contract_version", &contract_version.version);

    match contract_version.contract.as_ref() {
        "astroport-pair-stable" => match contract_version.version.as_ref() {
            "1.0.0" | "1.0.0-fix1" => {
                let config = CONFIG_PAIR_STABLE_V100.load(deps.storage)?;
                let new_config = crate::state::Config {
                    bluna_rewarder: addr_validate_to_lower(
                        deps.api,
                        &msg.bluna_rewarder.ok_or(ContractError::MigrationError {})?,
                    )?,
                    generator: addr_validate_to_lower(
                        deps.api,
                        &msg.generator.ok_or(ContractError::MigrationError {})?,
                    )?,
                    block_time_last: config.block_time_last,
                    factory_addr: config.factory_addr.clone(),
                    init_amp: config.init_amp,
                    init_amp_time: config.init_amp_time,
                    next_amp: config.next_amp,
                    next_amp_time: config.next_amp_time,
                    pair_info: config.pair_info,
                    price0_cumulative_last: config.price0_cumulative_last,
                    price1_cumulative_last: config.price1_cumulative_last,
                };
                CONFIG.save(deps.storage, &new_config)?;
                response
                    .messages
                    .push(get_bluna_reward_holder_instantiating_message(
                        deps.as_ref(),
                        &env,
                        &config.factory_addr,
                    )?);
            }
            _ => return Err(ContractError::MigrationError {}),
        },
        "astroport-pair-stable-bluna" => match contract_version.version.as_ref() {
            "1.0.1" => {}
            _ => return Err(ContractError::MigrationError {}),
        },
        _ => return Err(ContractError::MigrationError {}),
    };

    set_contract_version(deps.storage, CONTRACT_NAME, CONTRACT_VERSION)?;

    Ok(response
        .add_attribute("new_contract_name", CONTRACT_NAME)
        .add_attribute("new_contract_version", CONTRACT_VERSION))
}

/// ## Description
/// Returns information about the pool.
/// ## Params
/// * **deps** is an object of type [`Deps`].
///
/// * **config** is an object of type [`Config`].
pub fn pool_info(deps: Deps, config: Config) -> StdResult<([Asset; 2], Uint128)> {
    let contract_addr = config.pair_info.contract_addr.clone();
    let pools: [Asset; 2] = config.pair_info.query_pools(&deps.querier, contract_addr)?;
    let total_share: Uint128 = query_supply(&deps.querier, config.pair_info.liquidity_token)?;

    Ok((pools, total_share))
}

/// ## Description
/// Updates the pool configuration with the specified parameters in the `params` variable.
/// Returns a [`ContractError`] as a failure, otherwise returns a [`Response`] with the specified
/// attributes if the operation was successful
/// ## Params
/// * **deps** is an object of type [`DepsMut`].
///
/// * **env** is an object of type [`Env`].
///
/// * **info** is an object of type [`MessageInfo`].
///
/// * **params** is an object of type [`Binary`]. These are the the new parameter values.
pub fn update_config(
    deps: DepsMut,
    env: Env,
    info: MessageInfo,
    params: Binary,
) -> Result<Response, ContractError> {
    let config = CONFIG.load(deps.storage)?;
    let factory_config = query_factory_config(&deps.querier, config.factory_addr.clone())?;

    if info.sender != factory_config.owner {
        return Err(ContractError::Unauthorized {});
    }

    match from_binary::<StablePoolUpdateParams>(&params)? {
        StablePoolUpdateParams::StartChangingAmp {
            next_amp,
            next_amp_time,
        } => start_changing_amp(config, deps, env, next_amp, next_amp_time)?,
        StablePoolUpdateParams::StopChangingAmp {} => stop_changing_amp(config, deps, env)?,
        StablePoolUpdateParams::BlunaRewarder { address } => {
            let address = addr_validate_to_lower(deps.as_ref().api, &address)?;
            CONFIG.update::<_, StdError>(deps.storage, |mut cfg| {
                cfg.bluna_rewarder = address;
                Ok(cfg)
            })?;
        }
    }

    Ok(Response::default())
}

/// ## Description
/// Start changing the AMP value. Returns a [`ContractError`] on failure, otherwise returns [`Ok`].
/// ## Params
/// * **mut config** is an object of type [`Config`]. This is a mutable reference to the pool configuration.
///
/// * **deps** is an object of type [`DepsMut`].
///
/// * **env** is an object of type [`Env`].
///
/// * **next_amp** is an object of type [`u64`]. This is the new value for AMP.
///
/// * **next_amp_time** is an object of type [`u64`]. This is the end time when the pool amplification will be equal to `next_amp`.
fn start_changing_amp(
    mut config: Config,
    deps: DepsMut,
    env: Env,
    next_amp: u64,
    next_amp_time: u64,
) -> Result<(), ContractError> {
    if next_amp == 0 || next_amp > MAX_AMP {
        return Err(ContractError::IncorrectAmp {});
    }

    let current_amp = compute_current_amp(&config, &env)?;

    let next_amp_with_precision = next_amp * AMP_PRECISION;

    if next_amp_with_precision * MAX_AMP_CHANGE < current_amp
        || next_amp_with_precision > current_amp * MAX_AMP_CHANGE
    {
        return Err(ContractError::MaxAmpChangeAssertion {});
    }

    let block_time = env.block.time.seconds();

    if block_time < config.init_amp_time + MIN_AMP_CHANGING_TIME
        || next_amp_time < block_time + MIN_AMP_CHANGING_TIME
    {
        return Err(ContractError::MinAmpChangingTimeAssertion {});
    }

    config.init_amp = current_amp;
    config.next_amp = next_amp_with_precision;
    config.init_amp_time = block_time;
    config.next_amp_time = next_amp_time;

    CONFIG.save(deps.storage, &config)?;

    Ok(())
}

/// ## Description
/// Stop changing the AMP value. Returns [`Ok`].
/// ## Params
/// * **mut config** is an object of type [`Config`]. This is a mutable reference to the pool configuration.
///
/// * **deps** is an object of type [`DepsMut`].
///
/// * **env** is an object of type [`Env`].
fn stop_changing_amp(mut config: Config, deps: DepsMut, env: Env) -> StdResult<()> {
    let current_amp = compute_current_amp(&config, &env)?;
    let block_time = env.block.time.seconds();

    config.init_amp = current_amp;
    config.next_amp = current_amp;
    config.init_amp_time = block_time;
    config.next_amp_time = block_time;

    // now (block_time < next_amp_time) is always False, so we return saved Amp
    CONFIG.save(deps.storage, &config)?;

    Ok(())
}

/// ## Description
/// Compute the current amplification coefficient (AMP)
/// ## Params
/// * **config** is an object of type [`Config`].
///
/// * **env** is an object of type [`Env`].
fn compute_current_amp(config: &Config, env: &Env) -> StdResult<u64> {
    let block_time = env.block.time.seconds();

    if block_time < config.next_amp_time {
        let elapsed_time =
            Uint128::from(block_time).checked_sub(Uint128::from(config.init_amp_time))?;
        let time_range =
            Uint128::from(config.next_amp_time).checked_sub(Uint128::from(config.init_amp_time))?;
        let init_amp = Uint128::from(config.init_amp);
        let next_amp = Uint128::from(config.next_amp);

        if config.next_amp > config.init_amp {
            let amp_range = next_amp - init_amp;
            let res = init_amp + (amp_range * elapsed_time).checked_div(time_range)?;
            Ok(res.u128() as u64)
        } else {
            let amp_range = init_amp - next_amp;
            let res = init_amp - (amp_range * elapsed_time).checked_div(time_range)?;
            Ok(res.u128() as u64)
        }
    } else {
        Ok(config.next_amp)
    }
}

/// ## Description
/// Return a message object that can help claim bLUNA rewards for an account.
/// Returns an [`ContractError`] on failure, otherwise returns the object
/// of type [`SubMsg`].
/// ## Params
/// * **deps** is an object of type [`Deps`].
///
/// * **env** is an object of type [`Env`].
///
/// * **factory_addr** is an object of type [`Addr`]. This is the Astroport factory address.
fn get_bluna_reward_holder_instantiating_message(
    deps: Deps,
    env: &Env,
    factory_addr: &Addr,
) -> Result<SubMsg, ContractError> {
    Ok(SubMsg {
        msg: CosmosMsg::Wasm(WasmMsg::Instantiate {
            admin: None,
            code_id: query_factory_config(&deps.querier, factory_addr.clone())?.whitelist_code_id,
            funds: vec![],
            label: "Bluna rewarder".to_string(),
            msg: to_binary(&WhitelistInstantiateMsg {
                admins: vec![env.contract.address.to_string()],
                mutable: false,
            })?,
        }),
        id: INSTANTIATE_BLUNA_REWARD_HOLDER_REPLY_ID,
        gas_limit: None,
        reply_on: ReplyOn::Success,
    })
}

/// ## Description
/// Returns a vector of messages that are meant to claim bLUNA rewards for a specific user.
/// Returns a [`ContractError`] on failure, otherwise returns the vector that contains objects
/// of type [`CosmosMsg`].
/// ## Params
/// * **deps** is an object of type [`Deps`].
///
/// * **env** is an object of type [`Env`].
///
/// * **bluna_rewarder** is an object of type [`str`]. This is the contract that distributes bLUNA rewards.
///
/// * **user** is an object of type [`Addr`]. This is the address for which we return messages that are meant to claim rewards.
///
/// * **user_share** is an object of type [`Uint128`]. This is the share of the bLUNA rewards that the `user` is entitled to.
///
/// * **total_share** is an object of type [`Uint128`]. This is the total amount of bLUNA rewards entitled to bLUNA LPs.
///
/// * **receiver** is an object of type [`Option<Addr>`]. This is a custom address that can receive the bLUNA rewards.
/// If it's not present, the function defaults to the `user`.
fn get_bluna_reward_handling_messages(
    deps: Deps,
    env: &Env,
    bluna_rewarder: &str,
    user: Addr,
    user_share: Uint128,
    total_share: Uint128,
    receiver: Option<Addr>,
) -> Result<Vec<CosmosMsg>, ContractError> {
    let bluna_reward_holder = BLUNA_REWARD_HOLDER.load(deps.storage)?;

    let reward_balance = astroport::querier::query_balance(
        &deps.querier,
        bluna_reward_holder.clone(),
        "uusd".to_string(),
    )?;

    Ok(vec![
        CosmosMsg::Wasm(WasmMsg::Execute {
            contract_addr: bluna_rewarder.to_string(),
            msg: to_binary(&anchor_basset::reward::ExecuteMsg::ClaimRewards {
                recipient: Some(bluna_reward_holder.to_string()),
            })?,
            funds: vec![],
        }),
        CosmosMsg::Wasm(WasmMsg::Execute {
            contract_addr: env.contract.address.to_string(),
            funds: vec![],
            msg: to_binary(&ExecuteMsg::HandleReward {
                previous_reward_balance: reward_balance,
                user,
                user_share,
                total_share,
                receiver,
            })?,
        }),
    ])
}

/// ## Description
/// Claims bLUNA rewards on behalf of the function caller and sends them to the specified receiver.
/// Returns A [`ContractError`] on failure, otherwise returns A [`Response`] with the specified attributes if the operation was successful.
/// ## Params
/// * **deps** is an object of type [`Deps`].
///
/// * **env** is an object of type [`Env`].
///
/// * **info** is an object of type [`MessageInfo`].
///
/// * **receiver** is an object of type [`Option<String>`]. This is the address that receives the bLUNA rewards.
fn claim_reward(
    deps: DepsMut,
    env: Env,
    info: MessageInfo,
    receiver: Option<String>,
) -> Result<Response, ContractError> {
    let receiver = receiver
        .map(|receiver| addr_validate_to_lower(deps.api, &receiver))
        .transpose()?;

    let config: Config = CONFIG.load(deps.storage)?;

    let user_share: Uint128 = deps.querier.query_wasm_smart(
        &config.generator,
        &GeneratorQueryMsg::Deposit {
            lp_token: config.pair_info.liquidity_token.to_string(),
            user: info.sender.to_string(),
        },
    )?;

    if user_share.is_zero() {
        return Err(StdError::generic_err("No lp tokens staked to the generator!").into());
    }

    let pool_info: PoolInfoResponse = deps.querier.query_wasm_smart(
        &config.generator,
        &GeneratorQueryMsg::PoolInfo {
            lp_token: config.pair_info.liquidity_token.to_string(),
        },
    )?;

    Ok(
        Response::new().add_messages(get_bluna_reward_handling_messages(
            deps.as_ref(),
            &env,
            config.bluna_rewarder.as_str(),
            info.sender,
            user_share,
            pool_info.lp_supply,
            receiver,
        )?),
    )
}

/// ## Description
/// Claims bLUNA rewards on behalf of stakers that deposited their LP tokens in the Generator contract.
/// Returns a [`ContractError`] on failure, otherwise returns a [`Response`] with the
/// specified attributes if the operation was successful.
/// ## Params
/// * **deps** is an object of type [`Deps`].
///
/// * **env** is an object of type [`Env`].
///
/// * **info** is an object of type [`MessageInfo`].
///
/// * **user** is an object of type [`String`].
/// This is the user for which to claim bLUNA rewards that were accrued by the Generator on their behalf.
///
/// * **user_share** is an object of type [`Uint128`]. This is the user's share of bLUNA rewards.
///
/// * **total_share** is an object of type [`Uint128`]. This is the total share of bLUNA rewards that need to be distributed.
fn claim_reward_by_generator(
    deps: DepsMut,
    env: Env,
    info: MessageInfo,
    user: String,
    user_share: Uint128,
    total_share: Uint128,
) -> Result<Response, ContractError> {
    let config: Config = CONFIG.load(deps.storage)?;

    let user = addr_validate_to_lower(deps.api, &user)?;

    if info.sender != config.generator {
        return Err(StdError::generic_err("Only the generator can use this method!").into());
    }

    Ok(
        Response::new().add_messages(get_bluna_reward_handling_messages(
            deps.as_ref(),
            &env,
            config.bluna_rewarder.as_str(),
            user,
            user_share,
            total_share,
            None,
        )?),
    )
}

/// ## Description
/// Handles and distributes bLUNA rewards.
/// Returns a [`ContractError`] on failure, otherwise returns a [`Response`] with the
/// specified attributes if the operation was successful.
/// ## Params
/// * **deps** is an object of type [`DepsMut`].
///
/// * **env** is an object of type [`Env`].
///
/// * **info** is an object of type [`MessageInfo`].
///
/// * **previous_reward_balance** is an object of type [`Uint128`].
/// This is the previous bLUNA rewards balance that had to be distributed to LPs.
///
/// * **user** is an object of type [`Addr`]. This is the address for which we distribute bLUNA rewards.
///
/// * **user_share** is an object of type [`Uint128`]. This is the user's share of bLUNA rewards.
///
/// * **total_share** is an object of type [`Uint128`]. This is the total share of bLUNA rewards that need to be distributed.
///
/// * **receiver** is an object of type [`Option<Addr>`]. This is the address that will receive bLUNA rewards.
#[allow(clippy::too_many_arguments)]
pub fn handle_reward(
    deps: DepsMut,
    env: Env,
    info: MessageInfo,
    previous_reward_balance: Uint128,
    user: Addr,
    user_share: Uint128,
    total_share: Uint128,
    receiver: Option<Addr>,
) -> Result<Response, ContractError> {
    use astroport::whitelist::ExecuteMsg;

    if info.sender != env.contract.address {
        return Err(ContractError::Unauthorized {});
    }

    let receiver = receiver.unwrap_or_else(|| user.clone());

    let bluna_reward_holder = BLUNA_REWARD_HOLDER.load(deps.storage)?;

    let reward_balance = astroport::querier::query_balance(
        &deps.querier,
        bluna_reward_holder.clone(),
        "uusd".to_string(),
    )?;

    let bluna_reward_global_index = BLUNA_REWARD_GLOBAL_INDEX
        .may_load(deps.storage)?
        .unwrap_or_default();
    let bluna_reward_user_index = BLUNA_REWARD_USER_INDEXES.may_load(deps.storage, &user)?;

    let (bluna_reward_global_index, latest_reward_amount, user_reward) = calc_user_reward(
        reward_balance,
        previous_reward_balance,
        user_share,
        total_share,
        bluna_reward_global_index,
        bluna_reward_user_index,
    )?;

    BLUNA_REWARD_GLOBAL_INDEX.save(deps.storage, &bluna_reward_global_index)?;
    BLUNA_REWARD_USER_INDEXES.save(deps.storage, &user, &bluna_reward_global_index)?;

    let mut response =
        Response::new().add_attribute("bluna_claimed_reward_to_pool", latest_reward_amount);

    if !user_reward.is_zero() {
        response.messages.push(SubMsg::new(WasmMsg::Execute {
            contract_addr: bluna_reward_holder.to_string(),
            funds: vec![],
            msg: to_binary(&ExecuteMsg::Execute {
                msgs: vec![Asset {
                    info: AssetInfo::NativeToken {
                        denom: "uusd".to_string(),
                    },
                    amount: user_reward,
                }
                .into_msg(&deps.querier, receiver.clone())?],
            })?,
        }));
    }

    Ok(response
        .add_attribute("user", user)
        .add_attribute("receiver", receiver)
        .add_attribute("sent_bluna_reward", user_reward))
}

/// ## Description
/// Calculate the amount of bLUNA rewards that a user can claim.
/// Returns a [`ContractError`] on failure, otherwise returns the tuple values
/// [bluna_reward_global_index, latest_reward_amount and user_reward].
/// ## Params
/// * **reward_balance** is an object of type [`Uint128`].
/// This is the total amount of bLUNA rewards that the bLUNA reward distributor currently holds.
///
/// * **previous_reward_balance** is an object of type [`Uint128`].
/// This is the total amount of bLUNA rewards that the bLUNA reward distributor previously held.
///
/// * **user_share** is an object of type [`Uint128`]. This is the portion of bLUNA rewards that the user can claim.
///
/// * **total_share** is an object of type [`Uint128`]. This is the total share of bLUNA rewards that go to bLUNA Astroport LPs.
///
/// * **bluna_reward_global_index** is an object of type [`Decimal256`].
/// This is an index tracking how many rewards have been distributed to bLUNA stakers.
///
/// * **bluna_reward_user_index** is an object of type [`Option<Decimal256>`].
/// This is an index tracking how many rewards have been claimed by the `user`.
pub fn calc_user_reward(
    reward_balance: Uint128,
    previous_reward_balance: Uint128,
    user_share: Uint128,
    total_share: Uint128,
    bluna_reward_global_index: cosmwasm_std::Decimal256,
    bluna_reward_user_index: Option<cosmwasm_std::Decimal256>,
) -> Result<(cosmwasm_std::Decimal256, Uint128, Uint128), ContractError> {
    use cosmwasm_std::Decimal256;

    let latest_reward_amount = reward_balance.saturating_sub(previous_reward_balance);

    let bluna_reward_global_index =
        bluna_reward_global_index + Decimal256::from_ratio(latest_reward_amount, total_share);

    let user_reward: Uint128 = if let Some(bluna_reward_user_index) = bluna_reward_user_index {
        ((bluna_reward_global_index - bluna_reward_user_index) * Uint256::from(user_share))
            .try_into()
            .map_err(|e| ContractError::Std(StdError::from(e)))?
    } else if !user_share.is_zero() {
        (bluna_reward_global_index * Uint256::from(user_share))
            .try_into()
            .map_err(|e| ContractError::Std(StdError::from(e)))?
    } else {
        Uint128::zero()
    };

    Ok((bluna_reward_global_index, latest_reward_amount, user_reward))
}<|MERGE_RESOLUTION|>--- conflicted
+++ resolved
@@ -17,11 +17,8 @@
 
 use crate::response::MsgInstantiateContractResponse;
 use astroport::asset::{
-<<<<<<< HEAD
-    addr_validate_to_lower, format_lp_token_name, is_non_zero_liquidity, Asset, AssetInfo, PairInfo,
-=======
-    addr_validate_to_lower, format_lp_token_name, token_asset_info, Asset, AssetInfo, PairInfo,
->>>>>>> d818cb2c
+    addr_validate_to_lower, format_lp_token_name, is_non_zero_liquidity, token_asset_info, Asset,
+    AssetInfo, PairInfo,
 };
 use astroport::factory::PairType;
 
