--- conflicted
+++ resolved
@@ -361,11 +361,7 @@
         }
     }
 
-<<<<<<< HEAD
-    let asset_infos = vec![assets[0].info.clone(), assets[1].info.clone()];
-=======
     let asset_infos: Vec<AssetInfo> = assets.iter().cloned().map(|a| a.info).collect();
->>>>>>> f949855b
 
     // Create pair in factory
     let res = router
@@ -495,24 +491,7 @@
             user,
             pair_contract,
             &astroport::pair::ExecuteMsg::ProvideLiquidity {
-<<<<<<< HEAD
-                assets: vec![
-                    Asset {
-                        info: AssetInfo::Token {
-                            contract_addr: token1.clone(),
-                        },
-                        amount: amount1,
-                    },
-                    Asset {
-                        info: AssetInfo::Token {
-                            contract_addr: token2.clone(),
-                        },
-                        amount: amount2,
-                    },
-                ],
-=======
                 assets,
->>>>>>> f949855b
                 slippage_tolerance: Some(Decimal::percent(50)),
                 auto_stake: None,
                 receiver: None,
