use std::collections::{HashMap, HashSet};

use cosmwasm_std::{
    attr, entry_point, from_binary, to_binary, Addr, Binary, CosmosMsg, Decimal, Deps, DepsMut,
    Env, MessageInfo, Order, QuerierWrapper, Reply, ReplyOn, Response, StdError, StdResult, SubMsg,
    Uint128, Uint64, WasmMsg,
};
use cw2::{get_contract_version, set_contract_version};
use cw20::{BalanceResponse, Cw20ExecuteMsg, Cw20QueryMsg, Cw20ReceiveMsg, MinterResponse};
use cw_storage_plus::{Bound, PrimaryKey};
use protobuf::Message;

<<<<<<< HEAD
use crate::error::ContractError;
use crate::migration;
use crate::state::{
    update_user_balance, Config, ExecuteOnReply, UserInfo, CONFIG, DEFAULT_LIMIT, GENERATORS_LIMIT,
    MAX_LIMIT, OWNERSHIP_PROPOSAL, POOL_INFO, TMP_USER_ACTION, USER_INFO,
};
=======
>>>>>>> 540b5bd4
use astroport::asset::{
    addr_validate_to_lower, pair_info_by_pool, token_asset_info, Asset, AssetInfo, PairInfo,
};
<<<<<<< HEAD

use crate::utils::update_virtual_amount;
=======
>>>>>>> 540b5bd4
use astroport::common::{claim_ownership, drop_ownership_proposal, propose_new_owner};
use astroport::factory::{PairConfig, PairType};
use astroport::generator::{PoolInfo, RestrictedVector};
use astroport::generator::{StakerResponse, UserInfoV2};
use astroport::querier::query_token_balance;
use astroport::DecimalCheckedOps;
use astroport::{
    factory::{ConfigResponse as FactoryConfigResponse, QueryMsg as FactoryQueryMsg},
    generator::{
        ConfigResponse, Cw20HookMsg, ExecuteMsg, InstantiateMsg, MigrateMsg, PendingTokenResponse,
        PoolInfoResponse, PoolLengthResponse, QueryMsg, RewardInfoResponse,
    },
    generator_proxy::{
        Cw20HookMsg as ProxyCw20HookMsg, ExecuteMsg as ProxyExecuteMsg, QueryMsg as ProxyQueryMsg,
    },
    vesting::ExecuteMsg as VestingExecuteMsg,
};

use crate::error::ContractError;
use crate::migration;
use crate::response::MsgInstantiateContractResponse;
use crate::state::{
    accumulate_pool_proxy_rewards, update_proxy_asset, update_user_balance, CompatibleLoader,
    Config, ExecuteOnReply, CONFIG, DEFAULT_LIMIT, MAX_LIMIT, OWNERSHIP_PROPOSAL, POOL_INFO,
    PROXY_REWARDS_HOLDER, PROXY_REWARD_ASSET, TMP_USER_ACTION, USER_INFO,
};

/// Contract name that is used for migration.
const CONTRACT_NAME: &str = "astroport-generator";
/// Contract version that is used for migration.
const CONTRACT_VERSION: &str = env!("CARGO_PKG_VERSION");

const INIT_REWARDS_HOLDER_ID: u64 = 1;

/// ## Description
/// Creates a new contract with the specified parameters in the [`InstantiateMsg`] struct.
/// Returns a default object of type [`Response`] if the operation was successful,
/// or a [`ContractError`] if the contract was not created.
/// ## Params
/// * **deps** is an object of type [`DepsMut`].
///
/// * **_env** is an object of type [`Env`].
///
/// * **_info** is an object of type [`MessageInfo`].
/// * **msg** is a message of type [`InstantiateMsg`] which contains the parameters used for creating the contract.
#[cfg_attr(not(feature = "library"), entry_point)]
pub fn instantiate(
    deps: DepsMut,
    env: Env,
    _info: MessageInfo,
    msg: InstantiateMsg,
) -> Result<Response, ContractError> {
    set_contract_version(deps.storage, CONTRACT_NAME, CONTRACT_VERSION)?;

    let mut allowed_reward_proxies: Vec<Addr> = vec![];
    for proxy in msg.allowed_reward_proxies {
        allowed_reward_proxies.push(addr_validate_to_lower(deps.api, &proxy)?);
    }

    let mut config = Config {
        owner: addr_validate_to_lower(deps.api, &msg.owner)?,
        factory: addr_validate_to_lower(deps.api, &msg.factory)?,
        generator_controller: None,
        guardian: None,
        astro_token: addr_validate_to_lower(deps.api, &msg.astro_token)?,
        tokens_per_block: msg.tokens_per_block,
        total_alloc_point: Uint128::zero(),
        start_block: msg.start_block,
        allowed_reward_proxies,
        vesting_contract: addr_validate_to_lower(deps.api, &msg.vesting_contract)?,
        active_pools: vec![],
        blocked_list_tokens: vec![],
        generator_limit: None,
        voting_escrow: None,
    };

    if let Some(generator_controller) = msg.generator_controller {
        config.generator_controller =
            Some(addr_validate_to_lower(deps.api, &generator_controller)?);
    }

    if let Some(guardian) = msg.guardian {
        config.guardian = Some(addr_validate_to_lower(deps.api, &guardian)?);
    }

    if let Some(voting_escrow) = msg.voting_escrow {
        config.voting_escrow = Some(addr_validate_to_lower(deps.api, &voting_escrow)?);
    }

    CONFIG.save(deps.storage, &config)?;
    TMP_USER_ACTION.save(deps.storage, &None)?;

    let init_reward_holder_msg =
        init_proxy_rewards_holder(&config.owner, &env.contract.address, msg.whitelist_code_id)?;

    Ok(Response::default().add_submessage(init_reward_holder_msg))
}

/// ## Description
/// Exposes execute functions available in the contract.
/// ## Params
/// * **deps** is an object of type [`Deps`].
///
/// * **env** is an object of type [`Env`].
///
/// * **info** is an object of type [`MessageInfo`].
///
/// * **msg** is an object of type [`ExecuteMsg`].
///
/// ## Queries
/// * **ExecuteMsg::UpdateConfig {
///             vesting_contract,
///             generator_controller,
///             guardian,
///             voting_escrow,
///             generator_limit,
///         }** Changes the address of the Generator vesting contract, Generator controller contract or Generator guardian.
///
/// * **ExecuteMsg::SetupPools { pools }** Setting up a new list of pools with allocation points.
///
/// * **UpdatePool {
///             lp_token,
///             has_asset_rewards,
///         }** Update the given pool's has_asset_rewards parameter.
///
/// * **ExecuteMsg::ClaimRewards { lp_token }** Updates reward and returns it to user.
///
/// * **ExecuteMsg::Withdraw { lp_token, amount }** Withdraw LP tokens from the Generator.
///
/// * **ExecuteMsg::EmergencyWithdraw { lp_token }** Withdraw LP tokens without caring about reward claiming.
/// TO BE USED IN EMERGENCY SITUATIONS ONLY.
///
/// * **ExecuteMsg::SetAllowedRewardProxies { proxies }** Sets the list of allowed reward proxy contracts
/// that can interact with the Generator contract.
///
/// * **ExecuteMsg::SendOrphanProxyReward {
///             recipient,
///             lp_token,
///         }** Sends orphan proxy rewards to another address.
///
/// * **ExecuteMsg::Receive(msg)** Receives a message of type [`Cw20ReceiveMsg`] and processes
/// it depending on the received template.
///
/// * **ExecuteMsg::SetTokensPerBlock { amount }** Sets a new amount of ASTRO that's distributed per block among all active generators.
///
/// * **ExecuteMsg::ProposeNewOwner { owner, expires_in }** Creates a new request to change contract ownership.
/// Only the current owner can call this.
///
/// * **ExecuteMsg::DropOwnershipProposal {}** Removes a request to change contract ownership.
/// Only the current owner can call this.
///
/// * **ExecuteMsg::ClaimOwnership {}** Claims contract ownership. Only the newly proposed owner
/// can call this.
///
/// * **ExecuteMsg::DeactivatePool { lp_token }** Sets the allocation point to zero for specified
/// LP token.
///
/// * **ExecuteMsg::DeactivatePools { pair_types }** Sets the allocation point to zero for each pool
/// by the pair type
///
/// * **ExecuteMsg::CheckpointUserBoost { user, generators }** Updates the boost emissions for
/// specified user and generators
#[cfg_attr(not(feature = "library"), entry_point)]
pub fn execute(
    mut deps: DepsMut,
    env: Env,
    info: MessageInfo,
    msg: ExecuteMsg,
) -> Result<Response, ContractError> {
    match msg {
        ExecuteMsg::CheckpointUserBoost { user, generators } => {
            checkpoint_user_boost(deps, env, user, generators)
        }
        ExecuteMsg::DeactivatePools { pair_types } => deactivate_pools(deps, env, pair_types),
        ExecuteMsg::DeactivatePool { lp_token } => {
            let cfg = CONFIG.load(deps.storage)?;
            if info.sender != cfg.factory {
                return Err(ContractError::Unauthorized {});
            }
            let lp_token_addr = addr_validate_to_lower(deps.api, &lp_token)?;
            let active_pools: Vec<Addr> =
                cfg.active_pools.iter().map(|pool| pool.0.clone()).collect();
            mass_update_pools(deps.branch(), &env, &cfg, &active_pools)?;
            deactivate_pool(deps, lp_token_addr)
        }
        ExecuteMsg::UpdateTokensBlockedlist { add, remove } => {
            update_tokens_blockedlist(deps, env, info, add, remove)
        }
        ExecuteMsg::MoveToProxy { lp_token, proxy } => {
            move_to_proxy(deps, env, info, lp_token, proxy)
        }
        ExecuteMsg::MigrateProxy {
            lp_token,
            new_proxy,
        } => migrate_proxy(deps, env, info, lp_token, new_proxy),
        ExecuteMsg::UpdateAllowedProxies { add, remove } => {
            update_allowed_proxies(deps, info, add, remove)
        }
        ExecuteMsg::UpdateConfig {
            vesting_contract,
            generator_controller,
            guardian,
            voting_escrow,
            generator_limit,
        } => execute_update_config(
            deps,
            info,
            vesting_contract,
            generator_controller,
            guardian,
            voting_escrow,
            generator_limit,
        ),
        ExecuteMsg::SetupPools { pools } => execute_setup_pools(deps, env, info, pools),
        ExecuteMsg::UpdatePool {
            lp_token,
            has_asset_rewards,
        } => execute_update_pool(deps, info, lp_token, has_asset_rewards),
        ExecuteMsg::ClaimRewards { lp_tokens } => {
            let mut lp_tokens_addr: Vec<Addr> = vec![];
            for lp_token in &lp_tokens {
                lp_tokens_addr.push(addr_validate_to_lower(deps.api, lp_token)?);
            }

            update_rewards_and_execute(
                deps,
                env,
                None,
                ExecuteOnReply::ClaimRewards {
                    lp_tokens: lp_tokens_addr,
                    account: info.sender,
                },
            )
        }
        ExecuteMsg::Withdraw { lp_token, amount } => {
            let lp_token = addr_validate_to_lower(deps.api, &lp_token)?;

            update_rewards_and_execute(
                deps.branch(),
                env,
                Some(lp_token.clone()),
                ExecuteOnReply::Withdraw {
                    lp_token,
                    account: info.sender,
                    amount,
                },
            )
        }
        ExecuteMsg::EmergencyWithdraw { lp_token } => emergency_withdraw(deps, env, info, lp_token),
        ExecuteMsg::SetAllowedRewardProxies { proxies } => {
            set_allowed_reward_proxies(deps, info, proxies)
        }
        ExecuteMsg::SendOrphanProxyReward {
            recipient,
            lp_token,
        } => send_orphan_proxy_rewards(deps, info, recipient, lp_token),
        ExecuteMsg::Receive(msg) => receive_cw20(deps, env, info, msg),
        ExecuteMsg::SetTokensPerBlock { amount } => {
            let cfg = CONFIG.load(deps.storage)?;
            if info.sender != cfg.owner {
                return Err(ContractError::Unauthorized {});
            }

            update_rewards_and_execute(
                deps,
                env,
                None,
                ExecuteOnReply::SetTokensPerBlock { amount },
            )
        }
        ExecuteMsg::ProposeNewOwner { owner, expires_in } => {
            let config: Config = CONFIG.load(deps.storage)?;

            propose_new_owner(
                deps,
                info,
                env,
                owner,
                expires_in,
                config.owner,
                OWNERSHIP_PROPOSAL,
            )
            .map_err(|e| e.into())
        }
        ExecuteMsg::DropOwnershipProposal {} => {
            let config: Config = CONFIG.load(deps.storage)?;

            drop_ownership_proposal(deps, info, config.owner, OWNERSHIP_PROPOSAL)
                .map_err(|e| e.into())
        }
        ExecuteMsg::ClaimOwnership {} => {
            claim_ownership(deps, info, env, OWNERSHIP_PROPOSAL, |deps, new_owner| {
                CONFIG.update::<_, StdError>(deps.storage, |mut v| {
                    v.owner = new_owner;
                    Ok(v)
                })?;

                Ok(())
            })
            .map_err(|e| e.into())
        }
    }
}

/// ## Description
/// Returns a [`ContractError`] on failure, otherwise updates user emission boost in specified generators and
/// returns a [`Response`] with the specified attributes.
///
/// ## Params
/// * **deps** is an object of type [`DepsMut`].
///
/// * **env** is an object of type [`Env`].
///
/// * **user** is an object of type [`Addr`]. This is the address of the account for which the
/// emission boost amount will be recalculated.
///
/// * **generators** is an object of type [`Addr`]. This are the addresses of the generators for
/// which the amount will be recalculated.
fn checkpoint_user_boost(
    mut deps: DepsMut,
    env: Env,
    user: String,
    generators: Vec<String>,
) -> Result<Response, ContractError> {
    let user_addr = addr_validate_to_lower(deps.api, &user)?;
    let config = CONFIG.load(deps.storage)?;

    let mut generator_limit = GENERATORS_LIMIT;
    if let Some(limit) = config.generator_limit {
        generator_limit = limit;
    }

    if generators.len() > generator_limit as usize {
        return Err(ContractError::GeneratorsLimitExceeded {});
    }

    for generator in generators {
        let generator_addr = addr_validate_to_lower(deps.api, &generator)?;
        let user_info = USER_INFO.may_load(deps.storage, (&generator_addr, &user_addr))?;

        // calculates the emission boost  only for user who has LP in generator
        if let Some(user_info) = user_info {
            let user_info = update_virtual_amount(
                deps.branch(),
                &env,
                &config,
                user_info,
                &user_addr,
                &generator_addr,
            )?;
            USER_INFO.save(deps.storage, (&generator_addr, &user_addr), &user_info)?;
        }
    }

    Ok(Response::new().add_attribute("action", "checkpoint_user_boost"))
}

/// ## Description
/// Sets the allocation point to zero for each pool by the pair type
fn deactivate_pools(
    mut deps: DepsMut,
    env: Env,
    pair_types: Vec<PairType>,
) -> Result<Response, ContractError> {
    let mut cfg = CONFIG.load(deps.storage)?;

    // Check for duplicate pair types
    let mut uniq: HashSet<String> = HashSet::new();
    if !pair_types
        .clone()
        .into_iter()
        .all(|a| uniq.insert(a.to_string()))
    {
        return Err(ContractError::Std(StdError::generic_err(
            "Duplicate of pair type!",
        )));
    }

    let blacklisted_pair_types: Vec<PairType> = deps.querier.query_wasm_smart(
        cfg.factory.clone(),
        &FactoryQueryMsg::BlacklistedPairTypes {},
    )?;

    // checks if each pair type is blacklisted
    for pair_type in pair_types.clone() {
        if !blacklisted_pair_types.contains(&pair_type) {
            return Err(ContractError::Std(StdError::generic_err(format!(
                "Pair type ({}) is not blacklisted!",
                pair_type
            ))));
        }
    }

    let active_pools: Vec<Addr> = cfg.active_pools.iter().map(|pool| pool.0.clone()).collect();
    mass_update_pools(deps.branch(), &env, &cfg, &active_pools)?;

    // find active pools with blacklisted pair type
    for pool in &mut cfg.active_pools {
        if !pool.1.is_zero() {
            let pair_info = pair_info_by_pool(deps.as_ref(), pool.0.clone())?;
            if pair_types.contains(&pair_info.pair_type) {
                // recalculate total allocation point before resetting the allocation point of pool
                cfg.total_alloc_point = cfg.total_alloc_point.checked_sub(pool.1)?;
                // sets allocation point to zero for each pool with blacklisted pair type
                pool.1 = Uint128::zero();
            }
        }
    }

    CONFIG.save(deps.storage, &cfg)?;
    Ok(Response::new().add_attribute("action", "deactivate_pools"))
}

/// Add or remove tokens to and from the blocked list. Returns a [`ContractError`] on failure.
fn update_tokens_blockedlist(
    mut deps: DepsMut,
    env: Env,
    info: MessageInfo,
    add: Option<Vec<AssetInfo>>,
    remove: Option<Vec<AssetInfo>>,
) -> Result<Response, ContractError> {
    if add.is_none() && remove.is_none() {
        return Err(ContractError::Std(StdError::generic_err(
            "Need to provide add or remove parameters",
        )));
    }

    let mut cfg = CONFIG.load(deps.storage)?;

    // Permission check
    if info.sender != cfg.owner && Some(info.sender) != cfg.guardian {
        return Err(ContractError::Unauthorized {});
    }

    // Remove tokens from blacklist
    if let Some(asset_infos) = remove {
        for asset_info in asset_infos {
            let index = cfg
                .blocked_list_tokens
                .iter()
                .position(|x| *x == asset_info)
                .ok_or_else(|| {
                    StdError::generic_err(
                        "Can't remove token. It is not found in the blocked list.",
                    )
                })?;
            cfg.blocked_list_tokens.remove(index);
        }
    }

    // Add tokens to the blacklist
    if let Some(asset_infos) = add {
        let active_pools: Vec<Addr> = cfg.active_pools.iter().map(|pool| pool.0.clone()).collect();
        mass_update_pools(deps.branch(), &env, &cfg, &active_pools)?;
        let astro = token_asset_info(cfg.astro_token.clone());

        for asset_info in asset_infos {
            // ASTRO or Terra native assets (UST, LUNA etc) cannot be blacklisted
            if asset_info.is_native_token() || asset_info.eq(&astro) {
                return Err(ContractError::AssetCannotBeBlocked {});
            }

            if !cfg.blocked_list_tokens.contains(&asset_info) {
                cfg.blocked_list_tokens.push(asset_info.clone());

                // Find active pools with blacklisted tokens
                for pool in &mut cfg.active_pools {
                    let pair_info = pair_info_by_pool(deps.as_ref(), pool.0.clone())?;
                    if pair_info.asset_infos.contains(&asset_info) {
                        // Recalculate total allocation points before resetting the pool allocation points
                        cfg.total_alloc_point = cfg.total_alloc_point.checked_sub(pool.1)?;
                        // Sets allocation points to zero for each pool with blacklisted tokens
                        pool.1 = Uint128::zero();
                    }
                }
            }
        }
    }

    CONFIG.save(deps.storage, &cfg)?;
    Ok(Response::new().add_attribute("action", "update_tokens_blockedlist"))
}

/// ## Description
/// Sets a new Generator vesting contract address. Returns a [`ContractError`] on failure or the [`CONFIG`]
/// data will be updated with the new vesting contract address.
///
/// ## Params
/// * **deps** is an object of type [`DepsMut`].
///
/// * **info** is an object of type [`MessageInfo`].
///
/// * **vesting_contract** is an [`Option`] field object of type [`String`]. This is the new vesting contract address.
///
/// * **generator_controller** is an [`Option`] field object of type [`String`].
/// This is the new generator controller contract address.
///
/// /// * **guardian** is an [`Option`] field object of type [`String`].
/// This is the new generator guardian address.
///
/// ##Executor
/// Only the owner can execute this.
pub fn execute_update_config(
    deps: DepsMut,
    info: MessageInfo,
    vesting_contract: Option<String>,
    generator_controller: Option<String>,
    guardian: Option<String>,
    voting_escrow: Option<String>,
    generator_limit: Option<u32>,
) -> Result<Response, ContractError> {
    let mut config = CONFIG.load(deps.storage)?;

    // Permission check
    if info.sender != config.owner {
        return Err(ContractError::Unauthorized {});
    }

    if let Some(vesting_contract) = vesting_contract {
        config.vesting_contract = addr_validate_to_lower(deps.api, vesting_contract.as_str())?;
    }

    if let Some(generator_controller) = generator_controller {
        config.generator_controller = Some(addr_validate_to_lower(
            deps.api,
            generator_controller.as_str(),
        )?);
    }

    if let Some(guardian) = guardian {
        config.guardian = Some(addr_validate_to_lower(deps.api, guardian.as_str())?);
    }

    if let Some(voting_escrow) = voting_escrow {
        config.voting_escrow = Some(addr_validate_to_lower(deps.api, voting_escrow.as_str())?);
    }

    if let Some(generator_limit) = generator_limit {
        config.generator_limit = Some(generator_limit);
    }

    CONFIG.save(deps.storage, &config)?;

    Ok(Response::new().add_attribute("action", "update_config"))
}

/// ## Description
/// Returns a [`ContractError`] on failure, otherwise it creates a new generator and adds it to [`POOL_INFO`]
/// (if it does not exist yet) and updates total allocation points (in [`Config`]).
///
/// ## Params
/// * **deps** is an object of type [`DepsMut`].
///
/// * **env** is an object of type [`Env`].
///
/// * **pools** is a vector of set that contains LP token address and allocation point.
///
/// ##Executor
/// Can only be called by the owner or generator controller
pub fn execute_setup_pools(
    mut deps: DepsMut,
    env: Env,
    info: MessageInfo,
    pools: Vec<(String, Uint128)>,
) -> Result<Response, ContractError> {
    let mut cfg = CONFIG.load(deps.storage)?;
    if info.sender != cfg.owner && Some(info.sender) != cfg.generator_controller {
        return Err(ContractError::Unauthorized {});
    }

    let pools_set: HashSet<String> = pools.clone().into_iter().map(|pc| pc.0).collect();
    if pools_set.len() != pools.len() {
        return Err(ContractError::PoolDuplicate {});
    }

    let mut setup_pools: Vec<(Addr, Uint128)> = vec![];

    let blacklisted_pair_types: Vec<PairType> = deps.querier.query_wasm_smart(
        cfg.factory.clone(),
        &FactoryQueryMsg::BlacklistedPairTypes {},
    )?;

    for (addr, alloc_point) in pools {
        let pool_addr = addr_validate_to_lower(deps.api, &addr)?;
        let pair_info = pair_info_by_pool(deps.as_ref(), pool_addr.clone())?;

        // check if assets in the blocked list
        for asset in pair_info.asset_infos.clone() {
            if cfg.blocked_list_tokens.contains(&asset) {
                return Err(ContractError::Std(StdError::generic_err(format!(
                    "Token {} is blocked!",
                    asset
                ))));
            }
        }

        // check if pair type is blacklisted
        if blacklisted_pair_types.contains(&pair_info.pair_type) {
            return Err(ContractError::Std(StdError::generic_err(format!(
                "Pair type ({}) is blacklisted!",
                pair_info.pair_type
            ))));
        }

        // If a pair gets deregistered from the factory, we should raise error.
        let _: PairInfo = deps
            .querier
            .query_wasm_smart(
                cfg.factory.clone(),
                &FactoryQueryMsg::Pair {
                    asset_infos: pair_info.asset_infos.clone(),
                },
            )
            .map_err(|_| {
                ContractError::Std(StdError::generic_err(format!(
                    "The pair aren't registered: {}-{}",
                    pair_info.asset_infos[0], pair_info.asset_infos[1]
                )))
            })?;

        setup_pools.push((pool_addr, alloc_point));
    }

    let factory_cfg: FactoryConfigResponse = deps
        .querier
        .query_wasm_smart(cfg.factory.clone(), &FactoryQueryMsg::Config {})?;

    let prev_pools: Vec<Addr> = cfg.active_pools.iter().map(|pool| pool.0.clone()).collect();

    mass_update_pools(deps.branch(), &env, &cfg, &prev_pools)?;

    for (lp_token, _) in &setup_pools {
        if !POOL_INFO.has(deps.storage, lp_token) {
            create_pool(deps.branch(), &env, lp_token, &cfg, &factory_cfg)?;
        }
    }

    cfg.total_alloc_point = setup_pools.iter().map(|(_, alloc_point)| alloc_point).sum();
    cfg.active_pools = setup_pools;

    CONFIG.save(deps.storage, &cfg)?;

    Ok(Response::new().add_attribute("action", "setup_pools"))
}

/// ## Description
/// Returns a [`ContractError`] on failure, otherwise updates the given generator's ASTRO allocation points and
/// returns a [`Response`] with the specified attributes.
///
/// ## Params
/// * **deps** is an object of type [`DepsMut`].
///
/// * **lp_token** is an object of type [`Addr`]. This is the LP token whose generator allocation points we update.
///
/// * **has_asset_rewards** is the field of type [`bool`]. This flag indicates whether the generator receives dual rewards.
///
/// ##Executor
/// Can only be called by the owner.
pub fn execute_update_pool(
    deps: DepsMut,
    info: MessageInfo,
    lp_token: String,
    has_asset_rewards: bool,
) -> Result<Response, ContractError> {
    let lp_token_addr = addr_validate_to_lower(deps.api, &lp_token)?;

    let cfg = CONFIG.load(deps.storage)?;
    if info.sender != cfg.owner {
        return Err(ContractError::Unauthorized {});
    }

    let mut pool_info = POOL_INFO.load(deps.storage, &lp_token_addr)?;

    pool_info.has_asset_rewards = has_asset_rewards;

    POOL_INFO.save(deps.storage, &lp_token_addr, &pool_info)?;

    Ok(Response::new()
        .add_attribute("action", "update_pool")
        .add_attribute("lp_token", lp_token)
        .add_attribute("has_asset_rewards", pool_info.has_asset_rewards.to_string()))
}

/// ## Description
/// Updates the amount of accrued rewards for a specific generator (if specified in input parameters), otherwise updates rewards for
/// all pools that are in [`POOL_INFO`]. Returns a [`ContractError`] on failure, otherwise returns a [`Response`] object with
/// the specified attributes.
///
/// ## Params
/// * **deps** is an object of type [`DepsMut`].
///
/// * **env** is an object of type [`Env`].
///
/// * **update_single_pool** is an [`Option`] field object of type [`Addr`]. This indicates whether a single generator
/// should be updated and if yes, which one.
///
/// * **on_reply** is an object of type [`ExecuteOnReply`]. This is the action to be performed on reply.
fn update_rewards_and_execute(
    mut deps: DepsMut,
    env: Env,
    update_single_pool: Option<Addr>,
    on_reply: ExecuteOnReply,
) -> Result<Response, ContractError> {
    TMP_USER_ACTION.update(deps.storage, |v| {
        if v.is_some() {
            Err(StdError::generic_err("Repetitive reply definition!"))
        } else {
            Ok(Some(on_reply))
        }
    })?;

    let mut pools: Vec<(Addr, PoolInfo)> = vec![];
    match update_single_pool {
        Some(lp_token) => {
            let pool = POOL_INFO.load(deps.storage, &lp_token)?;
            pools = vec![(lp_token, pool)];
        }
        None => {
            let config = CONFIG.load(deps.storage)?;

            for (lp_token, _) in config.active_pools {
                pools.push((lp_token.clone(), POOL_INFO.load(deps.storage, &lp_token)?))
            }
        }
    }

    let mut messages: Vec<SubMsg> = vec![];
    for (lp_token, mut pool) in pools {
        if let Some(reward_proxy) = pool.reward_proxy.clone() {
            messages.append(&mut get_proxy_rewards(
                deps.branch(),
                &lp_token,
                &mut pool,
                &reward_proxy,
            )?);
        }
    }

    if let Some(last) = messages.last_mut() {
        last.reply_on = ReplyOn::Success;
        Ok(Response::new().add_submessages(messages))
    } else {
        process_after_update(deps, env)
    }
}

/// ## Description
/// Fetches accrued proxy rewards. Snapshots the old amount of rewards that are still unclaimed. Returns a [`ContractError`]
/// on failure, otherwise returns a vector that contains objects of type [`SubMsg`].
///
/// ## Params
/// * **deps** is an object of type [`DepsMut`].
///
/// * **lp_token** is an object of type [`Addr`]. This is the LP token for which we fetch the latest amount of accrued proxy rewards.
///
/// * **pool** is an object of type [`PoolInfo`]. This is the generator associated with the `lp_token`.
///
/// * **reward_proxy** is an object of type [`Addr`]. This is the address of the dual rewards proxy for the target LP/generator.
fn get_proxy_rewards(
    deps: DepsMut,
    lp_token: &Addr,
    pool: &mut PoolInfo,
    reward_proxy: &Addr,
) -> Result<Vec<SubMsg>, ContractError> {
    let reward_amount: Uint128 = deps
        .querier
        .query_wasm_smart(reward_proxy, &ProxyQueryMsg::Reward {})?;

    pool.proxy_reward_balance_before_update = reward_amount;
    POOL_INFO.save(deps.storage, lp_token, pool)?;

    let msg = ProxyQueryMsg::PendingToken {};
    let res: Uint128 = deps.querier.query_wasm_smart(reward_proxy, &msg)?;

    Ok(if !res.is_zero() {
        vec![SubMsg::new(WasmMsg::Execute {
            contract_addr: reward_proxy.to_string(),
            funds: vec![],
            msg: to_binary(&ProxyExecuteMsg::UpdateRewards {})?,
        })]
    } else {
        vec![]
    })
}

/// ## Description
/// The entry point to the contract for processing replies from submessages.
/// # Params
/// * **deps** is an object of type [`DepsMut`].
///
/// * **env** is an object of type [`Env`].
///
/// * **_msg** is an object of type [`Reply`].
#[cfg_attr(not(feature = "library"), entry_point)]
pub fn reply(deps: DepsMut, env: Env, msg: Reply) -> Result<Response, ContractError> {
    match msg.id {
        INIT_REWARDS_HOLDER_ID => {
            let data = msg
                .result
                .into_result()
                .map_err(|_| StdError::generic_err("Invalid reply!"))?
                .data
                .ok_or_else(|| StdError::generic_err("No data in reply"))?;
            let res: MsgInstantiateContractResponse = Message::parse_from_bytes(data.as_slice())
                .map_err(|_| {
                    StdError::parse_err("MsgInstantiateContractResponse", "failed to parse data")
                })?;
            let rewards_holder = addr_validate_to_lower(deps.api, &res.contract_address)?;
            PROXY_REWARDS_HOLDER.save(deps.storage, &rewards_holder)?;

            Ok(Response::new().add_attribute("action", "init_rewards_holder"))
        }
        _ => process_after_update(deps, env),
    }
}

/// ## Description
/// Loads an action from [`TMP_USER_ACTION`] and executes it. Returns a [`ContractError`]
/// on failure, otherwise returns a [`Response`] with the specified attributes if the operation was successful.
/// # Params
/// * **deps** is an object of type [`DepsMut`].
///
/// * **env** is an object of type [`Env`].
fn process_after_update(deps: DepsMut, env: Env) -> Result<Response, ContractError> {
    match TMP_USER_ACTION.load(deps.storage)? {
        Some(action) => {
            TMP_USER_ACTION.save(deps.storage, &None)?;
            match action {
                ExecuteOnReply::ClaimRewards { lp_tokens, account } => {
                    claim_rewards(deps, env, lp_tokens, account)
                }
                ExecuteOnReply::Deposit {
                    lp_token,
                    account,
                    amount,
                } => deposit(deps, env, lp_token, account, amount),
                ExecuteOnReply::Withdraw {
                    lp_token,
                    account,
                    amount,
                } => withdraw(deps, env, lp_token, account, amount),
                ExecuteOnReply::SetTokensPerBlock { amount } => {
                    set_tokens_per_block(deps, env, amount)
                }
                ExecuteOnReply::MigrateProxy {
                    lp_addr,
                    new_proxy_addr,
                } => migrate_proxy_callback(deps, env, lp_addr, new_proxy_addr),
                ExecuteOnReply::MigrateProxyDepositLP {
                    lp_addr,
                    prev_proxy_addr,
                    amount,
                } => migrate_proxy_deposit_lp(deps, lp_addr, prev_proxy_addr, amount),
            }
        }
        None => Ok(Response::default()),
    }
}

/// ## Description
/// Sets the allocation points to zero for the generator associated with the specified LP token. Recalculates total allocation points.
pub fn deactivate_pool(deps: DepsMut, lp_token: Addr) -> Result<Response, ContractError> {
    let mut cfg = CONFIG.load(deps.storage)?;

    // Gets old allocation points for the pool and subtracts them from total allocation points
    let old_alloc_point = get_alloc_point(&cfg.active_pools, &lp_token);
    cfg.total_alloc_point = cfg.total_alloc_point.checked_sub(old_alloc_point)?;

    // Sets the pool allocation points to zero
    for pool in &mut cfg.active_pools {
        if pool.0 == lp_token {
            pool.1 = Uint128::zero();
            break;
        }
    }

    CONFIG.save(deps.storage, &cfg)?;

    Ok(Response::new().add_attribute("action", "setup_pool"))
}

/// Sets a new amount of ASTRO distributed per block among all active generators. Before that, we
/// will need to update all pools in order to correctly account for accrued rewards. Returns a [`ContractError`] on failure,
/// otherwise returns a [`Response`] with the specified attributes if the operation was successful.
/// # Params
/// * **deps** is an object of type [`DepsMut`].
///
/// * **amount** is the object of type [`Uint128`]. Sets a new count of tokens per block.
fn set_tokens_per_block(
    mut deps: DepsMut,
    env: Env,
    amount: Uint128,
) -> Result<Response, ContractError> {
    let mut cfg = CONFIG.load(deps.storage)?;

    let pools: Vec<Addr> = cfg.active_pools.iter().map(|pool| pool.0.clone()).collect();

    mass_update_pools(deps.branch(), &env, &cfg, &pools)?;

    cfg.tokens_per_block = amount;
    CONFIG.save(deps.storage, &cfg)?;

    Ok(Response::new().add_attribute("action", "set_tokens_per_block"))
}

/// ## Description
/// Updates the amount of accrued rewards for all generators. Returns a [`ContractError`] on failure, otherwise
/// returns a [`Response`] with the specified attributes if the operation was successful.
/// # Params
/// * **deps** is the object of type [`DepsMut`].
///
/// * **env** is the object of type [`Env`].
///
/// * **cfg** is the object of type [`Config`].
///
/// * **lp_tokens** is the list of type [`Addr`].
pub fn mass_update_pools(
    deps: DepsMut,
    env: &Env,
    cfg: &Config,
    lp_tokens: &[Addr],
) -> Result<(), ContractError> {
    for lp_token in lp_tokens {
        let mut pool = POOL_INFO.load(deps.storage, lp_token)?;
        accumulate_rewards_per_share(&deps.querier, env, lp_token, &mut pool, cfg, None)?;
        POOL_INFO.save(deps.storage, lp_token, &pool)?;
    }

    Ok(())
}

/// ## Description
/// Updates the amount of accrued rewards for a specific generator. Returns a [`ContractError`] on
/// failure, otherwise returns a [`Response`] with the specified attributes if the operation was successful.
/// # Params
/// * **deps** is an object of type [`DepsMut`].
///
/// * **env** is an object of type [`Env`].
///
/// * **lp_token** is the object of type [`Addr`]. Sets the liquidity pool to be updated.
///
/// * **account** is the object of type [`Addr`].
pub fn claim_rewards(
    mut deps: DepsMut,
    env: Env,
    lp_tokens: Vec<Addr>,
    account: Addr,
) -> Result<Response, ContractError> {
    let response = Response::default();

    let cfg = CONFIG.load(deps.storage)?;

    mass_update_pools(deps.branch(), &env, &cfg, &lp_tokens)?;

    let mut send_rewards_msg: Vec<WasmMsg> = vec![];
    for lp_token in &lp_tokens {
        let pool = POOL_INFO.load(deps.storage, lp_token)?;

<<<<<<< HEAD
        let user_info = USER_INFO.load(deps.storage, (lp_token, &account))?;

        send_rewards_msg.append(&mut send_pending_rewards(
            &cfg, &pool, &user_info, &account,
        )?);

        // Update user's amount
        let amount = user_info.amount;
        let user_info = update_user_balance(user_info, &pool, amount)?;

        // Update user's emission boost balance
        let user_info =
            update_virtual_amount(deps.branch(), &env, &cfg, user_info, &account, lp_token)?;
=======
        let user = USER_INFO.compatible_load(deps.storage, (lp_token, &account))?;

        send_rewards_msg.append(&mut send_pending_rewards(
            deps.as_ref(),
            &cfg,
            &pool,
            &user,
            &account,
        )?);
>>>>>>> 540b5bd4

        USER_INFO.save(deps.storage, (lp_token, &account), &user_info)?;
    }

    Ok(response
        .add_attribute("action", "claim_rewards")
        .add_messages(send_rewards_msg))
}

/// ## Description
/// Accrues the amount of rewards distributed for each staked LP token in a specific generator.
/// Also update reward variables for the given generator.
/// # Params
/// * **deps** is an object of type [`DepsMut`].
///
/// * **env** is an object of type [`Env`].
///
/// * **lp_token** is an object of type [`Addr`]. This is the LP token whose rewards per share we update.
///
/// * **pool** is an object of type [`PoolInfo`]. This is the generator associated with the `lp_token`
///
/// * **cfg** is an object of type [`Config`]. This is the contract config.
///
/// * **deposited** is an [`Option`] field object of type [`Uint128`]. This is the total amount of LP
/// tokens deposited in the target generator.
pub fn accumulate_rewards_per_share(
    querier: &QuerierWrapper,
    env: &Env,
    lp_token: &Addr,
    pool: &mut PoolInfo,
    cfg: &Config,
    deposited: Option<Uint128>,
) -> StdResult<()> {
    let lp_supply: Uint128;

    match &pool.reward_proxy {
        Some(proxy) => {
            lp_supply = querier.query_wasm_smart(proxy, &ProxyQueryMsg::Deposit {})?;

            if !lp_supply.is_zero() {
                let reward_amount: Uint128 =
                    querier.query_wasm_smart(proxy, &ProxyQueryMsg::Reward {})?;

                let token_rewards =
                    reward_amount.checked_sub(pool.proxy_reward_balance_before_update)?;

                let share = Decimal::from_ratio(token_rewards, lp_supply);
                pool.accumulated_proxy_rewards_per_share
                    .update(proxy, share)?;
                pool.proxy_reward_balance_before_update = reward_amount;
            }
        }
        None => {
            let res: BalanceResponse = querier.query_wasm_smart(
                lp_token,
                &cw20::Cw20QueryMsg::Balance {
                    address: env.contract.address.to_string(),
                },
            )?;

            if let Some(amount) = deposited {
                // On deposit, the contract's LP token balance is already increased, so we need to subtract the
                lp_supply = res.balance.checked_sub(amount)?;
            } else {
                lp_supply = res.balance;
            }
        }
    };

    if env.block.height > pool.last_reward_block.u64() {
        if !lp_supply.is_zero() {
            let alloc_point = get_alloc_point(&cfg.active_pools, lp_token);

            let token_rewards = calculate_rewards(env, pool, &alloc_point, cfg)?;

            let share = Decimal::from_ratio(token_rewards, lp_supply);
            pool.accumulated_rewards_per_share =
                pool.accumulated_rewards_per_share.checked_add(share)?;
        }

        pool.last_reward_block = Uint64::from(env.block.height);
    }

    Ok(())
}

/// ## Description
/// Receives a message of type [`Cw20ReceiveMsg`] and processes it depending on the received template.
/// If the template is not found in the received message, then a [`ContractError`] is returned,
/// otherwise returns the [`Response`] with the specified attributes if the operation was successful
/// ## Params
/// * **deps** is an object of type [`DepsMut`].
///
/// * **env** is an object of type [`Env`].
///
/// * **info** is an object of type [`MessageInfo`].
///
/// * **cw20_msg** is an object of type [`Cw20ReceiveMsg`]. This is the CW20 message to process.
fn receive_cw20(
    mut deps: DepsMut,
    env: Env,
    info: MessageInfo,
    cw20_msg: Cw20ReceiveMsg,
) -> Result<Response, ContractError> {
    let amount = cw20_msg.amount;
    let lp_token = info.sender;
    let cfg = CONFIG.load(deps.storage)?;

    if !POOL_INFO.has(deps.storage, &lp_token) {
        let factory_cfg: FactoryConfigResponse = deps
            .querier
            .query_wasm_smart(cfg.factory.clone(), &FactoryQueryMsg::Config {})?;

        create_pool(deps.branch(), &env, &lp_token, &cfg, &factory_cfg)?;
    }

    match from_binary(&cw20_msg.msg)? {
        Cw20HookMsg::Deposit {} => update_rewards_and_execute(
            deps.branch(),
            env,
            Some(lp_token.clone()),
            ExecuteOnReply::Deposit {
                lp_token,
                account: Addr::unchecked(cw20_msg.sender),
                amount,
            },
        ),
        Cw20HookMsg::DepositFor(beneficiary) => update_rewards_and_execute(
            deps.branch(),
            env,
            Some(lp_token.clone()),
            ExecuteOnReply::Deposit {
                lp_token,
                account: beneficiary,
                amount,
            },
        ),
    }
}

/// ## Description
/// Distributes pending proxy rewards for a specific staker.
/// Returns a [`ContractError`] on failure, otherwise returns a vector that
/// contains objects of type [`SubMsg`].
/// # Params
/// * **cfg** is an object of type [`Config`].
///
/// * **pool** is an object of type [`PoolInfo`]. This is the generator where the staker is staked.
///
/// * **user** is an object of type [`UserInfo`]. This is the staker for which we claim accrued proxy rewards.
///
/// * **to** is an object of type [`Addr`]. This is the address that will receive the proxy rewards.
pub fn send_pending_rewards(
    deps: Deps,
    cfg: &Config,
    pool: &PoolInfo,
    user: &UserInfoV2,
    to: &Addr,
) -> Result<Vec<WasmMsg>, ContractError> {
    if user.amount.is_zero() {
        return Ok(vec![]);
    }

    let mut messages = vec![];

    // calculate user pending rewards by virtual amount if user voting power exists
    let pending_rewards;
    if !user.virtual_amount.is_zero() {
        pending_rewards = pool
            .accumulated_rewards_per_share
            .checked_mul(user.virtual_amount)?
            .checked_sub(user.reward_debt)?;
    } else {
        pending_rewards = pool
            .accumulated_rewards_per_share
            .checked_mul(user.amount)?
            .checked_sub(user.reward_debt)?;
    }

    if !pending_rewards.is_zero() {
        messages.push(WasmMsg::Execute {
            contract_addr: cfg.vesting_contract.to_string(),
            msg: to_binary(&VestingExecuteMsg::Claim {
                recipient: Some(to.to_string()),
                amount: Some(pending_rewards),
            })?,
            funds: vec![],
        });
    }

    let proxy_rewards = accumulate_pool_proxy_rewards(pool, user)?;

    let proxy_rewards_holder = PROXY_REWARDS_HOLDER.load(deps.storage)?;
    for (proxy, pending_proxy_rewards) in proxy_rewards {
        if !pending_proxy_rewards.is_zero() {
            match &pool.reward_proxy {
                Some(reward_proxy) if reward_proxy.as_str() == proxy.as_str() => {
                    messages.push(WasmMsg::Execute {
                        contract_addr: proxy.to_string(),
                        funds: vec![],
                        msg: to_binary(&ProxyExecuteMsg::SendRewards {
                            account: to.to_string(),
                            amount: pending_proxy_rewards,
                        })?,
                    });
                }
                _ => {
                    // Old proxy rewards are paid from reward holder
                    let asset_info = PROXY_REWARD_ASSET.load(deps.storage, &proxy)?;
                    messages.push(WasmMsg::Execute {
                        contract_addr: proxy_rewards_holder.to_string(),
                        funds: vec![],
                        msg: to_binary(&astroport::whitelist::ExecuteMsg::Execute {
                            msgs: vec![Asset {
                                info: asset_info,
                                amount: pending_proxy_rewards,
                            }
                            .into_msg(&deps.querier, to.clone())?],
                        })?,
                    });
                }
            }
        }
    }

    Ok(messages)
}

/// ## Description
/// Deposit LP tokens in a generator to receive token emissions. Returns a [`ContractError`] on
/// failure, otherwise returns a [`Response`] with the specified attributes if the operation was successful.
/// # Params
/// * **deps** is an object of type [`DepsMut`].
///
/// * **env** is an object of type [`Env`].
///
/// * **lp_token** is an object of type [`Addr`]. This is the LP token to deposit.
///
/// * **beneficiary** is an object of type [`Addr`]. This is the address that will take ownership of the staked LP tokens.
///
/// * **amount** is an object of type [`Uint128`]. This is the amount of LP tokens to deposit.
pub fn deposit(
    deps: DepsMut,
    env: Env,
    lp_token: Addr,
    beneficiary: Addr,
    amount: Uint128,
) -> Result<Response, ContractError> {
    let user = USER_INFO
        .compatible_load(deps.storage, (&lp_token, &beneficiary))
        .unwrap_or_default();

    let cfg = CONFIG.load(deps.storage)?;
    let mut pool = POOL_INFO.load(deps.storage, &lp_token)?;

    accumulate_rewards_per_share(
        &deps.querier,
        &env,
        &lp_token,
        &mut pool,
        &cfg,
        Some(amount),
    )?;

    // Send pending rewards (if any) to the depositor
    let send_rewards_msg = send_pending_rewards(deps.as_ref(), &cfg, &pool, &user, &beneficiary)?;

    // If a reward proxy is set - send LP tokens to the proxy
    let transfer_msg = if !amount.is_zero() && pool.reward_proxy.is_some() {
        vec![WasmMsg::Execute {
            contract_addr: lp_token.to_string(),
            msg: to_binary(&Cw20ExecuteMsg::Send {
                contract: pool.reward_proxy.clone().unwrap().to_string(),
                msg: to_binary(&ProxyCw20HookMsg::Deposit {})?,
                amount,
            })?,
            funds: vec![],
        }]
    } else {
        vec![]
    };

    let reward_msg = build_claim_pools_asset_reward_messages(
        deps.as_ref(),
        &env,
        &lp_token,
        &pool,
        &beneficiary,
        user.amount,
        amount,
    )?;

    // Update user's LP token balance
    let updated_amount = user.amount.checked_add(amount)?;
    let user_info = update_user_balance(user, &pool, updated_amount)?;

    // Update user's emission boost balance
    let user_info = update_virtual_amount(
        deps.branch(),
        &env,
        &cfg,
        user_info,
        &beneficiary,
        &lp_token,
    )?;

    POOL_INFO.save(deps.storage, &lp_token, &pool)?;
    USER_INFO.save(deps.storage, (&lp_token, &beneficiary), &user_info)?;

    Ok(Response::new()
        .add_messages(send_rewards_msg)
        .add_messages(transfer_msg)
        .add_messages(reward_msg)
        .add_attribute("action", "deposit")
        .add_attribute("amount", amount))
}

/// ## Description
/// Withdraw LP tokens from a generator. Returns a [`ContractError`] on
/// failure, otherwise returns a [`Response`] with the specified attributes if the operation was successful.
/// # Params
/// * **deps** is an object of type [`DepsMut`].
///
/// * **env** is an object of type [`Env`].
///
/// * **lp_token** is an object of type [`Addr`]. This is the LP token to withdraw.
///
/// * **account** is an object of type [`Addr`]. This is the user whose LP tokens we withdraw.
///
/// * **amount** is an object of type [`Uint128`]. This is the amount of LP tokens to withdraw.
pub fn withdraw(
    deps: DepsMut,
    env: Env,
    lp_token: Addr,
    account: Addr,
    amount: Uint128,
) -> Result<Response, ContractError> {
<<<<<<< HEAD
    let user_info = USER_INFO
        .load(deps.storage, (&lp_token, &account))
=======
    let user = USER_INFO
        .compatible_load(deps.storage, (&lp_token, &account))
>>>>>>> 540b5bd4
        .unwrap_or_default();
    if user_info.amount < amount {
        return Err(ContractError::BalanceTooSmall {});
    }

    let cfg = CONFIG.load(deps.storage)?;
    let mut pool = POOL_INFO.load(deps.storage, &lp_token)?;

    accumulate_rewards_per_share(&deps.querier, &env, &lp_token, &mut pool, &cfg, None)?;

    // Send pending rewards to the user
<<<<<<< HEAD
    let send_rewards_msg = send_pending_rewards(&cfg, &pool, &user_info, &account)?;
=======
    let send_rewards_msg = send_pending_rewards(deps.as_ref(), &cfg, &pool, &user, &account)?;
>>>>>>> 540b5bd4

    // Instantiate the transfer call for the LP token
    let transfer_msg = if !amount.is_zero() {
        vec![match &pool.reward_proxy {
            Some(proxy) => WasmMsg::Execute {
                contract_addr: proxy.to_string(),
                funds: vec![],
                msg: to_binary(&ProxyExecuteMsg::Withdraw {
                    account: account.to_string(),
                    amount,
                })?,
            },
            None => WasmMsg::Execute {
                contract_addr: lp_token.to_string(),
                msg: to_binary(&Cw20ExecuteMsg::Transfer {
                    recipient: account.to_string(),
                    amount,
                })?,
                funds: vec![],
            },
        }]
    } else {
        vec![]
    };

    let reward_msg = build_claim_pools_asset_reward_messages(
        deps.as_ref(),
        &env,
        &lp_token,
        &pool,
        &account,
        user_info.amount,
        Uint128::zero(),
    )?;

    // Update user's balance
    let updated_amount = user_info.amount.checked_sub(amount)?;
    let user_info = update_user_balance(user_info, &pool, updated_amount)?;

    // Update user's emission boost balance
    let user_info =
        update_virtual_amount(deps.branch(), &env, &cfg, user_info, &account, &lp_token)?;

    POOL_INFO.save(deps.storage, &lp_token, &pool)?;

    if !user_info.amount.is_zero() {
        USER_INFO.save(deps.storage, (&lp_token, &account), &user_info)?;
    } else {
        USER_INFO.remove(deps.storage, (&lp_token, &account));
    }

    Ok(Response::new()
        .add_messages(send_rewards_msg)
        .add_messages(transfer_msg)
        .add_messages(reward_msg)
        .add_attribute("action", "withdraw")
        .add_attribute("amount", amount))
}

/// ## Description
/// Builds claim reward messages for a specific generator (if the messages are supported)
pub fn build_claim_pools_asset_reward_messages(
    deps: Deps,
    env: &Env,
    lp_token: &Addr,
    pool: &PoolInfo,
    account: &Addr,
    user_amount: Uint128,
    deposit: Uint128,
) -> Result<Vec<WasmMsg>, ContractError> {
    Ok(if pool.has_asset_rewards {
        let total_share = match &pool.reward_proxy {
            Some(proxy) => deps
                .querier
                .query_wasm_smart(proxy, &ProxyQueryMsg::Deposit {})?,
            None => {
                query_token_balance(
                    &deps.querier,
                    lp_token.clone(),
                    env.contract.address.clone(),
                )? - deposit
            }
        };

        let minter_response: MinterResponse = deps
            .querier
            .query_wasm_smart(lp_token, &Cw20QueryMsg::Minter {})?;

        vec![WasmMsg::Execute {
            contract_addr: minter_response.minter,
            funds: vec![],
            msg: to_binary(
                &astroport::pair_stable_bluna::ExecuteMsg::ClaimRewardByGenerator {
                    user: account.to_string(),
                    user_share: user_amount,
                    total_share,
                },
            )?,
        }]
    } else {
        vec![]
    })
}

/// ## Description
/// Withdraw LP tokens without caring about rewards. TO BE USED IN EMERGENCY SITUATIONS ONLY.
/// Returns a [`ContractError`] on failure, otherwise returns a [`Response`] with the
/// specified attributes if the operation was successful.
/// # Params
/// * **deps** is an object of type [`DepsMut`].
///
/// * **_env** is an object of type [`Env`].
///
/// * **info** is an object of type [`MessageInfo`].
///
/// * **lp_token** is an object of type [`String`]. This is the LP token to withdraw.
pub fn emergency_withdraw(
    deps: DepsMut,
    _env: Env,
    info: MessageInfo,
    lp_token: String,
) -> Result<Response, ContractError> {
    let lp_token = addr_validate_to_lower(deps.api, &lp_token)?;

    let mut pool = POOL_INFO.load(deps.storage, &lp_token)?;
    let user = USER_INFO.compatible_load(deps.storage, (&lp_token, &info.sender))?;

    // Instantiate the transfer call for the LP token
    let transfer_msg: WasmMsg;
    if let Some(proxy) = &pool.reward_proxy {
        let accumulated_proxy_rewards: HashMap<_, _> = accumulate_pool_proxy_rewards(&pool, &user)?
            .into_iter()
            .collect();
        // All users' proxy rewards become orphaned
        pool.orphan_proxy_rewards = pool
            .orphan_proxy_rewards
            .inner_ref()
            .iter()
            .map(|(addr, amount)| {
                let user_amount = accumulated_proxy_rewards
                    .get(addr)
                    .cloned()
                    .unwrap_or_default();
                let amount = amount.checked_add(user_amount)?;
                Ok((addr.clone(), amount))
            })
            .collect::<StdResult<Vec<_>>>()?
            .into();

        transfer_msg = WasmMsg::Execute {
            contract_addr: proxy.to_string(),
            msg: to_binary(&ProxyExecuteMsg::EmergencyWithdraw {
                account: info.sender.to_string(),
                amount: user.amount,
            })?,
            funds: vec![],
        };
    } else {
        transfer_msg = WasmMsg::Execute {
            contract_addr: lp_token.to_string(),
            msg: to_binary(&Cw20ExecuteMsg::Transfer {
                recipient: info.sender.to_string(),
                amount: user.amount,
            })?,
            funds: vec![],
        };
    }

    // Change the user's balance
    USER_INFO.remove(deps.storage, (&lp_token, &info.sender));
    POOL_INFO.save(deps.storage, &lp_token, &pool)?;

    Ok(Response::new()
        .add_message(transfer_msg)
        .add_attribute("action", "emergency_withdraw")
        .add_attribute("amount", user.amount))
}

/// ## Description
/// Sets the allowed reward proxies that can interact with the Generator contract. Returns a [`ContractError`] on
/// failure, otherwise returns a [`Response`] with the specified attributes if the operation was successful.
/// # Params
/// * **deps** is an object of type [`DepsMut`].
///
/// * **info** is an object of type [`MessageInfo`].
///
/// * **proxies** is an array that contains objects of type [`String`].
/// This is the full list of allowed proxies that can interact with the Generator.
fn set_allowed_reward_proxies(
    deps: DepsMut,
    info: MessageInfo,
    proxies: Vec<String>,
) -> Result<Response, ContractError> {
    let config = CONFIG.load(deps.storage)?;

    if info.sender != config.owner {
        return Err(ContractError::Unauthorized {});
    }

    let mut allowed_reward_proxies: Vec<Addr> = vec![];
    for proxy in proxies {
        allowed_reward_proxies.push(addr_validate_to_lower(deps.api, &proxy)?);
    }

    CONFIG.update::<_, StdError>(deps.storage, |mut v| {
        v.allowed_reward_proxies = allowed_reward_proxies;
        Ok(v)
    })?;

    Ok(Response::new().add_attribute("action", "set_allowed_reward_proxies"))
}

/// ## Description
/// Sends orphaned proxy rewards (which are left behind by emergency withdrawals) to another address.
/// Returns an [`ContractError`] on failure, otherwise returns the [`Response`] with the specified
/// attributes if the operation was successful.
/// # Params
/// * **deps** is an object of type [`DepsMut`].
///
/// * **info** is an object of type [`MessageInfo`].
///
/// * **recipient** is an object of type [`String`]. This is the recipient of the orphaned rewards.
///
/// * **lp_token** is an object of type [`String`]. This is the LP token whose orphaned rewards we send out.
fn send_orphan_proxy_rewards(
    deps: DepsMut,
    info: MessageInfo,
    recipient: String,
    lp_token: String,
) -> Result<Response, ContractError> {
    let cfg = CONFIG.load(deps.storage)?;

    if info.sender != cfg.owner {
        return Err(ContractError::Unauthorized {});
    };

    let lp_token = addr_validate_to_lower(deps.api, &lp_token)?;
    let recipient = addr_validate_to_lower(deps.api, &recipient)?;

    let mut pool = POOL_INFO.load(deps.storage, &lp_token)?;

    if pool.orphan_proxy_rewards.inner_ref().is_empty() {
        return Err(ContractError::ZeroOrphanRewards {});
    }

    let proxy_rewards_holder = PROXY_REWARDS_HOLDER.load(deps.storage)?;
    let submessages = pool
        .orphan_proxy_rewards
        .inner_ref()
        .iter()
        .filter(|(_, value)| !value.is_zero())
        .map(|(proxy, amount)| {
            let msg = match &pool.reward_proxy {
                Some(reward_proxy) if reward_proxy.as_str() == proxy.as_str() => {
                    SubMsg::new(WasmMsg::Execute {
                        contract_addr: reward_proxy.to_string(),
                        funds: vec![],
                        msg: to_binary(&ProxyExecuteMsg::SendRewards {
                            account: recipient.to_string(),
                            amount: *amount,
                        })?,
                    })
                }
                _ => {
                    let asset_info = PROXY_REWARD_ASSET.load(deps.storage, proxy)?;
                    SubMsg::new(WasmMsg::Execute {
                        contract_addr: proxy_rewards_holder.to_string(),
                        funds: vec![],
                        msg: to_binary(&astroport::whitelist::ExecuteMsg::Execute {
                            msgs: vec![Asset {
                                info: asset_info,
                                amount: *amount,
                            }
                            .into_msg(&deps.querier, recipient.clone())?],
                        })?,
                    })
                }
            };

            Ok(msg)
        })
        .collect::<StdResult<Vec<_>>>()?;

    // Clear the orphaned proxy rewards
    pool.orphan_proxy_rewards = Default::default();

    POOL_INFO.save(deps.storage, &lp_token, &pool)?;

    Ok(Response::new()
        .add_submessages(submessages)
        .add_attribute("action", "send_orphan_rewards")
        .add_attribute("recipient", recipient)
        .add_attribute("lp_token", lp_token.to_string()))
}

/// ## Description
/// Return a message object that can help claim bLUNA rewards for an account.
/// Returns an [`ContractError`] on failure, otherwise returns the object
/// of type [`SubMsg`].
/// ## Params
/// * **deps** is an object of type [`Deps`].
///
/// * **env** is an object of type [`Env`].
fn init_proxy_rewards_holder(
    owner: &Addr,
    admin: &Addr,
    whitelist_code_id: u64,
) -> Result<SubMsg, ContractError> {
    let msg = SubMsg::reply_on_success(
        CosmosMsg::Wasm(WasmMsg::Instantiate {
            admin: Some(owner.to_string()),
            code_id: whitelist_code_id,
            funds: vec![],
            label: "Proxy rewards holder".to_string(),
            msg: to_binary(&astroport::whitelist::InstantiateMsg {
                admins: vec![admin.to_string()],
                mutable: false,
            })?,
        }),
        INIT_REWARDS_HOLDER_ID,
    );

    Ok(msg)
}

fn migrate_proxy(
    deps: DepsMut,
    env: Env,
    info: MessageInfo,
    lp_token: String,
    new_proxy: String,
) -> Result<Response, ContractError> {
    let lp_addr = addr_validate_to_lower(deps.api, &lp_token)?;
    let new_proxy_addr = addr_validate_to_lower(deps.api, &new_proxy)?;

    let cfg = CONFIG.load(deps.storage)?;

    // Permission check
    if info.sender != cfg.owner {
        return Err(ContractError::Unauthorized {});
    }

    if !cfg.allowed_reward_proxies.contains(&new_proxy_addr) {
        return Err(ContractError::RewardProxyNotAllowed {});
    }

    // Check the pool has reward proxy
    let pool_info = POOL_INFO.load(deps.storage, &lp_addr)?;
    if let Some(proxy) = &pool_info.reward_proxy {
        if proxy.as_str() == new_proxy_addr.as_str() {
            return Err(StdError::generic_err("Can not migrate to the same proxy").into());
        }
    } else {
        return Err(StdError::generic_err("Pool does not have proxy").into());
    }

    update_rewards_and_execute(
        deps,
        env,
        Some(lp_addr.clone()),
        ExecuteOnReply::MigrateProxy {
            lp_addr,
            new_proxy_addr,
        },
    )
}

fn migrate_proxy_callback(
    mut deps: DepsMut,
    env: Env,
    lp_addr: Addr,
    new_proxy_addr: Addr,
) -> Result<Response, ContractError> {
    let mut pool_info = POOL_INFO.load(deps.storage, &lp_addr)?;
    let cfg = CONFIG.load(deps.storage)?;
    accumulate_rewards_per_share(&deps.querier, &env, &lp_addr, &mut pool_info, &cfg, None)?;

    // We've checked this before the callback so it's safe to unwrap here
    let prev_proxy_addr = pool_info.reward_proxy.clone().unwrap();

    let proxy_lp_balance: Uint128 = deps
        .querier
        .query_wasm_smart(&prev_proxy_addr, &ProxyQueryMsg::Deposit {})?;

    // Since we migrate to another proxy the proxy reward balance becomes 0.
    pool_info.proxy_reward_balance_before_update = Uint128::zero();
    // Save a new index and orphan rewards for the new proxy
    pool_info
        .accumulated_proxy_rewards_per_share
        .update(&new_proxy_addr, Decimal::zero())?;
    pool_info
        .orphan_proxy_rewards
        .update(&new_proxy_addr, Uint128::zero())?;
    // Set new proxy
    pool_info.reward_proxy = Some(new_proxy_addr.clone());

    POOL_INFO.save(deps.storage, &lp_addr, &pool_info)?;

    update_proxy_asset(deps.branch(), &new_proxy_addr)?;

    let mut response = Response::new();

    // Transfer whole proxy reward balance to the rewards holder
    let rewards_amount: Uint128 = deps
        .querier
        .query_wasm_smart(&prev_proxy_addr, &ProxyQueryMsg::Reward {})?;
    if !rewards_amount.is_zero() {
        let rewards_holder = PROXY_REWARDS_HOLDER.load(deps.storage)?;
        let trasfer_rewards_msg = SubMsg::new(WasmMsg::Execute {
            contract_addr: prev_proxy_addr.to_string(),
            msg: to_binary(&ProxyExecuteMsg::SendRewards {
                account: rewards_holder.to_string(),
                amount: rewards_amount,
            })?,
            funds: vec![],
        });
        response = response.add_submessage(trasfer_rewards_msg);
    }

    // Migrate all LP tokens to new proxy contract
    if !proxy_lp_balance.is_zero() {
        // Firstly, transfer LP tokens to the generator address
        let transfer_lp_msg = SubMsg::reply_on_success(
            WasmMsg::Execute {
                contract_addr: prev_proxy_addr.to_string(),
                msg: to_binary(&ProxyExecuteMsg::Withdraw {
                    account: env.contract.address.to_string(),
                    amount: proxy_lp_balance,
                })?,
                funds: vec![],
            },
            0,
        );
        // Secondly, depositing them to new proxy through generator balance
        TMP_USER_ACTION.update(deps.storage, |v| {
            if v.is_some() {
                Err(StdError::generic_err("Repetitive reply definition!"))
            } else {
                Ok(Some(ExecuteOnReply::MigrateProxyDepositLP {
                    lp_addr,
                    prev_proxy_addr,
                    amount: proxy_lp_balance,
                }))
            }
        })?;
        Ok(response.add_submessage(transfer_lp_msg))
    } else {
        // Nothing to migrate
        Ok(response.add_attributes([
            ("action", "migrate_proxy"),
            ("lp_token", lp_addr.as_str()),
            ("from", prev_proxy_addr.as_str()),
            ("to", new_proxy_addr.as_str()),
        ]))
    }
}

fn migrate_proxy_deposit_lp(
    deps: DepsMut,
    lp_addr: Addr,
    prev_proxy: Addr,
    amount: Uint128,
) -> Result<Response, ContractError> {
    let pool_info = POOL_INFO.load(deps.storage, &lp_addr)?;
    // We've set it before the callback so it's safe to unwrap here
    let new_proxy = pool_info.reward_proxy.unwrap();

    // Depositing LP tokens to new proxy
    let deposit_msg = WasmMsg::Execute {
        contract_addr: lp_addr.to_string(),
        msg: to_binary(&Cw20ExecuteMsg::Send {
            contract: new_proxy.to_string(),
            msg: to_binary(&ProxyCw20HookMsg::Deposit {})?,
            amount,
        })?,
        funds: vec![],
    };

    Ok(Response::new().add_message(deposit_msg).add_attributes([
        ("action", "migrate_proxy"),
        ("lp_token", lp_addr.as_str()),
        ("from", prev_proxy.as_str()),
        ("to", new_proxy.as_str()),
    ]))
}

/// ## Description
/// Sets the reward proxy contract for a specifi generator. Returns a [`ContractError`] on failure, otherwise
/// returns a [`Response`] with the specified attributes if the operation was successful.
fn move_to_proxy(
    mut deps: DepsMut,
    env: Env,
    info: MessageInfo,
    lp_token: String,
    proxy: String,
) -> Result<Response, ContractError> {
    let lp_addr = addr_validate_to_lower(deps.api, &lp_token)?;
    let proxy_addr = addr_validate_to_lower(deps.api, &proxy)?;

    let cfg = CONFIG.load(deps.storage)?;

    // Permission check
    if info.sender != cfg.owner {
        return Err(ContractError::Unauthorized {});
    }

    if !cfg.allowed_reward_proxies.contains(&proxy_addr) {
        return Err(ContractError::RewardProxyNotAllowed {});
    }

    if !POOL_INFO.has(deps.storage, &lp_addr) {
        let factory_cfg: FactoryConfigResponse = deps
            .querier
            .query_wasm_smart(cfg.factory.clone(), &FactoryQueryMsg::Config {})?;

        create_pool(deps.branch(), &env, &lp_addr, &cfg, &factory_cfg)?;
    }

    let mut pool_info = POOL_INFO.load(deps.storage, &lp_addr.clone())?;
    if pool_info.reward_proxy.is_some() {
        return Err(ContractError::PoolAlreadyHasRewardProxyContract {});
    }

    update_proxy_asset(deps.branch(), &proxy_addr)?;
    pool_info
        .orphan_proxy_rewards
        .update(&proxy_addr, Uint128::zero())?;
    pool_info
        .accumulated_proxy_rewards_per_share
        .update(&proxy_addr, Decimal::zero())?;
    pool_info.reward_proxy = Some(proxy_addr);

    let res: BalanceResponse = deps.querier.query_wasm_smart(
        lp_addr.clone(),
        &cw20::Cw20QueryMsg::Balance {
            address: env.contract.address.to_string(),
        },
    )?;

    let messages = if !res.balance.is_zero() {
        vec![WasmMsg::Execute {
            contract_addr: lp_addr.to_string(),
            msg: to_binary(&Cw20ExecuteMsg::Send {
                contract: pool_info.reward_proxy.clone().unwrap().to_string(),
                msg: to_binary(&ProxyCw20HookMsg::Deposit {})?,
                amount: res.balance,
            })?,
            funds: vec![],
        }]
    } else {
        vec![]
    };

    POOL_INFO.save(deps.storage, &lp_addr, &pool_info)?;

    Ok(Response::new()
        .add_messages(messages)
        .add_attributes(vec![attr("action", "move_to_proxy"), attr("proxy", proxy)]))
}

/// Add or remove proxy contracts to and from the proxy contract whitelist. Returns a [`ContractError`] on failure.
fn update_allowed_proxies(
    deps: DepsMut,
    info: MessageInfo,
    add: Option<Vec<String>>,
    remove: Option<Vec<String>>,
) -> Result<Response, ContractError> {
    if add.is_none() && remove.is_none() {
        return Err(ContractError::Std(StdError::generic_err(
            "Need to provide add or remove parameters",
        )));
    }

    let mut cfg = CONFIG.load(deps.storage)?;

    // Permission check
    if info.sender != cfg.owner {
        return Err(ContractError::Unauthorized {});
    }

    // Remove proxies
    if let Some(remove_proxies) = remove {
        for remove_proxy in remove_proxies {
            let index = cfg
                .allowed_reward_proxies
                .iter()
                .position(|x| *x.as_str() == remove_proxy.as_str().to_lowercase())
                .ok_or_else(|| {
                    StdError::generic_err(
                        "Can't remove proxy contract. It is not found in allowed list.",
                    )
                })?;
            cfg.allowed_reward_proxies.remove(index);
        }
    }

    // Add new proxies
    if let Some(add_proxies) = add {
        for add_proxy in add_proxies {
            let proxy_addr = addr_validate_to_lower(deps.api, &add_proxy)?;
            if !cfg.allowed_reward_proxies.contains(&proxy_addr) {
                cfg.allowed_reward_proxies.push(proxy_addr);
            }
        }
    }

    CONFIG.save(deps.storage, &cfg)?;
    Ok(Response::default().add_attribute("action", "update_allowed_proxies"))
}

/// ## Description
/// Exposes all the queries available in the contract.
/// ## Params
/// * **deps** is an object of type [`Deps`].
///
/// * **_env** is an object of type [`Env`].
///
/// * **msg** is an object of type [`QueryMsg`].
///
/// ## Queries
/// * **QueryMsg::PoolLength {}** Returns the amount of instantiated generators using a [`PoolLengthResponse`] object.
///
/// * **QueryMsg::Deposit { lp_token, user }** Returns the amount of LP tokens staked by a user in a specific generator.
///
/// * **QueryMsg::PendingToken { lp_token, user }** Returns the amount of pending rewards a user earned using
/// a [`PendingTokenResponse`] object.
///
/// * **QueryMsg::Config {}** Returns the Generator contract configuration using a [`ConfigResponse`] object.
///
/// * **QueryMsg::RewardInfo { lp_token }** Returns reward information about a specific generator
/// using a [`RewardInfoResponse`] object.
///
/// * **QueryMsg::OrphanProxyRewards { lp_token }** Returns the amount of orphaned proxy rewards for a specific generator.
///
/// * **QueryMsg::PoolInfo { lp_token }** Returns general information about a generator using a [`PoolInfoResponse`] object.
///
/// * **QueryMsg::SimulateFutureReward { lp_token, future_block }** Returns the amount of token rewards a generator will
/// distribute up to a future block.
#[cfg_attr(not(feature = "library"), entry_point)]
pub fn query(deps: Deps, env: Env, msg: QueryMsg) -> Result<Binary, ContractError> {
    match msg {
        QueryMsg::ActivePoolLength {} => Ok(to_binary(&active_pool_length(deps)?)?),
        QueryMsg::PoolLength {} => Ok(to_binary(&pool_length(deps)?)?),
        QueryMsg::EmissionsBoostRewards { lp_token, user } => Ok(to_binary(
            &query_emissions_boost_rewards(deps, lp_token, user)?,
        )?),
        QueryMsg::Deposit { lp_token, user } => {
            Ok(to_binary(&query_deposit(deps, lp_token, user)?)?)
        }
        QueryMsg::PendingToken { lp_token, user } => {
            Ok(to_binary(&pending_token(deps, env, lp_token, user)?)?)
        }
        QueryMsg::Config {} => Ok(to_binary(&query_config(deps)?)?),
        QueryMsg::RewardInfo { lp_token } => Ok(to_binary(&query_reward_info(deps, lp_token)?)?),
        QueryMsg::OrphanProxyRewards { lp_token } => {
            Ok(to_binary(&query_orphan_proxy_rewards(deps, lp_token)?)?)
        }
        QueryMsg::PoolInfo { lp_token } => Ok(to_binary(&query_pool_info(deps, env, lp_token)?)?),
        QueryMsg::SimulateFutureReward {
            lp_token,
            future_block,
        } => Ok(to_binary(&query_simulate_future_reward(
            deps,
            env,
            lp_token,
            future_block,
        )?)?),
        QueryMsg::PoolStakers {
            lp_token,
            start_after,
            limit,
        } => Ok(to_binary(&query_list_of_stakers(
            deps,
            lp_token,
            start_after,
            limit,
        )?)?),
        QueryMsg::BlockedListTokens {} => Ok(to_binary(&query_blocked_list_tokens(deps)?)?),
    }
}

/// ## Description
/// Returns a [`ContractError`] on failure, otherwise returns the blocked list of tokens.
fn query_blocked_list_tokens(deps: Deps) -> Result<Vec<AssetInfo>, ContractError> {
    let config = CONFIG.load(deps.storage)?;
    Ok(config.blocked_list_tokens)
}

/// Returns a [`ContractError`] on failure, otherwise returns the amount of instantiated generators
/// using a [`PoolLengthResponse`] object.
/// ## Params
/// * **deps** is an object of type [`Deps`].
pub fn pool_length(deps: Deps) -> Result<PoolLengthResponse, ContractError> {
    let length = POOL_INFO
        .keys(deps.storage, None, None, cosmwasm_std::Order::Ascending)
        .count();
    Ok(PoolLengthResponse { length })
}

/// ## Description
/// Returns a [`ContractError`] on failure, otherwise returns the amount of active generators
/// using a [`PoolLengthResponse`] object.
pub fn active_pool_length(deps: Deps) -> Result<PoolLengthResponse, ContractError> {
    let config = CONFIG.load(deps.storage)?;
    Ok(PoolLengthResponse {
        length: config.active_pools.len(),
    })
}

/// ## Description
/// Returns a [`ContractError`] on failure, otherwise returns the amount of LP tokens a user staked in a specific generator.
/// ## Params
/// * **deps** is an object of type [`Deps`].
///
/// * **lp_token** is an object of type [`String`]. This is the LP token for which we query the user's balance for.
///
/// * **user** is an object of type [`String`]. This is the user whose balance we query.
pub fn query_deposit(deps: Deps, lp_token: String, user: String) -> Result<Uint128, ContractError> {
    let lp_token = addr_validate_to_lower(deps.api, &lp_token)?;
    let user = addr_validate_to_lower(deps.api, &user)?;

    let user_info = USER_INFO
        .compatible_load(deps.storage, (&lp_token, &user))
        .unwrap_or_default();
    Ok(user_info.amount)
}

/// ## Description
/// Returns a [`ContractError`] on failure, otherwise returns the amount of emission boosting in a specific generator.
/// ## Params
/// * **deps** is an object of type [`Deps`].
///
/// * **lp_token** is an object of type [`String`]. This is the LP token for which we query the user's emission rewards for.
///
/// * **user** is an object of type [`String`]. This is the user whose emission we query.
pub fn query_emissions_boost_rewards(
    deps: Deps,
    lp_token: String,
    user: String,
) -> Result<Uint128, ContractError> {
    let lp_token = addr_validate_to_lower(deps.api, &lp_token)?;
    let user = addr_validate_to_lower(deps.api, &user)?;

    let user_info = USER_INFO
        .load(deps.storage, (&lp_token, &user))
        .unwrap_or_default();
    Ok(user_info.virtual_amount)
}

/// ## Description
/// Calculates and returns the pending token rewards for a specific user. Returns a [`ContractError`] on failure, otherwise returns
/// information in a [`PendingTokenResponse`] object.
/// ## Params
/// * **deps** is an object of type [`Deps`].
///
/// * **env** is an object of type [`Env`].
///
/// * **lp_token** is an object of type [`String`]. This is the LP token staked by the user whose pending rewards we calculate.
///
/// * **user** is an object of type [`String`]. This is the user for which we fetch the amount of pending token rewards.
// View function to see pending ASTRO on frontend.
pub fn pending_token(
    deps: Deps,
    env: Env,
    lp_token: String,
    user: String,
) -> Result<PendingTokenResponse, ContractError> {
    let cfg = CONFIG.load(deps.storage)?;

    let lp_token = addr_validate_to_lower(deps.api, &lp_token)?;
    let user = addr_validate_to_lower(deps.api, &user)?;

    let pool = POOL_INFO.load(deps.storage, &lp_token)?;
    let user_info = USER_INFO
        .compatible_load(deps.storage, (&lp_token, &user))
        .unwrap_or_default();

    let mut pending_on_proxy = None;

    let lp_supply: Uint128;

    match &pool.reward_proxy {
        Some(proxy) => {
            lp_supply = deps
                .querier
                .query_wasm_smart(proxy, &ProxyQueryMsg::Deposit {})?;

            if !lp_supply.is_zero() {
                let proxy_rewards = accumulate_pool_proxy_rewards(&pool, &user_info)?
                    .into_iter()
                    .map(|(proxy_addr, mut reward)| {
                        // Add reward pending on proxy
                        if proxy_addr.eq(proxy) {
                            let res: Option<Uint128> = deps
                                .querier
                                .query_wasm_smart(proxy, &ProxyQueryMsg::PendingToken {})?;
                            if let Some(token_rewards) = res {
                                let share =
                                    user_info.amount.multiply_ratio(token_rewards, lp_supply);
                                reward = reward.checked_add(share)?;
                            }
                        }
                        let info = PROXY_REWARD_ASSET.load(deps.storage, &proxy_addr)?;
                        Ok(Asset {
                            info,
                            amount: reward,
                        })
                    })
                    .collect::<StdResult<Vec<_>>>()?;

                pending_on_proxy = Some(proxy_rewards);
            }
        }
        None => {
            lp_supply = query_token_balance(
                &deps.querier,
                lp_token.clone(),
                env.contract.address.clone(),
            )?;
        }
    }

    let mut acc_per_share = pool.accumulated_rewards_per_share;
    if env.block.height > pool.last_reward_block.u64() && !lp_supply.is_zero() {
        let alloc_point = get_alloc_point(&cfg.active_pools, &lp_token);

        let token_rewards = calculate_rewards(&env, &pool, &alloc_point, &cfg)?;
        let share = Decimal::from_ratio(token_rewards, lp_supply);
        acc_per_share = pool.accumulated_rewards_per_share.checked_add(share)?;
    }

    // calculate user pending rewards by virtual amount if user voting power exists
    let pending_rewards;
    if !user_info.virtual_amount.is_zero() {
        pending_rewards = acc_per_share
            .checked_mul(user_info.virtual_amount)?
            .checked_sub(user_info.reward_debt)?;
    } else {
        pending_rewards = acc_per_share
            .checked_mul(user_info.amount)?
            .checked_sub(user_info.reward_debt)?;
    }

    Ok(PendingTokenResponse {
        pending: pending_rewards,
        pending_on_proxy,
    })
}

/// ## Description
/// Returns a [`ContractError`] on failure, otherwise returns information about a generator's
/// configuration using a [`ConfigResponse`] object .
/// ## Params
/// * **deps** is an object of type [`Deps`].
fn query_config(deps: Deps) -> Result<ConfigResponse, ContractError> {
    let config = CONFIG.load(deps.storage)?;

    Ok(ConfigResponse {
        allowed_reward_proxies: config.allowed_reward_proxies,
        astro_token: config.astro_token,
        owner: config.owner,
        factory: config.factory,
        guardian: config.guardian,
        start_block: config.start_block,
        tokens_per_block: config.tokens_per_block,
        total_alloc_point: config.total_alloc_point,
        vesting_contract: config.vesting_contract,
        generator_controller: config.generator_controller,
        active_pools: config.active_pools,
        blocked_list_tokens: config.blocked_list_tokens,
        voting_escrow: config.voting_escrow,
    })
}

/// ## Description
/// Returns a [`ContractError`] on failure, otherwise returns reward information for a specific generator
/// using a [`RewardInfoResponse`] object.
/// ## Params
/// * **deps** is an object of type [`Deps`].
///
/// * **lp_token** is an object of type [`String`]. This is the LP token whose generator we query for reward information.
fn query_reward_info(deps: Deps, lp_token: String) -> Result<RewardInfoResponse, ContractError> {
    let config = CONFIG.load(deps.storage)?;

    let lp_token = addr_validate_to_lower(deps.api, &lp_token)?;

    let pool = POOL_INFO.load(deps.storage, &lp_token)?;

    let proxy_reward_token = match pool.reward_proxy {
        Some(proxy) => {
            let res: Addr = deps
                .querier
                .query_wasm_smart(&proxy, &ProxyQueryMsg::RewardInfo {})?;
            Some(res)
        }
        None => None,
    };

    Ok(RewardInfoResponse {
        base_reward_token: config.astro_token,
        proxy_reward_token,
    })
}

/// Returns a [`ContractError`] on failure, otherwise returns a vector of pairs (asset, amount),
/// where 'asset' is an object of type [`AssetInfo`] and 'amount' is amount of orphaned proxy rewards for a specific generator.
/// ## Params
/// * **deps** is an object of type [`Deps`].
///
/// * **lp_token** is an object of type [`String`]. This is the LP token whose generator we query for orphaned rewards.
fn query_orphan_proxy_rewards(
    deps: Deps,
    lp_token: String,
) -> Result<Vec<(AssetInfo, Uint128)>, ContractError> {
    let lp_token = addr_validate_to_lower(deps.api, &lp_token)?;

    let pool = POOL_INFO.load(deps.storage, &lp_token)?;
    if pool.reward_proxy.is_some() {
        let orphan_rewards = pool
            .orphan_proxy_rewards
            .inner_ref()
            .iter()
            .map(|(proxy, amount)| {
                let asset = PROXY_REWARD_ASSET.load(deps.storage, proxy)?;
                Ok((asset, *amount))
            })
            .collect::<StdResult<Vec<_>>>()?;
        Ok(orphan_rewards)
    } else {
        Err(ContractError::PoolDoesNotHaveAdditionalRewards {})
    }
}

/// ## Description
/// Returns a [`ContractError`] on failure, otherwise returns a generator's
/// configuration using a [`PoolInfoResponse`] object.
/// ## Params
/// * **deps** is an object of type [`Deps`].
///
/// * **env** is an object of type [`Env`].
///
/// * **lp_token** is an object of type [`String`]. This is the LP token whose generator we query.
fn query_pool_info(
    deps: Deps,
    env: Env,
    lp_token: String,
) -> Result<PoolInfoResponse, ContractError> {
    let config = CONFIG.load(deps.storage)?;

    let lp_token = addr_validate_to_lower(deps.api, &lp_token)?;
    let pool = POOL_INFO.load(deps.storage, &lp_token)?;

    let lp_supply: Uint128;
    let mut pending_on_proxy = None;
    let mut pending_astro_rewards = Uint128::zero();

    // If proxy rewards are live for this LP token, calculate its pending proxy rewards
    match &pool.reward_proxy {
        Some(proxy) => {
            lp_supply = deps
                .querier
                .query_wasm_smart(proxy, &ProxyQueryMsg::Deposit {})?;

            // If LP tokens are staked via a proxy contract, fetch current pending proxy rewards
            if !lp_supply.is_zero() {
                let res: Uint128 = deps
                    .querier
                    .query_wasm_smart(proxy, &ProxyQueryMsg::PendingToken {})?;

                if !res.is_zero() {
                    pending_on_proxy = Some(res);
                }
            }
        }
        None => {
            lp_supply = query_token_balance(
                &deps.querier,
                lp_token.clone(),
                env.contract.address.clone(),
            )?;
        }
    }

    let alloc_point = get_alloc_point(&config.active_pools, &lp_token);

    // Calculate pending ASTRO rewards
    if env.block.height > pool.last_reward_block.u64() && !lp_supply.is_zero() {
        pending_astro_rewards = calculate_rewards(&env, &pool, &alloc_point, &config)?;
    }

    // Calculate ASTRO tokens being distributed per block to this LP token pool
    let astro_tokens_per_block = config
        .tokens_per_block
        .checked_mul(alloc_point)?
        .checked_div(config.total_alloc_point)
        .unwrap_or_else(|_| Uint128::zero());

    Ok(PoolInfoResponse {
        alloc_point,
        astro_tokens_per_block,
        last_reward_block: pool.last_reward_block.u64(),
        current_block: env.block.height,
        accumulated_rewards_per_share: pool.accumulated_rewards_per_share,
        pending_astro_rewards,
        reward_proxy: pool.reward_proxy,
        pending_proxy_rewards: pending_on_proxy,
        accumulated_proxy_rewards_per_share: pool
            .accumulated_proxy_rewards_per_share
            .inner_ref()
            .clone(),
        proxy_reward_balance_before_update: pool.proxy_reward_balance_before_update,
        orphan_proxy_rewards: pool.orphan_proxy_rewards.inner_ref().clone(),
        lp_supply,
    })
}

/// ## Description
/// Returns a [`ContractError`] on failure, otherwise returns the total amount of ASTRO tokens distributed for
/// a specific generator up to a certain block in the future.
/// ## Params
/// * **deps** is an object of type [`Deps`].
///
/// * **env** is an object of type [`Env`].
///
/// * **lp_token** is an object of type [`Addr`]. This is the LP token for which we query the amount of future ASTRO rewards.
pub fn query_simulate_future_reward(
    deps: Deps,
    env: Env,
    lp_token: String,
    future_block: u64,
) -> Result<Uint128, ContractError> {
    let cfg = CONFIG.load(deps.storage)?;

    let lp_token = addr_validate_to_lower(deps.api, &lp_token)?;
    let alloc_point = get_alloc_point(&cfg.active_pools, &lp_token);
    let n_blocks = Uint128::from(future_block)
        .checked_sub(env.block.height.into())
        .unwrap_or_else(|_| Uint128::zero());

    let simulated_reward = n_blocks
        .checked_mul(cfg.tokens_per_block)?
        .checked_mul(alloc_point)?
        .checked_div(cfg.total_alloc_point)
        .unwrap_or_else(|_| Uint128::zero());

    Ok(simulated_reward)
}

/// ## Description
/// Returns a [`ContractError`] on failure, otherwise returns a list of stakers that currently
/// have funds in a specific generator.
/// ## Params
/// * **deps** is an object of type [`Deps`].
///
/// * **lp_token** is an object of type [`String`]. This is the
/// LP token whose generator we query for stakers.
///
/// * **start_after** is an object of type [`Option<String>`]. This is an optional field
/// that specifies whether the function should return a list of stakers starting from a
/// specific address onward.
///
/// * **limit** is an object of type [`Option<u32>`]. This is the max amount of staker
/// addresses to return.
pub fn query_list_of_stakers(
    deps: Deps,
    lp_token: String,
    start_after: Option<String>,
    limit: Option<u32>,
) -> Result<Vec<StakerResponse>, ContractError> {
    let lp_addr = addr_validate_to_lower(deps.api, lp_token.as_str())?;
    let mut active_stakers: Vec<StakerResponse> = vec![];

    if POOL_INFO.has(deps.storage, &lp_addr) {
        let limit = limit.unwrap_or(DEFAULT_LIMIT).min(MAX_LIMIT) as usize;
        let start = start_after
            .map(|start| start.joined_key())
            .map(Bound::Exclusive);

        active_stakers = USER_INFO
            .prefix(&lp_addr)
            .range(deps.storage, start, None, Order::Ascending)
            .filter_map(|stakers| {
                stakers
                    .ok()
                    .map(|staker| StakerResponse {
                        account: String::from_utf8(staker.0).unwrap(),
                        amount: staker.1.amount,
                    })
                    .filter(|active_staker| !active_staker.amount.is_zero())
            })
            .take(limit)
            .collect();
    }

    Ok(active_stakers)
}

/// ## Description
/// Calculates and returns the amount of accrued rewards since the last reward checkpoint for a specific generator.
/// ## Params
/// * **env** is an object of type [`Env`].
///
/// * **pool** is an object of type [`PoolInfo`]. This is the generator for which we calculate accrued rewards.
///
/// * **alloc_point** is the object of type [`Uint64`].
///
/// * **cfg** is an object of type [`Config`]. This is the Generator contract configuration.
pub fn calculate_rewards(
    env: &Env,
    pool: &PoolInfo,
    alloc_point: &Uint128,
    cfg: &Config,
) -> StdResult<Uint128> {
    let n_blocks = Uint128::from(env.block.height).checked_sub(pool.last_reward_block.into())?;

    let r = if !cfg.total_alloc_point.is_zero() {
        n_blocks
            .checked_mul(cfg.tokens_per_block)?
            .checked_mul(*alloc_point)?
            .checked_div(cfg.total_alloc_point)?
    } else {
        Uint128::zero()
    };

    Ok(r)
}

/// ## Description
/// Gets allocation point of the pool.
/// ## Params
/// * **pools** is a vector of set that contains LP token address and allocation point.
///
/// * **lp_token** is an object of type [`Addr`].
pub fn get_alloc_point(pools: &[(Addr, Uint128)], lp_token: &Addr) -> Uint128 {
    pools
        .iter()
        .find_map(|(addr, alloc_point)| {
            if addr == lp_token {
                return Some(*alloc_point);
            }
            None
        })
        .unwrap_or_else(Uint128::zero)
}

/// ## Description
/// Creates pool if it is allowed in the factory.
/// ## Params
/// * **deps** is an object of type [`DepsMut`].
///
/// * **env** is an object of type [`Env`].
///
/// * **lp_token** is an object of type [`Addr`]. This is the
pub fn create_pool(
    deps: DepsMut,
    env: &Env,
    lp_token: &Addr,
    cfg: &Config,
    factory_cfg: &FactoryConfigResponse,
) -> Result<PoolInfo, ContractError> {
    let pair_info = pair_info_by_pool(deps.as_ref(), lp_token.clone())?;

    let mut pair_config: Option<PairConfig> = None;
    for factory_pair_config in &factory_cfg.pair_configs {
        if factory_pair_config.pair_type == pair_info.pair_type {
            pair_config = Some(factory_pair_config.clone());
        }
    }

    if let Some(pair_config) = pair_config {
        if pair_config.is_disabled || pair_config.is_generator_disabled {
            return Err(ContractError::GeneratorIsDisabled {});
        }
    } else {
        return Err(ContractError::PairNotRegistered {});
    }

    POOL_INFO.save(
        deps.storage,
        lp_token,
        &PoolInfo {
            last_reward_block: cfg.start_block.max(Uint64::from(env.block.height)),
            accumulated_rewards_per_share: Decimal::zero(),
            reward_proxy: None,
            accumulated_proxy_rewards_per_share: Default::default(),
            proxy_reward_balance_before_update: Uint128::zero(),
            orphan_proxy_rewards: Default::default(),
            has_asset_rewards: false,
        },
    )?;

    Ok(POOL_INFO.load(deps.storage, lp_token)?)
}

/// ## Description
/// Used for contract migration. Returns a default object of type [`Response`].
/// ## Params
/// * **deps** is an object of type [`DepsMut`].
///
/// * **_env** is an object of type [`Env`].
///
/// * **msg** is an object of type [`MigrateMsg`].
#[cfg_attr(not(feature = "library"), entry_point)]
pub fn migrate(mut deps: DepsMut, env: Env, msg: MigrateMsg) -> Result<Response, ContractError> {
    let contract_version = get_contract_version(deps.storage)?;

    match contract_version.contract.as_ref() {
        "astroport-generator" => match contract_version.version.as_ref() {
            "1.0.0" => {
                let msg: migration::MigrationMsgV120 = from_binary(&msg.params)?;

                let mut active_pools: Vec<(Addr, Uint64)> = vec![];

                let keys = POOL_INFO
                    .keys(deps.storage, None, None, cosmwasm_std::Order::Ascending {})
                    .map(|v| String::from_utf8(v).map_err(StdError::from))
                    .collect::<Result<Vec<String>, StdError>>()?;

                for key in keys {
                    let pool_info_v100 = migration::POOL_INFOV100
                        .load(deps.storage, &Addr::unchecked(key.clone()))?;

                    if !pool_info_v100.alloc_point.is_zero() {
                        active_pools.push((Addr::unchecked(&key), pool_info_v100.alloc_point));
                    }

                    let mut accumulated_proxy_rewards_per_share = Default::default();
                    let mut orphan_proxy_rewards = Default::default();
                    if let Some(proxy) = &pool_info_v100.reward_proxy {
                        accumulated_proxy_rewards_per_share = RestrictedVector::new(
                            proxy.clone(),
                            pool_info_v100.accumulated_proxy_rewards_per_share,
                        );
                        orphan_proxy_rewards = RestrictedVector::new(
                            proxy.clone(),
                            pool_info_v100.orphan_proxy_rewards,
                        );
                        update_proxy_asset(deps.branch(), proxy)?;
                    }

                    let pool_info = PoolInfo {
                        has_asset_rewards: false,
                        accumulated_proxy_rewards_per_share,
                        orphan_proxy_rewards,
                        accumulated_rewards_per_share: pool_info_v100.accumulated_rewards_per_share,
                        last_reward_block: pool_info_v100.last_reward_block,
                        proxy_reward_balance_before_update: pool_info_v100
                            .proxy_reward_balance_before_update,
                        reward_proxy: pool_info_v100.reward_proxy,
                    };
                    POOL_INFO.save(deps.storage, &Addr::unchecked(key), &pool_info)?;
                }

                migration::migrate_configs_to_v120(&mut deps, active_pools, msg)?
            }
            "1.1.0" => {
                let msg: migration::MigrationMsgV120 = from_binary(&msg.params)?;

                let mut active_pools: Vec<(Addr, Uint64)> = vec![];

                let keys = POOL_INFO
                    .keys(deps.storage, None, None, cosmwasm_std::Order::Ascending {})
                    .map(|v| String::from_utf8(v).map_err(StdError::from))
                    .collect::<Result<Vec<String>, StdError>>()?;

                for key in keys {
                    let pool_info_v110 = migration::POOL_INFOV110
                        .load(deps.storage, &Addr::unchecked(key.clone()))?;

                    if !pool_info_v110.alloc_point.is_zero() {
                        active_pools.push((Addr::unchecked(&key), pool_info_v110.alloc_point));
                    }

                    let mut accumulated_proxy_rewards_per_share = Default::default();
                    let mut orphan_proxy_rewards = Default::default();
                    if let Some(proxy) = &pool_info_v110.reward_proxy {
                        accumulated_proxy_rewards_per_share = RestrictedVector::new(
                            proxy.clone(),
                            pool_info_v110.accumulated_proxy_rewards_per_share,
                        );
                        orphan_proxy_rewards = RestrictedVector::new(
                            proxy.clone(),
                            pool_info_v110.orphan_proxy_rewards,
                        );
                        update_proxy_asset(deps.branch(), proxy)?;
                    }

                    let pool_info = PoolInfo {
                        has_asset_rewards: pool_info_v110.has_asset_rewards,
                        accumulated_proxy_rewards_per_share,
                        orphan_proxy_rewards,
                        accumulated_rewards_per_share: pool_info_v110.accumulated_rewards_per_share,
                        last_reward_block: pool_info_v110.last_reward_block,
                        proxy_reward_balance_before_update: pool_info_v110
                            .proxy_reward_balance_before_update,
                        reward_proxy: pool_info_v110.reward_proxy,
                    };
                    POOL_INFO.save(deps.storage, &Addr::unchecked(key), &pool_info)?;
                }

                migration::migrate_configs_to_v120(&mut deps, active_pools, msg)?
            }
            "1.2.0" => {
                let keys = POOL_INFO
                    .keys(deps.storage, None, None, cosmwasm_std::Order::Ascending {})
                    .map(|v| String::from_utf8(v).map_err(StdError::from))
                    .collect::<Result<Vec<String>, StdError>>()?;

                for key in keys {
                    let pool_info_v120 = migration::POOL_INFOV120
                        .load(deps.storage, &Addr::unchecked(key.clone()))?;

                    let mut accumulated_proxy_rewards_per_share = Default::default();
                    let mut orphan_proxy_rewards = Default::default();
                    if let Some(proxy) = &pool_info_v120.reward_proxy {
                        accumulated_proxy_rewards_per_share = RestrictedVector::new(
                            proxy.clone(),
                            pool_info_v120.accumulated_proxy_rewards_per_share,
                        );
                        orphan_proxy_rewards = RestrictedVector::new(
                            proxy.clone(),
                            pool_info_v120.orphan_proxy_rewards,
                        );
                        update_proxy_asset(deps.branch(), proxy)?;
                    }

                    let pool_info = PoolInfo {
                        has_asset_rewards: pool_info_v120.has_asset_rewards,
                        accumulated_proxy_rewards_per_share,
                        orphan_proxy_rewards,
                        accumulated_rewards_per_share: pool_info_v120.accumulated_rewards_per_share,
                        last_reward_block: pool_info_v120.last_reward_block,
                        proxy_reward_balance_before_update: pool_info_v120
                            .proxy_reward_balance_before_update,
                        reward_proxy: pool_info_v120.reward_proxy,
                    };
                    POOL_INFO.save(deps.storage, &Addr::unchecked(key), &pool_info)?;
                }
            }
            _ => return Err(ContractError::MigrationError {}),
        },
        _ => return Err(ContractError::MigrationError {}),
    };

    set_contract_version(deps.storage, CONTRACT_NAME, CONTRACT_VERSION)?;

    let mut response = Response::new();
    // Initialize the contract if it is not already initialized
    if PROXY_REWARDS_HOLDER.may_load(deps.storage)?.is_none() {
        let config = CONFIG.load(deps.storage)?;
        let init_reward_holder_msg =
            init_proxy_rewards_holder(&config.owner, &env.contract.address, msg.whitelist_code_id)?;
        response = response.add_submessage(init_reward_holder_msg);
    }

    Ok(response
        .add_attribute("previous_contract_name", &contract_version.contract)
        .add_attribute("previous_contract_version", &contract_version.version)
        .add_attribute("new_contract_name", CONTRACT_NAME)
        .add_attribute("new_contract_version", CONTRACT_VERSION))
}<|MERGE_RESOLUTION|>--- conflicted
+++ resolved
@@ -10,23 +10,15 @@
 use cw_storage_plus::{Bound, PrimaryKey};
 use protobuf::Message;
 
-<<<<<<< HEAD
 use crate::error::ContractError;
 use crate::migration;
-use crate::state::{
-    update_user_balance, Config, ExecuteOnReply, UserInfo, CONFIG, DEFAULT_LIMIT, GENERATORS_LIMIT,
-    MAX_LIMIT, OWNERSHIP_PROPOSAL, POOL_INFO, TMP_USER_ACTION, USER_INFO,
-};
-=======
->>>>>>> 540b5bd4
+
 use astroport::asset::{
     addr_validate_to_lower, pair_info_by_pool, token_asset_info, Asset, AssetInfo, PairInfo,
 };
-<<<<<<< HEAD
 
 use crate::utils::update_virtual_amount;
-=======
->>>>>>> 540b5bd4
+
 use astroport::common::{claim_ownership, drop_ownership_proposal, propose_new_owner};
 use astroport::factory::{PairConfig, PairType};
 use astroport::generator::{PoolInfo, RestrictedVector};
@@ -45,13 +37,11 @@
     vesting::ExecuteMsg as VestingExecuteMsg,
 };
 
-use crate::error::ContractError;
-use crate::migration;
 use crate::response::MsgInstantiateContractResponse;
 use crate::state::{
     accumulate_pool_proxy_rewards, update_proxy_asset, update_user_balance, CompatibleLoader,
-    Config, ExecuteOnReply, CONFIG, DEFAULT_LIMIT, MAX_LIMIT, OWNERSHIP_PROPOSAL, POOL_INFO,
-    PROXY_REWARDS_HOLDER, PROXY_REWARD_ASSET, TMP_USER_ACTION, USER_INFO,
+    Config, ExecuteOnReply, CONFIG, DEFAULT_LIMIT, GENERATORS_LIMIT, MAX_LIMIT, OWNERSHIP_PROPOSAL,
+    POOL_INFO, PROXY_REWARDS_HOLDER, PROXY_REWARD_ASSET, TMP_USER_ACTION, USER_INFO,
 };
 
 /// Contract name that is used for migration.
@@ -346,7 +336,7 @@
 /// * **generators** is an object of type [`Addr`]. This are the addresses of the generators for
 /// which the amount will be recalculated.
 fn checkpoint_user_boost(
-    mut deps: DepsMut,
+    deps: DepsMut,
     env: Env,
     user: String,
     generators: Vec<String>,
@@ -363,14 +353,24 @@
         return Err(ContractError::GeneratorsLimitExceeded {});
     }
 
+    let mut send_rewards_msg: Vec<WasmMsg> = vec![];
     for generator in generators {
         let generator_addr = addr_validate_to_lower(deps.api, &generator)?;
         let user_info = USER_INFO.may_load(deps.storage, (&generator_addr, &user_addr))?;
 
         // calculates the emission boost  only for user who has LP in generator
         if let Some(user_info) = user_info {
+            let pool = POOL_INFO.load(deps.storage, &generator_addr)?;
+            send_rewards_msg.append(&mut send_pending_rewards(
+                deps.as_ref(),
+                &config,
+                &pool,
+                &user_info,
+                &user_addr,
+            )?);
+
             let user_info = update_virtual_amount(
-                deps.branch(),
+                deps.as_ref(),
                 &env,
                 &config,
                 user_info,
@@ -381,7 +381,9 @@
         }
     }
 
-    Ok(Response::new().add_attribute("action", "checkpoint_user_boost"))
+    Ok(Response::new()
+        .add_attribute("action", "checkpoint_user_boost")
+        .add_messages(send_rewards_msg))
 }
 
 /// ## Description
@@ -984,32 +986,23 @@
     let mut send_rewards_msg: Vec<WasmMsg> = vec![];
     for lp_token in &lp_tokens {
         let pool = POOL_INFO.load(deps.storage, lp_token)?;
-
-<<<<<<< HEAD
-        let user_info = USER_INFO.load(deps.storage, (lp_token, &account))?;
-
-        send_rewards_msg.append(&mut send_pending_rewards(
-            &cfg, &pool, &user_info, &account,
-        )?);
-
-        // Update user's amount
-        let amount = user_info.amount;
-        let user_info = update_user_balance(user_info, &pool, amount)?;
-
-        // Update user's emission boost balance
-        let user_info =
-            update_virtual_amount(deps.branch(), &env, &cfg, user_info, &account, lp_token)?;
-=======
-        let user = USER_INFO.compatible_load(deps.storage, (lp_token, &account))?;
+        let user_info = USER_INFO.compatible_load(deps.storage, (lp_token, &account))?;
 
         send_rewards_msg.append(&mut send_pending_rewards(
             deps.as_ref(),
             &cfg,
             &pool,
-            &user,
+            &user_info,
             &account,
         )?);
->>>>>>> 540b5bd4
+
+        // Update user's amount
+        let amount = user_info.amount;
+        let user_info = update_user_balance(user_info, &pool, amount)?;
+
+        // Update user's emission boost balance
+        let user_info =
+            update_virtual_amount(deps.as_ref(), &env, &cfg, user_info, &account, lp_token)?;
 
         USER_INFO.save(deps.storage, (lp_token, &account), &user_info)?;
     }
@@ -1308,7 +1301,7 @@
 
     // Update user's emission boost balance
     let user_info = update_virtual_amount(
-        deps.branch(),
+        deps.as_ref(),
         &env,
         &cfg,
         user_info,
@@ -1347,13 +1340,8 @@
     account: Addr,
     amount: Uint128,
 ) -> Result<Response, ContractError> {
-<<<<<<< HEAD
     let user_info = USER_INFO
-        .load(deps.storage, (&lp_token, &account))
-=======
-    let user = USER_INFO
         .compatible_load(deps.storage, (&lp_token, &account))
->>>>>>> 540b5bd4
         .unwrap_or_default();
     if user_info.amount < amount {
         return Err(ContractError::BalanceTooSmall {});
@@ -1365,11 +1353,7 @@
     accumulate_rewards_per_share(&deps.querier, &env, &lp_token, &mut pool, &cfg, None)?;
 
     // Send pending rewards to the user
-<<<<<<< HEAD
-    let send_rewards_msg = send_pending_rewards(&cfg, &pool, &user_info, &account)?;
-=======
-    let send_rewards_msg = send_pending_rewards(deps.as_ref(), &cfg, &pool, &user, &account)?;
->>>>>>> 540b5bd4
+    let send_rewards_msg = send_pending_rewards(deps.as_ref(), &cfg, &pool, &user_info, &account)?;
 
     // Instantiate the transfer call for the LP token
     let transfer_msg = if !amount.is_zero() {
@@ -1411,7 +1395,7 @@
 
     // Update user's emission boost balance
     let user_info =
-        update_virtual_amount(deps.branch(), &env, &cfg, user_info, &account, &lp_token)?;
+        update_virtual_amount(deps.as_ref(), &env, &cfg, user_info, &account, &lp_token)?;
 
     POOL_INFO.save(deps.storage, &lp_token, &pool)?;
 
@@ -2709,6 +2693,47 @@
                     POOL_INFO.save(deps.storage, &Addr::unchecked(key), &pool_info)?;
                 }
             }
+            "1.3.0" => {
+                let msg: migration::MigrationMsgV140 = from_binary(&msg.params)?;
+
+                let keys = POOL_INFO
+                    .keys(deps.storage, None, None, cosmwasm_std::Order::Ascending {})
+                    .map(|v| String::from_utf8(v).map_err(StdError::from))
+                    .collect::<Result<Vec<String>, StdError>>()?;
+
+                for key in keys {
+                    let pool_info_v130 = migration::POOL_INFOV130
+                        .load(deps.storage, &Addr::unchecked(key.clone()))?;
+
+                    let mut accumulated_proxy_rewards_per_share = Default::default();
+                    let mut orphan_proxy_rewards = Default::default();
+
+                    if let Some(proxy) = &pool_info_v130.reward_proxy {
+                        accumulated_proxy_rewards_per_share = RestrictedVector::new(
+                            proxy.clone(),
+                            pool_info_v130.accumulated_proxy_rewards_per_share,
+                        );
+                        orphan_proxy_rewards = RestrictedVector::new(
+                            proxy.clone(),
+                            pool_info_v130.orphan_proxy_rewards,
+                        );
+                        update_proxy_asset(deps.branch(), proxy)?;
+                    }
+
+                    let pool_info = PoolInfo {
+                        has_asset_rewards: pool_info_v130.has_asset_rewards,
+                        accumulated_proxy_rewards_per_share,
+                        orphan_proxy_rewards,
+                        accumulated_rewards_per_share: pool_info_v130.accumulated_rewards_per_share,
+                        last_reward_block: pool_info_v130.last_reward_block,
+                        proxy_reward_balance_before_update: pool_info_v130
+                            .proxy_reward_balance_before_update,
+                        reward_proxy: pool_info_v130.reward_proxy,
+                    };
+                    POOL_INFO.save(deps.storage, &Addr::unchecked(key), &pool_info)?;
+                }
+                migration::migrate_configs_to_v140(&mut deps, msg)?
+            }
             _ => return Err(ContractError::MigrationError {}),
         },
         _ => return Err(ContractError::MigrationError {}),
