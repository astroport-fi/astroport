use cosmwasm_std::{
    attr, entry_point, from_binary, to_binary, Addr, Binary, Decimal, Deps, DepsMut, Env,
    MessageInfo, Order, Reply, ReplyOn, Response, StdError, StdResult, SubMsg, Uint128, Uint64,
    WasmMsg,
};
use cw20::{BalanceResponse, Cw20ExecuteMsg, Cw20QueryMsg, Cw20ReceiveMsg, MinterResponse};
use std::collections::HashSet;

use crate::error::ContractError;
use crate::migration;
use crate::state::{
    update_user_balance, Config, ExecuteOnReply, UserInfo, CONFIG, DEFAULT_LIMIT, GENERATORS_LIMIT,
    MAX_LIMIT, OWNERSHIP_PROPOSAL, POOL_INFO, TMP_USER_ACTION, USER_INFO,
};
use astroport::asset::{
    addr_validate_to_lower, pair_info_by_pool, token_asset_info, AssetInfo, PairInfo,
};

use crate::utils::update_emission_rewards;
use astroport::common::{claim_ownership, drop_ownership_proposal, propose_new_owner};
use astroport::factory::{PairConfig, PairType};
use astroport::generator::PoolInfo;
use astroport::generator::StakerResponse;
use astroport::querier::query_token_balance;
use astroport::DecimalCheckedOps;
use astroport::{
    factory::{ConfigResponse as FactoryConfigResponse, QueryMsg as FactoryQueryMsg},
    generator::{
        ConfigResponse, Cw20HookMsg, ExecuteMsg, InstantiateMsg, MigrateMsg, PendingTokenResponse,
        PoolInfoResponse, PoolLengthResponse, QueryMsg, RewardInfoResponse,
    },
    generator_proxy::{
        Cw20HookMsg as ProxyCw20HookMsg, ExecuteMsg as ProxyExecuteMsg, QueryMsg as ProxyQueryMsg,
    },
    vesting::ExecuteMsg as VestingExecuteMsg,
};
use cw2::{get_contract_version, set_contract_version};
use cw_storage_plus::{Bound, PrimaryKey};

/// Contract name that is used for migration.
const CONTRACT_NAME: &str = "astroport-generator";
/// Contract version that is used for migration.
const CONTRACT_VERSION: &str = env!("CARGO_PKG_VERSION");

/// ## Description
/// Creates a new contract with the specified parameters in the [`InstantiateMsg`] struct.
/// Returns a default object of type [`Response`] if the operation was successful,
/// or a [`ContractError`] if the contract was not created.
/// ## Params
/// * **deps** is an object of type [`DepsMut`].
///
/// * **_env** is an object of type [`Env`].
///
/// * **_info** is an object of type [`MessageInfo`].
/// * **msg** is a message of type [`InstantiateMsg`] which contains the parameters used for creating the contract.
#[cfg_attr(not(feature = "library"), entry_point)]
pub fn instantiate(
    deps: DepsMut,
    _env: Env,
    _info: MessageInfo,
    msg: InstantiateMsg,
) -> Result<Response, ContractError> {
    set_contract_version(deps.storage, CONTRACT_NAME, CONTRACT_VERSION)?;

    let mut allowed_reward_proxies: Vec<Addr> = vec![];
    for proxy in msg.allowed_reward_proxies {
        allowed_reward_proxies.push(addr_validate_to_lower(deps.api, &proxy)?);
    }

    let mut config = Config {
        owner: addr_validate_to_lower(deps.api, &msg.owner)?,
        factory: addr_validate_to_lower(deps.api, &msg.factory)?,
        generator_controller: None,
        guardian: None,
        astro_token: addr_validate_to_lower(deps.api, &msg.astro_token)?,
        tokens_per_block: msg.tokens_per_block,
        total_alloc_point: Uint128::zero(),
        start_block: msg.start_block,
        allowed_reward_proxies,
        vesting_contract: addr_validate_to_lower(deps.api, &msg.vesting_contract)?,
        active_pools: vec![],
        blocked_list_tokens: vec![],
    };

    if let Some(generator_controller) = msg.generator_controller {
        config.generator_controller =
            Some(addr_validate_to_lower(deps.api, &generator_controller)?);
    }
    if let Some(guardian) = msg.guardian {
        config.guardian = Some(addr_validate_to_lower(deps.api, &guardian)?);
    }

    CONFIG.save(deps.storage, &config)?;
    TMP_USER_ACTION.save(deps.storage, &None)?;

    Ok(Response::default())
}

/// ## Description
/// Exposes execute functions available in the contract.
/// ## Params
/// * **deps** is an object of type [`Deps`].
///
/// * **env** is an object of type [`Env`].
///
/// * **info** is an object of type [`MessageInfo`].
///
/// * **msg** is an object of type [`ExecuteMsg`].
///
/// ## Queries
/// * **ExecuteMsg::UpdateConfig {
///             vesting_contract,
///             generator_controller,
///             guardian,
///         }** Changes the address of the Generator vesting contract, Generator controller contract or Generator guardian.
///
/// * **ExecuteMsg::SetupPools { pools }** Setting up a new list of pools with allocation points.
///
/// * **UpdatePool {
///             lp_token,
///             has_asset_rewards,
///         }** Update the given pool's has_asset_rewards parameter.
///
/// * **ExecuteMsg::ClaimRewards { lp_token }** Updates reward and returns it to user.
///
/// * **ExecuteMsg::Withdraw { lp_token, amount }** Withdraw LP tokens from the Generator.
///
/// * **ExecuteMsg::EmergencyWithdraw { lp_token }** Withdraw LP tokens without caring about reward claiming.
/// TO BE USED IN EMERGENCY SITUATIONS ONLY.
///
/// * **ExecuteMsg::SetAllowedRewardProxies { proxies }** Sets the list of allowed reward proxy contracts
/// that can interact with the Generator contract.
///
/// * **ExecuteMsg::SendOrphanProxyReward {
///             recipient,
///             lp_token,
///         }** Sends orphan proxy rewards to another address.
///
/// * **ExecuteMsg::Receive(msg)** Receives a message of type [`Cw20ReceiveMsg`] and processes
/// it depending on the received template.
///
/// * **ExecuteMsg::SetTokensPerBlock { amount }** Sets a new amount of ASTRO that's distributed per block among all active generators.
///
/// * **ExecuteMsg::ProposeNewOwner { owner, expires_in }** Creates a new request to change contract ownership.
/// Only the current owner can call this.
///
/// * **ExecuteMsg::DropOwnershipProposal {}** Removes a request to change contract ownership.
/// Only the current owner can call this.
///
/// * **ExecuteMsg::ClaimOwnership {}** Claims contract ownership. Only the newly proposed owner
/// can call this.
///
/// * **ExecuteMsg::DeactivatePool { lp_token }** Sets the allocation point to zero for specified
/// LP token.
///
/// * **ExecuteMsg::DeactivatePools { pair_types }** Sets the allocation point to zero for each pool
/// by the pair type
#[cfg_attr(not(feature = "library"), entry_point)]
pub fn execute(
    mut deps: DepsMut,
    env: Env,
    info: MessageInfo,
    msg: ExecuteMsg,
) -> Result<Response, ContractError> {
    match msg {
        ExecuteMsg::CheckPoints { user, generators } => check_points(deps, env, user, generators),
        ExecuteMsg::DeactivatePools { pair_types } => deactivate_pools(deps, env, pair_types),
        ExecuteMsg::DeactivatePool { lp_token } => {
            let cfg = CONFIG.load(deps.storage)?;
            if info.sender != cfg.factory {
                return Err(ContractError::Unauthorized {});
            }
            let lp_token_addr = addr_validate_to_lower(deps.api, &lp_token)?;
            let active_pools: Vec<Addr> =
                cfg.active_pools.iter().map(|pool| pool.0.clone()).collect();
            mass_update_pools(deps.branch(), &env, &cfg, &active_pools)?;
            deactivate_pool(deps, lp_token_addr)
        }
        ExecuteMsg::UpdateTokensBlockedlist { add, remove } => {
            update_tokens_blockedlist(deps, env, info, add, remove)
        }
        ExecuteMsg::MoveToProxy { lp_token, proxy } => {
            move_to_proxy(deps, env, info, lp_token, proxy)
        }
        ExecuteMsg::UpdateAllowedProxies { add, remove } => {
            update_allowed_proxies(deps, info, add, remove)
        }
        ExecuteMsg::UpdateConfig {
            vesting_contract,
            generator_controller,
            guardian,
        } => execute_update_config(deps, info, vesting_contract, generator_controller, guardian),
        ExecuteMsg::SetupPools { pools } => execute_setup_pools(deps, env, info, pools),
        ExecuteMsg::UpdatePool {
            lp_token,
            has_asset_rewards,
        } => execute_update_pool(deps, info, lp_token, has_asset_rewards),
        ExecuteMsg::ClaimRewards { lp_tokens } => {
            let mut lp_tokens_addr: Vec<Addr> = vec![];
            for lp_token in &lp_tokens {
                lp_tokens_addr.push(addr_validate_to_lower(deps.api, lp_token)?);
            }

            update_rewards_and_execute(
                deps,
                env,
                None,
                ExecuteOnReply::ClaimRewards {
                    lp_tokens: lp_tokens_addr,
                    account: info.sender,
                },
            )
        }
        ExecuteMsg::Withdraw { lp_token, amount } => {
            let lp_token = addr_validate_to_lower(deps.api, &lp_token)?;

            update_rewards_and_execute(
                deps.branch(),
                env,
                Some(lp_token.clone()),
                ExecuteOnReply::Withdraw {
                    lp_token,
                    account: info.sender,
                    amount,
                },
            )
        }
        ExecuteMsg::EmergencyWithdraw { lp_token } => emergency_withdraw(deps, env, info, lp_token),
        ExecuteMsg::SetAllowedRewardProxies { proxies } => {
            set_allowed_reward_proxies(deps, info, proxies)
        }
        ExecuteMsg::SendOrphanProxyReward {
            recipient,
            lp_token,
        } => send_orphan_proxy_rewards(deps, info, recipient, lp_token),
        ExecuteMsg::Receive(msg) => receive_cw20(deps, env, info, msg),
        ExecuteMsg::SetTokensPerBlock { amount } => {
            let cfg = CONFIG.load(deps.storage)?;
            if info.sender != cfg.owner {
                return Err(ContractError::Unauthorized {});
            }

            update_rewards_and_execute(
                deps,
                env,
                None,
                ExecuteOnReply::SetTokensPerBlock { amount },
            )
        }
        ExecuteMsg::ProposeNewOwner { owner, expires_in } => {
            let config: Config = CONFIG.load(deps.storage)?;

            propose_new_owner(
                deps,
                info,
                env,
                owner,
                expires_in,
                config.owner,
                OWNERSHIP_PROPOSAL,
            )
            .map_err(|e| e.into())
        }
        ExecuteMsg::DropOwnershipProposal {} => {
            let config: Config = CONFIG.load(deps.storage)?;

            drop_ownership_proposal(deps, info, config.owner, OWNERSHIP_PROPOSAL)
                .map_err(|e| e.into())
        }
        ExecuteMsg::ClaimOwnership {} => {
            claim_ownership(deps, info, env, OWNERSHIP_PROPOSAL, |deps, new_owner| {
                CONFIG.update::<_, StdError>(deps.storage, |mut v| {
                    v.owner = new_owner;
                    Ok(v)
                })?;

                Ok(())
            })
            .map_err(|e| e.into())
        }
    }
}

/// ## Description
/// Update user lp emission in specified generators
fn check_points(
    mut deps: DepsMut,
    env: Env,
    user: String,
    generators: Vec<String>,
) -> Result<Response, ContractError> {
    let user_addr = addr_validate_to_lower(deps.api, &user)?;
    let config = CONFIG.load(deps.storage)?;

    if generators.len() > GENERATORS_LIMIT as usize {
        return Err(ContractError::GeneratorsLimitExceeded {});
    }

    for generator in generators {
        let generator_addr = addr_validate_to_lower(deps.api, &generator)?;
        let user_info = USER_INFO.may_load(deps.storage, (&generator_addr, &user_addr))?;

        // calculates the emission boost  only for user who has LP in generator
        if let Some(user_info) = user_info {
            let user_info = update_emission_rewards(
                deps.branch(),
                &env,
                &config,
                user_info,
                &user_addr,
                &generator_addr,
            )?;
            USER_INFO.save(deps.storage, (&generator_addr, &user_addr), &user_info)?;
        }
    }

    Ok(Response::new().add_attribute("action", "check_points"))
}

/// ## Description
/// Sets the allocation point to zero for each pool by the pair type
fn deactivate_pools(
    mut deps: DepsMut,
    env: Env,
    pair_types: Vec<PairType>,
) -> Result<Response, ContractError> {
    let mut cfg = CONFIG.load(deps.storage)?;

    // Check for duplicate pair types
    let mut uniq: HashSet<String> = HashSet::new();
    if !pair_types
        .clone()
        .into_iter()
        .all(|a| uniq.insert(a.to_string()))
    {
        return Err(ContractError::Std(StdError::generic_err(
            "Duplicate of pair type!",
        )));
    }

    let blacklisted_pair_types: Vec<PairType> = deps.querier.query_wasm_smart(
        cfg.factory.clone(),
        &FactoryQueryMsg::BlacklistedPairTypes {},
    )?;

    // checks if each pair type is blacklisted
    for pair_type in pair_types.clone() {
        if !blacklisted_pair_types.contains(&pair_type) {
            return Err(ContractError::Std(StdError::generic_err(format!(
                "Pair type ({}) is not blacklisted!",
                pair_type
            ))));
        }
    }

    let active_pools: Vec<Addr> = cfg.active_pools.iter().map(|pool| pool.0.clone()).collect();
    mass_update_pools(deps.branch(), &env, &cfg, &active_pools)?;

    // find active pools with blacklisted pair type
    for pool in &mut cfg.active_pools {
        if !pool.1.is_zero() {
            let pair_info = pair_info_by_pool(deps.as_ref(), pool.0.clone())?;
            if pair_types.contains(&pair_info.pair_type) {
                // recalculate total allocation point before resetting the allocation point of pool
                cfg.total_alloc_point = cfg.total_alloc_point.checked_sub(pool.1)?;
                // sets allocation point to zero for each pool with blacklisted pair type
                pool.1 = Uint128::zero();
            }
        }
    }

    CONFIG.save(deps.storage, &cfg)?;
    Ok(Response::new().add_attribute("action", "deactivate_pools"))
}

/// Add or remove tokens to and from the blocked list. Returns a [`ContractError`] on failure.
fn update_tokens_blockedlist(
    mut deps: DepsMut,
    env: Env,
    info: MessageInfo,
    add: Option<Vec<AssetInfo>>,
    remove: Option<Vec<AssetInfo>>,
) -> Result<Response, ContractError> {
    if add.is_none() && remove.is_none() {
        return Err(ContractError::Std(StdError::generic_err(
            "Need to provide add or remove parameters",
        )));
    }

    let mut cfg = CONFIG.load(deps.storage)?;

    // Permission check
    if info.sender != cfg.owner && Some(info.sender) != cfg.guardian {
        return Err(ContractError::Unauthorized {});
    }

    // Remove tokens from blacklist
    if let Some(asset_infos) = remove {
        for asset_info in asset_infos {
            let index = cfg
                .blocked_list_tokens
                .iter()
                .position(|x| *x == asset_info)
                .ok_or_else(|| {
                    StdError::generic_err(
                        "Can't remove token. It is not found in the blocked list.",
                    )
                })?;
            cfg.blocked_list_tokens.remove(index);
        }
    }

    // Add tokens to the blacklist
    if let Some(asset_infos) = add {
        let active_pools: Vec<Addr> = cfg.active_pools.iter().map(|pool| pool.0.clone()).collect();
        mass_update_pools(deps.branch(), &env, &cfg, &active_pools)?;
        let astro = token_asset_info(cfg.astro_token.clone());

        for asset_info in asset_infos {
            // ASTRO or Terra native assets (UST, LUNA etc) cannot be blacklisted
            if asset_info.is_native_token() || asset_info.eq(&astro) {
                return Err(ContractError::AssetCannotBeBlocked {});
            }

            if !cfg.blocked_list_tokens.contains(&asset_info) {
                cfg.blocked_list_tokens.push(asset_info.clone());

                // Find active pools with blacklisted tokens
                for pool in &mut cfg.active_pools {
                    let pair_info = pair_info_by_pool(deps.as_ref(), pool.0.clone())?;
                    if pair_info.asset_infos.contains(&asset_info) {
                        // Recalculate total allocation points before resetting the pool allocation points
                        cfg.total_alloc_point = cfg.total_alloc_point.checked_sub(pool.1)?;
                        // Sets allocation points to zero for each pool with blacklisted tokens
                        pool.1 = Uint128::zero();
                    }
                }
            }
        }
    }

    CONFIG.save(deps.storage, &cfg)?;
    Ok(Response::new().add_attribute("action", "update_tokens_blockedlist"))
}

/// ## Description
/// Sets a new Generator vesting contract address. Returns a [`ContractError`] on failure or the [`CONFIG`]
/// data will be updated with the new vesting contract address.
///
/// ## Params
/// * **deps** is an object of type [`DepsMut`].
///
/// * **info** is an object of type [`MessageInfo`].
///
/// * **vesting_contract** is an [`Option`] field object of type [`String`]. This is the new vesting contract address.
///
/// * **generator_controller** is an [`Option`] field object of type [`String`].
/// This is the new generator controller contract address.
///
/// /// * **guardian** is an [`Option`] field object of type [`String`].
/// This is the new generator guardian address.
///
/// ##Executor
/// Only the owner can execute this.
pub fn execute_update_config(
    deps: DepsMut,
    info: MessageInfo,
    vesting_contract: Option<String>,
    generator_controller: Option<String>,
    guardian: Option<String>,
) -> Result<Response, ContractError> {
    let mut config = CONFIG.load(deps.storage)?;

    // Permission check
    if info.sender != config.owner {
        return Err(ContractError::Unauthorized {});
    }

    if let Some(vesting_contract) = vesting_contract {
        config.vesting_contract = addr_validate_to_lower(deps.api, vesting_contract.as_str())?;
    }

    if let Some(generator_controller) = generator_controller {
        config.generator_controller = Some(addr_validate_to_lower(
            deps.api,
            generator_controller.as_str(),
        )?);
    }

    if let Some(guardian) = guardian {
        config.guardian = Some(addr_validate_to_lower(deps.api, guardian.as_str())?);
    }

    CONFIG.save(deps.storage, &config)?;

    Ok(Response::new().add_attribute("action", "update_config"))
}

/// ## Description
/// Returns a [`ContractError`] on failure, otherwise it creates a new generator and adds it to [`POOL_INFO`]
/// (if it does not exist yet) and updates total allocation points (in [`Config`]).
///
/// ## Params
/// * **deps** is an object of type [`DepsMut`].
///
/// * **env** is an object of type [`Env`].
///
/// * **pools** is a vector of set that contains LP token address and allocation point.
///
/// ##Executor
/// Can only be called by the owner or generator controller
pub fn execute_setup_pools(
    mut deps: DepsMut,
    env: Env,
    info: MessageInfo,
    pools: Vec<(String, Uint128)>,
) -> Result<Response, ContractError> {
    let mut cfg = CONFIG.load(deps.storage)?;
    if info.sender != cfg.owner && Some(info.sender) != cfg.generator_controller {
        return Err(ContractError::Unauthorized {});
    }

    let pools_set: HashSet<String> = pools.clone().into_iter().map(|pc| pc.0).collect();
    if pools_set.len() != pools.len() {
        return Err(ContractError::PoolDuplicate {});
    }

    let mut setup_pools: Vec<(Addr, Uint128)> = vec![];

    let blacklisted_pair_types: Vec<PairType> = deps.querier.query_wasm_smart(
        cfg.factory.clone(),
        &FactoryQueryMsg::BlacklistedPairTypes {},
    )?;

    for (addr, alloc_point) in pools {
        let pool_addr = addr_validate_to_lower(deps.api, &addr)?;
        let pair_info = pair_info_by_pool(deps.as_ref(), pool_addr.clone())?;

        // check if assets in the blocked list
        for asset in pair_info.asset_infos.clone() {
            if cfg.blocked_list_tokens.contains(&asset) {
                return Err(ContractError::Std(StdError::generic_err(format!(
                    "Token {} is blocked!",
                    asset
                ))));
            }
        }

        // check if pair type is blacklisted
        if blacklisted_pair_types.contains(&pair_info.pair_type) {
            return Err(ContractError::Std(StdError::generic_err(format!(
                "Pair type ({}) is blacklisted!",
                pair_info.pair_type
            ))));
        }

        // If a pair gets deregistered from the factory, we should raise error.
        let _: PairInfo = deps
            .querier
            .query_wasm_smart(
                cfg.factory.clone(),
                &FactoryQueryMsg::Pair {
                    asset_infos: pair_info.asset_infos.clone(),
                },
            )
            .map_err(|_| {
                ContractError::Std(StdError::generic_err(format!(
                    "The pair aren't registered: {}-{}",
                    pair_info.asset_infos[0], pair_info.asset_infos[1]
                )))
            })?;

        setup_pools.push((pool_addr, alloc_point));
    }

    let factory_cfg: FactoryConfigResponse = deps
        .querier
        .query_wasm_smart(cfg.factory.clone(), &FactoryQueryMsg::Config {})?;

    let prev_pools: Vec<Addr> = cfg.active_pools.iter().map(|pool| pool.0.clone()).collect();

    mass_update_pools(deps.branch(), &env, &cfg, &prev_pools)?;

    for (lp_token, _) in &setup_pools {
        if POOL_INFO.may_load(deps.storage, lp_token)?.is_none() {
            create_pool(deps.branch(), &env, lp_token, &cfg, &factory_cfg)?;
        }
    }

    cfg.total_alloc_point = setup_pools.iter().map(|(_, alloc_point)| alloc_point).sum();
    cfg.active_pools = setup_pools;

    CONFIG.save(deps.storage, &cfg)?;

    Ok(Response::new().add_attribute("action", "setup_pools"))
}

/// ## Description
/// Returns a [`ContractError`] on failure, otherwise updates the given generator's ASTRO allocation points and
/// returns a [`Response`] with the specified attributes.
///
/// ## Params
/// * **deps** is an object of type [`DepsMut`].
///
/// * **lp_token** is an object of type [`Addr`]. This is the LP token whose generator allocation points we update.
///
/// * **has_asset_rewards** is the field of type [`bool`]. This flag indicates whether the generator receives dual rewards.
///
/// ##Executor
/// Can only be called by the owner.
pub fn execute_update_pool(
    deps: DepsMut,
    info: MessageInfo,
    lp_token: String,
    has_asset_rewards: bool,
) -> Result<Response, ContractError> {
    let lp_token_addr = addr_validate_to_lower(deps.api, &lp_token)?;

    let cfg = CONFIG.load(deps.storage)?;
    if info.sender != cfg.owner {
        return Err(ContractError::Unauthorized {});
    }

    let mut pool_info = POOL_INFO.load(deps.storage, &lp_token_addr)?;

    pool_info.has_asset_rewards = has_asset_rewards;

    POOL_INFO.save(deps.storage, &lp_token_addr, &pool_info)?;

    Ok(Response::new()
        .add_attribute("action", "update_pool")
        .add_attribute("lp_token", lp_token)
        .add_attribute("has_asset_rewards", pool_info.has_asset_rewards.to_string()))
}

/// ## Description
/// Updates the amount of accrued rewards for a specific generator (if specified in input parameters), otherwise updates rewards for
/// all pools that are in [`POOL_INFO`]. Returns a [`ContractError`] on failure, otherwise returns a [`Response`] object with
/// the specified attributes.
///
/// ## Params
/// * **deps** is an object of type [`DepsMut`].
///
/// * **env** is an object of type [`Env`].
///
/// * **update_single_pool** is an [`Option`] field object of type [`Addr`]. This indicates whether a single generator
/// should be updated and if yes, which one.
///
/// * **on_reply** is an object of type [`ExecuteOnReply`]. This is the action to be performed on reply.
fn update_rewards_and_execute(
    mut deps: DepsMut,
    env: Env,
    update_single_pool: Option<Addr>,
    on_reply: ExecuteOnReply,
) -> Result<Response, ContractError> {
    TMP_USER_ACTION.update(deps.storage, |v| {
        if v.is_some() {
            Err(StdError::generic_err("Repetitive reply definition!"))
        } else {
            Ok(Some(on_reply))
        }
    })?;

    let mut pools: Vec<(Addr, PoolInfo)> = vec![];
    match update_single_pool {
        Some(lp_token) => {
            let pool = POOL_INFO.load(deps.storage, &lp_token)?;
            pools = vec![(lp_token, pool)];
        }
        None => {
            let config = CONFIG.load(deps.storage)?;

            for (lp_token, _) in config.active_pools {
                pools.push((lp_token.clone(), POOL_INFO.load(deps.storage, &lp_token)?))
            }
        }
    }

    let mut messages: Vec<SubMsg> = vec![];
    for (lp_token, mut pool) in pools {
        if let Some(reward_proxy) = pool.reward_proxy.clone() {
            messages.append(&mut get_proxy_rewards(
                deps.branch(),
                &lp_token,
                &mut pool,
                &reward_proxy,
            )?);
        }
    }

    if let Some(last) = messages.last_mut() {
        last.reply_on = ReplyOn::Success;
        Ok(Response::new().add_submessages(messages))
    } else {
        process_after_update(deps, env)
    }
}

/// ## Description
/// Fetches accrued proxy rewards. Snapshots the old amount of rewards that are still unclaimed. Returns a [`ContractError`]
/// on failure, otherwise returns a vector that contains objects of type [`SubMsg`].
///
/// ## Params
/// * **deps** is an object of type [`DepsMut`].
///
/// * **lp_token** is an object of type [`Addr`]. This is the LP token for which we fetch the latest amount of accrued proxy rewards.
///
/// * **pool** is an object of type [`PoolInfo`]. This is the generator associated with the `lp_token`.
///
/// * **reward_proxy** is an object of type [`Addr`]. This is the address of the dual rewards proxy for the target LP/generator.
fn get_proxy_rewards(
    deps: DepsMut,
    lp_token: &Addr,
    pool: &mut PoolInfo,
    reward_proxy: &Addr,
) -> Result<Vec<SubMsg>, ContractError> {
    let reward_amount: Uint128 = deps
        .querier
        .query_wasm_smart(reward_proxy, &ProxyQueryMsg::Reward {})?;

    pool.proxy_reward_balance_before_update = reward_amount;
    POOL_INFO.save(deps.storage, lp_token, pool)?;

    let msg = ProxyQueryMsg::PendingToken {};
    let res: Uint128 = deps.querier.query_wasm_smart(reward_proxy, &msg)?;

    Ok(if !res.is_zero() {
        vec![SubMsg::new(WasmMsg::Execute {
            contract_addr: reward_proxy.to_string(),
            funds: vec![],
            msg: to_binary(&ProxyExecuteMsg::UpdateRewards {})?,
        })]
    } else {
        vec![]
    })
}

/// ## Description
/// The entry point to the contract for processing replies from submessages.
/// # Params
/// * **deps** is an object of type [`DepsMut`].
///
/// * **env** is an object of type [`Env`].
///
/// * **_msg** is an object of type [`Reply`].
#[cfg_attr(not(feature = "library"), entry_point)]
pub fn reply(deps: DepsMut, env: Env, _msg: Reply) -> Result<Response, ContractError> {
    process_after_update(deps, env)
}

/// ## Description
/// Loads an action from [`TMP_USER_ACTION`] and executes it. Returns a [`ContractError`]
/// on failure, otherwise returns a [`Response`] with the specified attributes if the operation was successful.
/// # Params
/// * **deps** is an object of type [`DepsMut`].
///
/// * **env** is an object of type [`Env`].
fn process_after_update(deps: DepsMut, env: Env) -> Result<Response, ContractError> {
    match TMP_USER_ACTION.load(deps.storage)? {
        Some(action) => {
            TMP_USER_ACTION.save(deps.storage, &None)?;
            match action {
                ExecuteOnReply::ClaimRewards { lp_tokens, account } => {
                    claim_rewards(deps, env, lp_tokens, account)
                }
                ExecuteOnReply::Deposit {
                    lp_token,
                    account,
                    amount,
                } => deposit(deps, env, lp_token, account, amount),
                ExecuteOnReply::Withdraw {
                    lp_token,
                    account,
                    amount,
                } => withdraw(deps, env, lp_token, account, amount),
                ExecuteOnReply::SetTokensPerBlock { amount } => {
                    set_tokens_per_block(deps, env, amount)
                }
            }
        }
        None => Ok(Response::default()),
    }
}

/// ## Description
/// Sets the allocation points to zero for the generator associated with the specified LP token. Recalculates total allocation points.
pub fn deactivate_pool(deps: DepsMut, lp_token: Addr) -> Result<Response, ContractError> {
    let mut cfg = CONFIG.load(deps.storage)?;

    // Gets old allocation points for the pool and subtracts them from total allocation points
    let old_alloc_point = get_alloc_point(&cfg.active_pools, &lp_token);
    cfg.total_alloc_point = cfg.total_alloc_point.checked_sub(old_alloc_point)?;

    // Sets the pool allocation points to zero
    for pool in &mut cfg.active_pools {
        if pool.0 == lp_token {
            pool.1 = Uint128::zero();
            break;
        }
    }

    CONFIG.save(deps.storage, &cfg)?;

    Ok(Response::new().add_attribute("action", "setup_pool"))
}

/// Sets a new amount of ASTRO distributed per block among all active generators. Before that, we
/// will need to update all pools in order to correctly account for accrued rewards. Returns a [`ContractError`] on failure,
/// otherwise returns a [`Response`] with the specified attributes if the operation was successful.
/// # Params
/// * **deps** is an object of type [`DepsMut`].
///
/// * **amount** is the object of type [`Uint128`]. Sets a new count of tokens per block.
fn set_tokens_per_block(
    mut deps: DepsMut,
    env: Env,
    amount: Uint128,
) -> Result<Response, ContractError> {
    let mut cfg = CONFIG.load(deps.storage)?;

    let pools: Vec<Addr> = cfg.active_pools.iter().map(|pool| pool.0.clone()).collect();

    mass_update_pools(deps.branch(), &env, &cfg, &pools)?;

    cfg.tokens_per_block = amount;
    CONFIG.save(deps.storage, &cfg)?;

    Ok(Response::new().add_attribute("action", "set_tokens_per_block"))
}

/// ## Description
/// Updates the amount of accrued rewards for all generators. Returns a [`ContractError`] on failure, otherwise
/// returns a [`Response`] with the specified attributes if the operation was successful.
/// # Params
/// * **deps** is the object of type [`DepsMut`].
///
/// * **env** is the object of type [`Env`].
///
/// * **cfg** is the object of type [`Config`].
///
/// * **lp_tokens** is the list of type [`Addr`].
pub fn mass_update_pools(
    mut deps: DepsMut,
    env: &Env,
    cfg: &Config,
    lp_tokens: &[Addr],
) -> Result<(), ContractError> {
    for lp_token in lp_tokens {
        let mut pool = POOL_INFO.load(deps.storage, lp_token)?;
        accumulate_rewards_per_share(deps.branch(), env, lp_token, &mut pool, cfg, None)?;
        POOL_INFO.save(deps.storage, lp_token, &pool)?;
    }

    Ok(())
}

/// ## Description
/// Updates the amount of accrued rewards for a specific generator. Returns a [`ContractError`] on
/// failure, otherwise returns a [`Response`] with the specified attributes if the operation was successful.
/// # Params
/// * **deps** is an object of type [`DepsMut`].
///
/// * **env** is an object of type [`Env`].
///
/// * **lp_token** is the object of type [`Addr`]. Sets the liquidity pool to be updated.
///
/// * **account** is the object of type [`Addr`].
pub fn claim_rewards(
    mut deps: DepsMut,
    env: Env,
    lp_tokens: Vec<Addr>,
    account: Addr,
) -> Result<Response, ContractError> {
    let response = Response::default();

    let cfg = CONFIG.load(deps.storage)?;

    mass_update_pools(deps.branch(), &env, &cfg, &lp_tokens)?;

    let mut send_rewards_msg: Vec<WasmMsg> = vec![];
    for lp_token in &lp_tokens {
        let pool = POOL_INFO.load(deps.storage, lp_token)?;

        let user = USER_INFO.load(deps.storage, (lp_token, &account))?;

        send_rewards_msg.append(&mut send_pending_rewards(&cfg, &pool, &user, &account)?);

<<<<<<< HEAD
        // Update user's emission amount
        let user_info =
            update_emission_rewards(deps.branch(), &env, &cfg, user, &account, lp_token)?;
        USER_INFO.save(deps.storage, (lp_token, &account), &user_info)?;
=======
        let amount = user.amount;
        let user = update_user_balance(user, &pool, amount)?;
        USER_INFO.save(deps.storage, (lp_token, &account), &user)?;
>>>>>>> 7194e3b3
    }

    Ok(response
        .add_attribute("action", "claim_rewards")
        .add_messages(send_rewards_msg))
}

/// ## Description
/// Accrues the amount of rewards distributed for each staked LP token in a specific generator.
/// Also update reward variables for the given generator.
/// # Params
/// * **deps** is an object of type [`DepsMut`].
///
/// * **env** is an object of type [`Env`].
///
/// * **lp_token** is an object of type [`Addr`]. This is the LP token whose rewards per share we update.
///
/// * **pool** is an object of type [`PoolInfo`]. This is the generator associated with the `lp_token`
///
/// * **cfg** is an object of type [`Config`]. This is the contract config.
///
/// * **deposited** is an [`Option`] field object of type [`Uint128`]. This is the total amount of LP
/// tokens deposited in the target generator.
pub fn accumulate_rewards_per_share(
    deps: DepsMut,
    env: &Env,
    lp_token: &Addr,
    pool: &mut PoolInfo,
    cfg: &Config,
    deposited: Option<Uint128>,
) -> StdResult<()> {
    let lp_supply: Uint128;

    match &pool.reward_proxy {
        Some(proxy) => {
            lp_supply = deps
                .querier
                .query_wasm_smart(proxy, &ProxyQueryMsg::Deposit {})?;

            if !lp_supply.is_zero() {
                let reward_amount: Uint128 = deps
                    .querier
                    .query_wasm_smart(proxy, &ProxyQueryMsg::Reward {})?;

                let token_rewards =
                    reward_amount.checked_sub(pool.proxy_reward_balance_before_update)?;

                let share = Decimal::from_ratio(token_rewards, lp_supply);
                pool.accumulated_proxy_rewards_per_share = pool
                    .accumulated_proxy_rewards_per_share
                    .checked_add(share)?;
                pool.proxy_reward_balance_before_update = reward_amount;
            }
        }
        None => {
            let res: BalanceResponse = deps.querier.query_wasm_smart(
                lp_token,
                &cw20::Cw20QueryMsg::Balance {
                    address: env.contract.address.to_string(),
                },
            )?;

            if let Some(amount) = deposited {
                // On deposit, the contract's LP token balance is already increased, so we need to subtract the
                lp_supply = res.balance.checked_sub(amount)?;
            } else {
                lp_supply = res.balance;
            }
        }
    };

    if env.block.height > pool.last_reward_block.u64() {
        if !lp_supply.is_zero() {
            let alloc_point = get_alloc_point(&cfg.active_pools, lp_token);

            let token_rewards = calculate_rewards(env, pool, &alloc_point, cfg)?;

            let share = Decimal::from_ratio(token_rewards, lp_supply);
            pool.accumulated_rewards_per_share =
                pool.accumulated_rewards_per_share.checked_add(share)?;
        }

        pool.last_reward_block = Uint64::from(env.block.height);
    }

    Ok(())
}

/// ## Description
/// Receives a message of type [`Cw20ReceiveMsg`] and processes it depending on the received template.
/// If the template is not found in the received message, then a [`ContractError`] is returned,
/// otherwise returns the [`Response`] with the specified attributes if the operation was successful
/// ## Params
/// * **deps** is an object of type [`DepsMut`].
///
/// * **env** is an object of type [`Env`].
///
/// * **info** is an object of type [`MessageInfo`].
///
/// * **cw20_msg** is an object of type [`Cw20ReceiveMsg`]. This is the CW20 message to process.
fn receive_cw20(
    mut deps: DepsMut,
    env: Env,
    info: MessageInfo,
    cw20_msg: Cw20ReceiveMsg,
) -> Result<Response, ContractError> {
    let amount = cw20_msg.amount;
    let lp_token = info.sender;
    let cfg = CONFIG.load(deps.storage)?;

    if POOL_INFO.may_load(deps.storage, &lp_token)?.is_none() {
        let factory_cfg: FactoryConfigResponse = deps
            .querier
            .query_wasm_smart(cfg.factory.clone(), &FactoryQueryMsg::Config {})?;

        create_pool(deps.branch(), &env, &lp_token, &cfg, &factory_cfg)?;
    }

    match from_binary(&cw20_msg.msg)? {
        Cw20HookMsg::Deposit {} => update_rewards_and_execute(
            deps.branch(),
            env,
            Some(lp_token.clone()),
            ExecuteOnReply::Deposit {
                lp_token,
                account: Addr::unchecked(cw20_msg.sender),
                amount,
            },
        ),
        Cw20HookMsg::DepositFor(beneficiary) => update_rewards_and_execute(
            deps.branch(),
            env,
            Some(lp_token.clone()),
            ExecuteOnReply::Deposit {
                lp_token,
                account: beneficiary,
                amount,
            },
        ),
    }
}

/// ## Description
/// Distributes pending proxy rewards for a specific staker.
/// Returns a [`ContractError`] on failure, otherwise returns a vector that
/// contains objects of type [`SubMsg`].
/// # Params
/// * **cfg** is an object of type [`Config`].
///
/// * **pool** is an object of type [`PoolInfo`]. This is the generator where the staker is staked.
///
/// * **user** is an object of type [`UserInfo`]. This is the staker for which we claim accrued proxy rewards.
///
/// * **to** is an object of type [`Addr`]. This is the address that will receive the proxy rewards.
pub fn send_pending_rewards(
    cfg: &Config,
    pool: &PoolInfo,
    user: &UserInfo,
    to: &Addr,
) -> Result<Vec<WasmMsg>, ContractError> {
    if user.amount.is_zero() {
        return Ok(vec![]);
    }

    let mut messages = vec![];

    let pending_rewards = pool
        .accumulated_rewards_per_share
        .checked_mul(user.amount + user.emission_amount)?
        .checked_sub(user.reward_debt)?;

    if !pending_rewards.is_zero() {
        messages.push(WasmMsg::Execute {
            contract_addr: cfg.vesting_contract.to_string(),
            msg: to_binary(&VestingExecuteMsg::Claim {
                recipient: Some(to.to_string()),
                amount: Some(pending_rewards),
            })?,
            funds: vec![],
        });
    }

    if let Some(proxy) = &pool.reward_proxy {
        let pending_proxy_rewards = pool
            .accumulated_proxy_rewards_per_share
            .checked_mul(user.amount)?
            .checked_sub(user.reward_debt_proxy)?;

        if !pending_proxy_rewards.is_zero() {
            messages.push(WasmMsg::Execute {
                contract_addr: proxy.to_string(),
                funds: vec![],
                msg: to_binary(&ProxyExecuteMsg::SendRewards {
                    account: to.to_string(),
                    amount: pending_proxy_rewards,
                })?,
            });
        }
    }

    Ok(messages)
}

/// ## Description
/// Deposit LP tokens in a generator to receive token emissions. Returns a [`ContractError`] on
/// failure, otherwise returns a [`Response`] with the specified attributes if the operation was successful.
/// # Params
/// * **deps** is an object of type [`DepsMut`].
///
/// * **env** is an object of type [`Env`].
///
/// * **lp_token** is an object of type [`Addr`]. This is the LP token to deposit.
///
/// * **beneficiary** is an object of type [`Addr`]. This is the address that will take ownership of the staked LP tokens.
///
/// * **amount** is an object of type [`Uint128`]. This is the amount of LP tokens to deposit.
pub fn deposit(
    mut deps: DepsMut,
    env: Env,
    lp_token: Addr,
    beneficiary: Addr,
    amount: Uint128,
) -> Result<Response, ContractError> {
    let user = USER_INFO
        .load(deps.storage, (&lp_token, &beneficiary))
        .unwrap_or_default();

    let cfg = CONFIG.load(deps.storage)?;
    let mut pool = POOL_INFO.load(deps.storage, &lp_token)?;

    accumulate_rewards_per_share(
        deps.branch(),
        &env,
        &lp_token,
        &mut pool,
        &cfg,
        Some(amount),
    )?;

    // Send pending rewards (if any) to the depositor
    let send_rewards_msg = send_pending_rewards(&cfg, &pool, &user, &beneficiary)?;

    // If a reward proxy is set - send LP tokens to the proxy
    let transfer_msg = if !amount.is_zero() && pool.reward_proxy.is_some() {
        vec![WasmMsg::Execute {
            contract_addr: lp_token.to_string(),
            msg: to_binary(&Cw20ExecuteMsg::Send {
                contract: pool.reward_proxy.clone().unwrap().to_string(),
                msg: to_binary(&ProxyCw20HookMsg::Deposit {})?,
                amount,
            })?,
            funds: vec![],
        }]
    } else {
        vec![]
    };

    let reward_msg = build_claim_pools_asset_reward_messages(
        deps.as_ref(),
        &env,
        &lp_token,
        &pool,
        &beneficiary,
        user.amount,
        amount,
    )?;

    // Update user's LP token balance
    let updated_amount = user.amount.checked_add(amount)?;
    let user_info = update_user_balance(user, &pool, updated_amount)?;

    // Update user's emission boost balance
    let user_info = update_emission_rewards(
        deps.branch(),
        &env,
        &cfg,
        user_info,
        &beneficiary,
        &lp_token,
    )?;

    POOL_INFO.save(deps.storage, &lp_token, &pool)?;
    USER_INFO.save(deps.storage, (&lp_token, &beneficiary), &user_info)?;

    Ok(Response::new()
        .add_messages(send_rewards_msg)
        .add_messages(transfer_msg)
        .add_messages(reward_msg)
        .add_attribute("action", "deposit")
        .add_attribute("amount", amount))
}

/// ## Description
/// Withdraw LP tokens from a generator. Returns a [`ContractError`] on
/// failure, otherwise returns a [`Response`] with the specified attributes if the operation was successful.
/// # Params
/// * **deps** is an object of type [`DepsMut`].
///
/// * **env** is an object of type [`Env`].
///
/// * **lp_token** is an object of type [`Addr`]. This is the LP token to withdraw.
///
/// * **account** is an object of type [`Addr`]. This is the user whose LP tokens we withdraw.
///
/// * **amount** is an object of type [`Uint128`]. This is the amount of LP tokens to withdraw.
pub fn withdraw(
    mut deps: DepsMut,
    env: Env,
    lp_token: Addr,
    account: Addr,
    amount: Uint128,
) -> Result<Response, ContractError> {
    let user_info = USER_INFO
        .load(deps.storage, (&lp_token, &account))
        .unwrap_or_default();
    if user_info.amount < amount {
        return Err(ContractError::BalanceTooSmall {});
    }

    let cfg = CONFIG.load(deps.storage)?;
    let mut pool = POOL_INFO.load(deps.storage, &lp_token)?;

    accumulate_rewards_per_share(deps.branch(), &env, &lp_token, &mut pool, &cfg, None)?;

    // Send pending rewards to the user
    let send_rewards_msg = send_pending_rewards(&cfg, &pool, &user_info, &account)?;

    // Instantiate the transfer call for the LP token
    let transfer_msg = if !amount.is_zero() {
        vec![match &pool.reward_proxy {
            Some(proxy) => WasmMsg::Execute {
                contract_addr: proxy.to_string(),
                funds: vec![],
                msg: to_binary(&ProxyExecuteMsg::Withdraw {
                    account: account.to_string(),
                    amount,
                })?,
            },
            None => WasmMsg::Execute {
                contract_addr: lp_token.to_string(),
                msg: to_binary(&Cw20ExecuteMsg::Transfer {
                    recipient: account.to_string(),
                    amount,
                })?,
                funds: vec![],
            },
        }]
    } else {
        vec![]
    };

    let reward_msg = build_claim_pools_asset_reward_messages(
        deps.as_ref(),
        &env,
        &lp_token,
        &pool,
        &account,
        user_info.amount,
        Uint128::zero(),
    )?;

    // Update user's balance
    let updated_amount = user_info.amount.checked_sub(amount)?;
    let user_info = update_user_balance(user_info, &pool, updated_amount)?;

    // Update user's emission boost
    let user_info =
        update_emission_rewards(deps.branch(), &env, &cfg, user_info, &account, &lp_token)?;

    POOL_INFO.save(deps.storage, &lp_token, &pool)?;

    if !user_info.amount.is_zero() {
        USER_INFO.save(deps.storage, (&lp_token, &account), &user_info)?;
    } else {
        USER_INFO.remove(deps.storage, (&lp_token, &account));
    }

    Ok(Response::new()
        .add_messages(send_rewards_msg)
        .add_messages(transfer_msg)
        .add_messages(reward_msg)
        .add_attribute("action", "withdraw")
        .add_attribute("amount", amount))
}

/// ## Description
/// Builds claim reward messages for a specific generator (if the messages are supported)
pub fn build_claim_pools_asset_reward_messages(
    deps: Deps,
    env: &Env,
    lp_token: &Addr,
    pool: &PoolInfo,
    account: &Addr,
    user_amount: Uint128,
    deposit: Uint128,
) -> Result<Vec<WasmMsg>, ContractError> {
    Ok(if pool.has_asset_rewards {
        let total_share = match &pool.reward_proxy {
            Some(proxy) => deps
                .querier
                .query_wasm_smart(proxy, &ProxyQueryMsg::Deposit {})?,
            None => {
                query_token_balance(
                    &deps.querier,
                    lp_token.clone(),
                    env.contract.address.clone(),
                )? - deposit
            }
        };

        let minter_response: MinterResponse = deps
            .querier
            .query_wasm_smart(lp_token, &Cw20QueryMsg::Minter {})?;

        vec![WasmMsg::Execute {
            contract_addr: minter_response.minter,
            funds: vec![],
            msg: to_binary(
                &astroport::pair_stable_bluna::ExecuteMsg::ClaimRewardByGenerator {
                    user: account.to_string(),
                    user_share: user_amount,
                    total_share,
                },
            )?,
        }]
    } else {
        vec![]
    })
}

/// ## Description
/// Withdraw LP tokens without caring about rewards. TO BE USED IN EMERGENCY SITUATIONS ONLY.
/// Returns a [`ContractError`] on failure, otherwise returns a [`Response`] with the
/// specified attributes if the operation was successful.
/// # Params
/// * **deps** is an object of type [`DepsMut`].
///
/// * **_env** is an object of type [`Env`].
///
/// * **info** is an object of type [`MessageInfo`].
///
/// * **lp_token** is an object of type [`String`]. This is the LP token to withdraw.
pub fn emergency_withdraw(
    deps: DepsMut,
    _env: Env,
    info: MessageInfo,
    lp_token: String,
) -> Result<Response, ContractError> {
    let lp_token = addr_validate_to_lower(deps.api, &lp_token)?;

    let mut pool = POOL_INFO.load(deps.storage, &lp_token)?;
    let user = USER_INFO.load(deps.storage, (&lp_token, &info.sender))?;

    pool.orphan_proxy_rewards = pool.orphan_proxy_rewards.checked_add(
        pool.accumulated_proxy_rewards_per_share
            .checked_mul(user.amount)?
            .saturating_sub(user.reward_debt_proxy),
    )?;

    // Instantiate the transfer call for the LP token
    let transfer_msg: WasmMsg;
    if let Some(proxy) = &pool.reward_proxy {
        transfer_msg = WasmMsg::Execute {
            contract_addr: proxy.to_string(),
            msg: to_binary(&ProxyExecuteMsg::EmergencyWithdraw {
                account: info.sender.to_string(),
                amount: user.amount,
            })?,
            funds: vec![],
        };
    } else {
        transfer_msg = WasmMsg::Execute {
            contract_addr: lp_token.to_string(),
            msg: to_binary(&Cw20ExecuteMsg::Transfer {
                recipient: info.sender.to_string(),
                amount: user.amount,
            })?,
            funds: vec![],
        };
    }

    // Change the user's balance
    USER_INFO.remove(deps.storage, (&lp_token, &info.sender));
    POOL_INFO.save(deps.storage, &lp_token, &pool)?;

    Ok(Response::new()
        .add_message(transfer_msg)
        .add_attribute("action", "emergency_withdraw")
        .add_attribute("amount", user.amount))
}

/// ## Description
/// Sets the allowed reward proxies that can interact with the Generator contract. Returns a [`ContractError`] on
/// failure, otherwise returns a [`Response`] with the specified attributes if the operation was successful.
/// # Params
/// * **deps** is an object of type [`DepsMut`].
///
/// * **info** is an object of type [`MessageInfo`].
///
/// * **proxies** is an array that contains objects of type [`String`].
/// This is the full list of allowed proxies that can interact with the Generator.
fn set_allowed_reward_proxies(
    deps: DepsMut,
    info: MessageInfo,
    proxies: Vec<String>,
) -> Result<Response, ContractError> {
    let config = CONFIG.load(deps.storage)?;

    if info.sender != config.owner {
        return Err(ContractError::Unauthorized {});
    }

    let mut allowed_reward_proxies: Vec<Addr> = vec![];
    for proxy in proxies {
        allowed_reward_proxies.push(addr_validate_to_lower(deps.api, &proxy)?);
    }

    CONFIG.update::<_, StdError>(deps.storage, |mut v| {
        v.allowed_reward_proxies = allowed_reward_proxies;
        Ok(v)
    })?;

    Ok(Response::new().add_attribute("action", "set_allowed_reward_proxies"))
}

/// ## Description
/// Sends orphaned proxy rewards (which are left behind by emergency withdrawals) to another address.
/// Returns an [`ContractError`] on failure, otherwise returns the [`Response`] with the specified
/// attributes if the operation was successful.
/// # Params
/// * **deps** is an object of type [`DepsMut`].
///
/// * **info** is an object of type [`MessageInfo`].
///
/// * **recipient** is an object of type [`String`]. This is the recipient of the orphaned rewards.
///
/// * **lp_token** is an object of type [`String`]. This is the LP token whose orphaned rewards we send out.
fn send_orphan_proxy_rewards(
    deps: DepsMut,
    info: MessageInfo,
    recipient: String,
    lp_token: String,
) -> Result<Response, ContractError> {
    let cfg = CONFIG.load(deps.storage)?;

    if info.sender != cfg.owner {
        return Err(ContractError::Unauthorized {});
    };

    let lp_token = addr_validate_to_lower(deps.api, &lp_token)?;
    let recipient = addr_validate_to_lower(deps.api, &recipient)?;

    let mut pool = POOL_INFO.load(deps.storage, &lp_token)?;
    let proxy = match &pool.reward_proxy {
        Some(proxy) => proxy.clone(),
        None => return Err(ContractError::PoolDoesNotHaveAdditionalRewards {}),
    };

    let amount = pool.orphan_proxy_rewards;
    if amount.is_zero() {
        return Err(ContractError::OrphanRewardsTooSmall {});
    }

    pool.orphan_proxy_rewards = Uint128::zero();
    POOL_INFO.save(deps.storage, &lp_token, &pool)?;

    Ok(Response::new()
        .add_message(WasmMsg::Execute {
            contract_addr: proxy.to_string(),
            funds: vec![],
            msg: to_binary(&ProxyExecuteMsg::SendRewards {
                account: recipient.to_string(),
                amount,
            })?,
        })
        .add_attribute("action", "send_orphan_rewards")
        .add_attribute("recipient", recipient)
        .add_attribute("lp_token", lp_token.to_string())
        .add_attribute("amount", amount))
}

/// ## Description
/// Sets the reward proxy contract for a specifi generator. Returns a [`ContractError`] on failure, otherwise
/// returns a [`Response`] with the specified attributes if the operation was successful.
fn move_to_proxy(
    mut deps: DepsMut,
    env: Env,
    info: MessageInfo,
    lp_token: String,
    proxy: String,
) -> Result<Response, ContractError> {
    let lp_addr = addr_validate_to_lower(deps.api, &lp_token)?;
    let proxy_addr = addr_validate_to_lower(deps.api, &proxy)?;

    let cfg = CONFIG.load(deps.storage)?;

    // Permission check
    if info.sender != cfg.owner {
        return Err(ContractError::Unauthorized {});
    }

    if !cfg.allowed_reward_proxies.contains(&proxy_addr) {
        return Err(ContractError::RewardProxyNotAllowed {});
    }

    if POOL_INFO.may_load(deps.storage, &lp_addr)?.is_none() {
        let factory_cfg: FactoryConfigResponse = deps
            .querier
            .query_wasm_smart(cfg.factory.clone(), &FactoryQueryMsg::Config {})?;

        create_pool(deps.branch(), &env, &lp_addr, &cfg, &factory_cfg)?;
    }

    let mut pool_info = POOL_INFO.load(deps.storage, &lp_addr.clone())?;
    if pool_info.reward_proxy.is_some() {
        return Err(ContractError::PoolAlreadyHasRewardProxyContract {});
    }
    pool_info.reward_proxy = Some(proxy_addr);

    let res: BalanceResponse = deps.querier.query_wasm_smart(
        lp_addr.clone(),
        &cw20::Cw20QueryMsg::Balance {
            address: env.contract.address.to_string(),
        },
    )?;

    let messages = if !res.balance.is_zero() {
        vec![WasmMsg::Execute {
            contract_addr: lp_addr.to_string(),
            msg: to_binary(&Cw20ExecuteMsg::Send {
                contract: pool_info.reward_proxy.clone().unwrap().to_string(),
                msg: to_binary(&ProxyCw20HookMsg::Deposit {})?,
                amount: res.balance,
            })?,
            funds: vec![],
        }]
    } else {
        vec![]
    };

    POOL_INFO.save(deps.storage, &lp_addr, &pool_info)?;

    Ok(Response::new()
        .add_messages(messages)
        .add_attributes(vec![attr("action", "move_to_proxy"), attr("proxy", proxy)]))
}

/// Add or remove proxy contracts to and from the proxy contract whitelist. Returns a [`ContractError`] on failure.
fn update_allowed_proxies(
    deps: DepsMut,
    info: MessageInfo,
    add: Option<Vec<String>>,
    remove: Option<Vec<String>>,
) -> Result<Response, ContractError> {
    if add.is_none() && remove.is_none() {
        return Err(ContractError::Std(StdError::generic_err(
            "Need to provide add or remove parameters",
        )));
    }

    let mut cfg = CONFIG.load(deps.storage)?;

    // Permission check
    if info.sender != cfg.owner {
        return Err(ContractError::Unauthorized {});
    }

    // Remove proxies
    if let Some(remove_proxies) = remove {
        for remove_proxy in remove_proxies {
            let index = cfg
                .allowed_reward_proxies
                .iter()
                .position(|x| *x.as_str() == remove_proxy.as_str().to_lowercase())
                .ok_or_else(|| {
                    StdError::generic_err(
                        "Can't remove proxy contract. It is not found in allowed list.",
                    )
                })?;
            cfg.allowed_reward_proxies.remove(index);
        }
    }

    // Add new proxies
    if let Some(add_proxies) = add {
        for add_proxy in add_proxies {
            let proxy_addr = addr_validate_to_lower(deps.api, &add_proxy)?;
            if !cfg.allowed_reward_proxies.contains(&proxy_addr) {
                cfg.allowed_reward_proxies.push(proxy_addr);
            }
        }
    }

    CONFIG.save(deps.storage, &cfg)?;
    Ok(Response::default().add_attribute("action", "update_allowed_proxies"))
}

/// ## Description
/// Exposes all the queries available in the contract.
/// ## Params
/// * **deps** is an object of type [`Deps`].
///
/// * **_env** is an object of type [`Env`].
///
/// * **msg** is an object of type [`QueryMsg`].
///
/// ## Queries
/// * **QueryMsg::PoolLength {}** Returns the amount of instantiated generators using a [`PoolLengthResponse`] object.
///
/// * **QueryMsg::Deposit { lp_token, user }** Returns the amount of LP tokens staked by a user in a specific generator.
///
/// * **QueryMsg::PendingToken { lp_token, user }** Returns the amount of pending rewards a user earned using
/// a [`PendingTokenResponse`] object.
///
/// * **QueryMsg::Config {}** Returns the Generator contract configuration using a [`ConfigResponse`] object.
///
/// * **QueryMsg::RewardInfo { lp_token }** Returns reward information about a specific generator
/// using a [`RewardInfoResponse`] object.
///
/// * **QueryMsg::OrphanProxyRewards { lp_token }** Returns the amount of orphaned proxy rewards for a specific generator.
///
/// * **QueryMsg::PoolInfo { lp_token }** Returns general information about a generator using a [`PoolInfoResponse`] object.
///
/// * **QueryMsg::SimulateFutureReward { lp_token, future_block }** Returns the amount of token rewards a generator will
/// distribute up to a future block.
#[cfg_attr(not(feature = "library"), entry_point)]
pub fn query(deps: Deps, env: Env, msg: QueryMsg) -> Result<Binary, ContractError> {
    match msg {
        QueryMsg::ActivePoolLength {} => Ok(to_binary(&active_pool_length(deps)?)?),
        QueryMsg::PoolLength {} => Ok(to_binary(&pool_length(deps)?)?),
        QueryMsg::EmissionRewards { lp_token, user } => {
            Ok(to_binary(&query_emission_rewards(deps, lp_token, user)?)?)
        }
        QueryMsg::Deposit { lp_token, user } => {
            Ok(to_binary(&query_deposit(deps, lp_token, user)?)?)
        }
        QueryMsg::PendingToken { lp_token, user } => {
            Ok(to_binary(&pending_token(deps, env, lp_token, user)?)?)
        }
        QueryMsg::Config {} => Ok(to_binary(&query_config(deps)?)?),
        QueryMsg::RewardInfo { lp_token } => Ok(to_binary(&query_reward_info(deps, lp_token)?)?),
        QueryMsg::OrphanProxyRewards { lp_token } => {
            Ok(to_binary(&query_orphan_proxy_rewards(deps, lp_token)?)?)
        }
        QueryMsg::PoolInfo { lp_token } => Ok(to_binary(&query_pool_info(deps, env, lp_token)?)?),
        QueryMsg::SimulateFutureReward {
            lp_token,
            future_block,
        } => Ok(to_binary(&query_simulate_future_reward(
            deps,
            env,
            lp_token,
            future_block,
        )?)?),
        QueryMsg::PoolStakers {
            lp_token,
            start_after,
            limit,
        } => Ok(to_binary(&query_list_of_stakers(
            deps,
            lp_token,
            start_after,
            limit,
        )?)?),
        QueryMsg::BlockedListTokens {} => Ok(to_binary(&query_blocked_list_tokens(deps)?)?),
    }
}

/// ## Description
/// Returns a [`ContractError`] on failure, otherwise returns the blocked list of tokens.
fn query_blocked_list_tokens(deps: Deps) -> Result<Vec<AssetInfo>, ContractError> {
    let config = CONFIG.load(deps.storage)?;
    Ok(config.blocked_list_tokens)
}

/// Returns a [`ContractError`] on failure, otherwise returns the amount of instantiated generators
/// using a [`PoolLengthResponse`] object.
/// ## Params
/// * **deps** is an object of type [`Deps`].
pub fn pool_length(deps: Deps) -> Result<PoolLengthResponse, ContractError> {
    let length = POOL_INFO
        .keys(deps.storage, None, None, cosmwasm_std::Order::Ascending)
        .count();
    Ok(PoolLengthResponse { length })
}

/// ## Description
/// Returns a [`ContractError`] on failure, otherwise returns the amount of active generators
/// using a [`PoolLengthResponse`] object.
pub fn active_pool_length(deps: Deps) -> Result<PoolLengthResponse, ContractError> {
    let config = CONFIG.load(deps.storage)?;
    Ok(PoolLengthResponse {
        length: config.active_pools.len(),
    })
}

/// ## Description
/// Returns a [`ContractError`] on failure, otherwise returns the amount of LP tokens a user staked in a specific generator.
/// ## Params
/// * **deps** is an object of type [`Deps`].
///
/// * **lp_token** is an object of type [`String`]. This is the LP token for which we query the user's balance for.
///
/// * **user** is an object of type [`String`]. This is the user whose balance we query.
pub fn query_deposit(deps: Deps, lp_token: String, user: String) -> Result<Uint128, ContractError> {
    let lp_token = addr_validate_to_lower(deps.api, &lp_token)?;
    let user = addr_validate_to_lower(deps.api, &user)?;

    let user_info = USER_INFO
        .load(deps.storage, (&lp_token, &user))
        .unwrap_or_default();
    Ok(user_info.amount)
}

/// ## Description
/// Returns a [`ContractError`] on failure, otherwise returns the amount of emission boosting in a specific generator.
/// ## Params
/// * **deps** is an object of type [`Deps`].
///
/// * **lp_token** is an object of type [`String`]. This is the LP token for which we query the user's emission rewards for.
///
/// * **user** is an object of type [`String`]. This is the user whose emission we query.
pub fn query_emission_rewards(
    deps: Deps,
    lp_token: String,
    user: String,
) -> Result<Uint128, ContractError> {
    let lp_token = addr_validate_to_lower(deps.api, &lp_token)?;
    let user = addr_validate_to_lower(deps.api, &user)?;

    let user_info = USER_INFO
        .load(deps.storage, (&lp_token, &user))
        .unwrap_or_default();
    Ok(user_info.emission_amount)
}

/// ## Description
/// Calculates and returns the pending token rewards for a specific user. Returns a [`ContractError`] on failure, otherwise returns
/// information in a [`PendingTokenResponse`] object.
/// ## Params
/// * **deps** is an object of type [`Deps`].
///
/// * **env** is an object of type [`Env`].
///
/// * **lp_token** is an object of type [`String`]. This is the LP token staked by the user whose pending rewards we calculate.
///
/// * **user** is an object of type [`String`]. This is the user for which we fetch the amount of pending token rewards.
// View function to see pending ASTRO on frontend.
pub fn pending_token(
    deps: Deps,
    env: Env,
    lp_token: String,
    user: String,
) -> Result<PendingTokenResponse, ContractError> {
    let cfg = CONFIG.load(deps.storage)?;

    let lp_token = addr_validate_to_lower(deps.api, &lp_token)?;
    let user = addr_validate_to_lower(deps.api, &user)?;

    let pool = POOL_INFO.load(deps.storage, &lp_token)?;
    let user_info = USER_INFO
        .load(deps.storage, (&lp_token, &user))
        .unwrap_or_default();

    let mut pending_on_proxy = None;

    let lp_supply: Uint128;

    match &pool.reward_proxy {
        Some(proxy) => {
            lp_supply = deps
                .querier
                .query_wasm_smart(proxy, &ProxyQueryMsg::Deposit {})?;

            if !lp_supply.is_zero() {
                let res: Option<Uint128> = deps
                    .querier
                    .query_wasm_smart(proxy, &ProxyQueryMsg::PendingToken {})?;

                let mut acc_per_share_on_proxy = pool.accumulated_proxy_rewards_per_share;
                if let Some(token_rewards) = res {
                    let share = Decimal::from_ratio(token_rewards, lp_supply);
                    acc_per_share_on_proxy = pool
                        .accumulated_proxy_rewards_per_share
                        .checked_add(share)?;
                }

                pending_on_proxy = Some(
                    acc_per_share_on_proxy
                        .checked_mul(user_info.amount)?
                        .checked_sub(user_info.reward_debt_proxy)?,
                );
            }
        }
        None => {
            lp_supply = query_token_balance(
                &deps.querier,
                lp_token.clone(),
                env.contract.address.clone(),
            )?;
        }
    }

    let mut acc_per_share = pool.accumulated_rewards_per_share;
    if env.block.height > pool.last_reward_block.u64() && !lp_supply.is_zero() {
        let alloc_point = get_alloc_point(&cfg.active_pools, &lp_token);

        let token_rewards = calculate_rewards(&env, &pool, &alloc_point, &cfg)?;
        let share = Decimal::from_ratio(token_rewards, lp_supply);
        acc_per_share = pool.accumulated_rewards_per_share.checked_add(share)?;
    }

    let pending = acc_per_share
        .checked_mul(user_info.amount)?
        .checked_sub(user_info.reward_debt)?;

    Ok(PendingTokenResponse {
        pending,
        pending_on_proxy,
    })
}

/// ## Description
/// Returns a [`ContractError`] on failure, otherwise returns information about a generator's
/// configuration using a [`ConfigResponse`] object .
/// ## Params
/// * **deps** is an object of type [`Deps`].
fn query_config(deps: Deps) -> Result<ConfigResponse, ContractError> {
    let config = CONFIG.load(deps.storage)?;

    Ok(ConfigResponse {
        allowed_reward_proxies: config.allowed_reward_proxies,
        astro_token: config.astro_token,
        owner: config.owner,
        factory: config.factory,
        guardian: config.guardian,
        start_block: config.start_block,
        tokens_per_block: config.tokens_per_block,
        total_alloc_point: config.total_alloc_point,
        vesting_contract: config.vesting_contract,
        generator_controller: config.generator_controller,
        active_pools: config.active_pools,
        blocked_list_tokens: config.blocked_list_tokens,
    })
}

/// ## Description
/// Returns a [`ContractError`] on failure, otherwise returns reward information for a specific generator
/// using a [`RewardInfoResponse`] object.
/// ## Params
/// * **deps** is an object of type [`Deps`].
///
/// * **lp_token** is an object of type [`String`]. This is the LP token whose generator we query for reward information.
fn query_reward_info(deps: Deps, lp_token: String) -> Result<RewardInfoResponse, ContractError> {
    let config = CONFIG.load(deps.storage)?;

    let lp_token = addr_validate_to_lower(deps.api, &lp_token)?;

    let pool = POOL_INFO.load(deps.storage, &lp_token)?;

    let proxy_reward_token = match pool.reward_proxy {
        Some(proxy) => {
            let res: Addr = deps
                .querier
                .query_wasm_smart(&proxy, &ProxyQueryMsg::RewardInfo {})?;
            Some(res)
        }
        None => None,
    };

    Ok(RewardInfoResponse {
        base_reward_token: config.astro_token,
        proxy_reward_token,
    })
}

/// Returns a [`ContractError`] on failure, otherwise returns the amount of orphaned proxy rewards for a specific generator.
/// ## Params
/// * **deps** is an object of type [`Deps`].
///
/// * **lp_token** is an object of type [`String`]. This is the LP token whose generator we query for orphaned rewards.
fn query_orphan_proxy_rewards(deps: Deps, lp_token: String) -> Result<Uint128, ContractError> {
    let lp_token = addr_validate_to_lower(deps.api, &lp_token)?;

    let pool = POOL_INFO.load(deps.storage, &lp_token)?;
    if pool.reward_proxy.is_none() {
        return Err(ContractError::PoolDoesNotHaveAdditionalRewards {});
    }

    Ok(pool.orphan_proxy_rewards)
}

/// ## Description
/// Returns a [`ContractError`] on failure, otherwise returns a generator's
/// configuration using a [`PoolInfoResponse`] object.
/// ## Params
/// * **deps** is an object of type [`Deps`].
///
/// * **env** is an object of type [`Env`].
///
/// * **lp_token** is an object of type [`String`]. This is the LP token whose generator we query.
fn query_pool_info(
    deps: Deps,
    env: Env,
    lp_token: String,
) -> Result<PoolInfoResponse, ContractError> {
    let config = CONFIG.load(deps.storage)?;

    let lp_token = addr_validate_to_lower(deps.api, &lp_token)?;
    let pool = POOL_INFO.load(deps.storage, &lp_token)?;

    let lp_supply: Uint128;
    let mut pending_on_proxy = None;
    let mut pending_astro_rewards = Uint128::zero();

    // If proxy rewards are live for this LP token, calculate its pending proxy rewards
    match &pool.reward_proxy {
        Some(proxy) => {
            lp_supply = deps
                .querier
                .query_wasm_smart(proxy, &ProxyQueryMsg::Deposit {})?;

            // If LP tokens are staked via a proxy contract, fetch current pending proxy rewards
            if !lp_supply.is_zero() {
                let res: Uint128 = deps
                    .querier
                    .query_wasm_smart(proxy, &ProxyQueryMsg::PendingToken {})?;

                if !res.is_zero() {
                    pending_on_proxy = Some(res);
                }
            }
        }
        None => {
            lp_supply = query_token_balance(
                &deps.querier,
                lp_token.clone(),
                env.contract.address.clone(),
            )?;
        }
    }

    let alloc_point = get_alloc_point(&config.active_pools, &lp_token);

    // Calculate pending ASTRO rewards
    if env.block.height > pool.last_reward_block.u64() && !lp_supply.is_zero() {
        pending_astro_rewards = calculate_rewards(&env, &pool, &alloc_point, &config)?;
    }

    // Calculate ASTRO tokens being distributed per block to this LP token pool
    let astro_tokens_per_block: Uint128;
    astro_tokens_per_block = config
        .tokens_per_block
        .checked_mul(alloc_point)?
        .checked_div(config.total_alloc_point)
        .unwrap_or_else(|_| Uint128::zero());

    Ok(PoolInfoResponse {
        alloc_point,
        astro_tokens_per_block,
        last_reward_block: pool.last_reward_block.u64(),
        current_block: env.block.height,
        accumulated_rewards_per_share: pool.accumulated_rewards_per_share,
        pending_astro_rewards,
        reward_proxy: pool.reward_proxy,
        pending_proxy_rewards: pending_on_proxy,
        accumulated_proxy_rewards_per_share: pool.accumulated_proxy_rewards_per_share,
        proxy_reward_balance_before_update: pool.proxy_reward_balance_before_update,
        orphan_proxy_rewards: pool.orphan_proxy_rewards,
        lp_supply,
    })
}

/// ## Description
/// Returns a [`ContractError`] on failure, otherwise returns the total amount of ASTRO tokens distributed for
/// a specific generator up to a certain block in the future.
/// ## Params
/// * **deps** is an object of type [`Deps`].
///
/// * **env** is an object of type [`Env`].
///
/// * **lp_token** is an object of type [`Addr`]. This is the LP token for which we query the amount of future ASTRO rewards.
pub fn query_simulate_future_reward(
    deps: Deps,
    env: Env,
    lp_token: String,
    future_block: u64,
) -> Result<Uint128, ContractError> {
    let cfg = CONFIG.load(deps.storage)?;

    let lp_token = addr_validate_to_lower(deps.api, &lp_token)?;
    let alloc_point = get_alloc_point(&cfg.active_pools, &lp_token);
    let n_blocks = Uint128::from(future_block)
        .checked_sub(env.block.height.into())
        .unwrap_or_else(|_| Uint128::zero());

    let simulated_reward = n_blocks
        .checked_mul(cfg.tokens_per_block)?
        .checked_mul(alloc_point)?
        .checked_div(cfg.total_alloc_point)
        .unwrap_or_else(|_| Uint128::zero());

    Ok(simulated_reward)
}

/// ## Description
/// Returns a [`ContractError`] on failure, otherwise returns a list of stakers that currently
/// have funds in a specific generator.
/// ## Params
/// * **deps** is an object of type [`Deps`].
///
/// * **lp_token** is an object of type [`String`]. This is the
/// LP token whose generator we query for stakers.
///
/// * **start_after** is an object of type [`Option<String>`]. This is an optional field
/// that specifies whether the function should return a list of stakers starting from a
/// specific address onward.
///
/// * **limit** is an object of type [`Option<u32>`]. This is the max amount of staker
/// addresses to return.
pub fn query_list_of_stakers(
    deps: Deps,
    lp_token: String,
    start_after: Option<String>,
    limit: Option<u32>,
) -> Result<Vec<StakerResponse>, ContractError> {
    let lp_addr = addr_validate_to_lower(deps.api, lp_token.as_str())?;
    let mut active_stakers: Vec<StakerResponse> = vec![];

    if POOL_INFO.has(deps.storage, &lp_addr) {
        let limit = limit.unwrap_or(DEFAULT_LIMIT).min(MAX_LIMIT) as usize;
        let start = start_after
            .map(|start| start.joined_key())
            .map(Bound::Exclusive);

        active_stakers = USER_INFO
            .prefix(&lp_addr)
            .range(deps.storage, start, None, Order::Ascending)
            .filter_map(|stakers| {
                stakers
                    .ok()
                    .map(|staker| StakerResponse {
                        account: String::from_utf8(staker.0).unwrap(),
                        amount: staker.1.amount,
                    })
                    .filter(|active_staker| !active_staker.amount.is_zero())
            })
            .take(limit)
            .collect();
    }

    Ok(active_stakers)
}

/// ## Description
/// Calculates and returns the amount of accrued rewards since the last reward checkpoint for a specific generator.
/// ## Params
/// * **env** is an object of type [`Env`].
///
/// * **pool** is an object of type [`PoolInfo`]. This is the generator for which we calculate accrued rewards.
///
/// * **alloc_point** is the object of type [`Uint64`].
///
/// * **cfg** is an object of type [`Config`]. This is the Generator contract configuration.
pub fn calculate_rewards(
    env: &Env,
    pool: &PoolInfo,
    alloc_point: &Uint128,
    cfg: &Config,
) -> StdResult<Uint128> {
    let n_blocks = Uint128::from(env.block.height).checked_sub(pool.last_reward_block.into())?;

    let r;
    if !cfg.total_alloc_point.is_zero() {
        r = n_blocks
            .checked_mul(cfg.tokens_per_block)?
            .checked_mul(*alloc_point)?
            .checked_div(cfg.total_alloc_point)?;
    } else {
        r = Uint128::zero();
    }

    Ok(r)
}

/// ## Description
/// Gets allocation point of the pool.
/// ## Params
/// * **pools** is a vector of set that contains LP token address and allocation point.
///
/// * **lp_token** is an object of type [`Addr`].
pub fn get_alloc_point(pools: &[(Addr, Uint128)], lp_token: &Addr) -> Uint128 {
    pools
        .iter()
        .find_map(|(addr, alloc_point)| {
            if addr == lp_token {
                return Some(*alloc_point);
            }
            None
        })
        .unwrap_or_else(Uint128::zero)
}

/// ## Description
/// Creates pool if it is allowed in the factory.
/// ## Params
/// * **deps** is an object of type [`DepsMut`].
///
/// * **env** is an object of type [`Env`].
///
/// * **lp_token** is an object of type [`Addr`]. This is the
pub fn create_pool(
    deps: DepsMut,
    env: &Env,
    lp_token: &Addr,
    cfg: &Config,
    factory_cfg: &FactoryConfigResponse,
) -> Result<PoolInfo, ContractError> {
    let pair_info = pair_info_by_pool(deps.as_ref(), lp_token.clone())?;

    let mut pair_config: Option<PairConfig> = None;
    for factory_pair_config in &factory_cfg.pair_configs {
        if factory_pair_config.pair_type == pair_info.pair_type {
            pair_config = Some(factory_pair_config.clone());
        }
    }

    if let Some(pair_config) = pair_config {
        if pair_config.is_disabled || pair_config.is_generator_disabled {
            return Err(ContractError::GeneratorIsDisabled {});
        }
    } else {
        return Err(ContractError::PairNotRegistered {});
    }

    POOL_INFO.save(
        deps.storage,
        lp_token,
        &PoolInfo {
            last_reward_block: cfg.start_block.max(Uint64::from(env.block.height)),
            accumulated_rewards_per_share: Decimal::zero(),
            reward_proxy: None,
            accumulated_proxy_rewards_per_share: Decimal::zero(),
            proxy_reward_balance_before_update: Uint128::zero(),
            orphan_proxy_rewards: Uint128::zero(),
            has_asset_rewards: false,
        },
    )?;

    Ok(POOL_INFO.load(deps.storage, lp_token)?)
}

/// ## Description
/// Used for contract migration. Returns a default object of type [`Response`].
/// ## Params
/// * **deps** is an object of type [`DepsMut`].
///
/// * **_env** is an object of type [`Env`].
///
/// * **msg** is an object of type [`MigrateMsg`].
#[cfg_attr(not(feature = "library"), entry_point)]
pub fn migrate(mut deps: DepsMut, _env: Env, msg: MigrateMsg) -> Result<Response, ContractError> {
    let contract_version = get_contract_version(deps.storage)?;

    match contract_version.contract.as_ref() {
        "astroport-generator" => match contract_version.version.as_ref() {
            "1.0.0" => {
                let msg: migration::MigrationMsgV120 = from_binary(&msg.params)?;

                let mut active_pools: Vec<(Addr, Uint64)> = vec![];

                let keys = POOL_INFO
                    .keys(deps.storage, None, None, cosmwasm_std::Order::Ascending {})
                    .map(|v| String::from_utf8(v).map_err(StdError::from))
                    .collect::<Result<Vec<String>, StdError>>()?;

                for key in keys {
                    let pool_info_v100 = migration::POOL_INFOV100
                        .load(deps.storage, &Addr::unchecked(key.clone()))?;

                    if !pool_info_v100.alloc_point.is_zero() {
                        active_pools.push((Addr::unchecked(&key), pool_info_v100.alloc_point));
                    }

                    let pool_info = PoolInfo {
                        has_asset_rewards: false,
                        accumulated_proxy_rewards_per_share: pool_info_v100
                            .accumulated_proxy_rewards_per_share,
                        accumulated_rewards_per_share: pool_info_v100.accumulated_rewards_per_share,
                        last_reward_block: pool_info_v100.last_reward_block,
                        orphan_proxy_rewards: pool_info_v100.orphan_proxy_rewards,
                        proxy_reward_balance_before_update: pool_info_v100
                            .proxy_reward_balance_before_update,
                        reward_proxy: pool_info_v100.reward_proxy,
                    };
                    POOL_INFO.save(deps.storage, &Addr::unchecked(key), &pool_info)?;
                }

                migration::migrate_configs_to_v120(&mut deps, active_pools, msg)?
            }
            "1.1.0" => {
                let msg: migration::MigrationMsgV120 = from_binary(&msg.params)?;

                let mut active_pools: Vec<(Addr, Uint64)> = vec![];

                let keys = POOL_INFO
                    .keys(deps.storage, None, None, cosmwasm_std::Order::Ascending {})
                    .map(|v| String::from_utf8(v).map_err(StdError::from))
                    .collect::<Result<Vec<String>, StdError>>()?;

                for key in keys {
                    let pool_info_v110 = migration::POOL_INFOV110
                        .load(deps.storage, &Addr::unchecked(key.clone()))?;

                    if !pool_info_v110.alloc_point.is_zero() {
                        active_pools.push((Addr::unchecked(&key), pool_info_v110.alloc_point));
                    }

                    let pool_info = PoolInfo {
                        has_asset_rewards: pool_info_v110.has_asset_rewards,
                        accumulated_proxy_rewards_per_share: pool_info_v110
                            .accumulated_proxy_rewards_per_share,
                        accumulated_rewards_per_share: pool_info_v110.accumulated_rewards_per_share,
                        last_reward_block: pool_info_v110.last_reward_block,
                        orphan_proxy_rewards: pool_info_v110.orphan_proxy_rewards,
                        proxy_reward_balance_before_update: pool_info_v110
                            .proxy_reward_balance_before_update,
                        reward_proxy: pool_info_v110.reward_proxy,
                    };
                    POOL_INFO.save(deps.storage, &Addr::unchecked(key), &pool_info)?;
                }

                migration::migrate_configs_to_v120(&mut deps, active_pools, msg)?
            }
            _ => return Err(ContractError::MigrationError {}),
        },
        _ => return Err(ContractError::MigrationError {}),
    };

    set_contract_version(deps.storage, CONTRACT_NAME, CONTRACT_VERSION)?;

    Ok(Response::new()
        .add_attribute("previous_contract_name", &contract_version.contract)
        .add_attribute("previous_contract_version", &contract_version.version)
        .add_attribute("new_contract_name", CONTRACT_NAME)
        .add_attribute("new_contract_version", CONTRACT_VERSION))
}<|MERGE_RESOLUTION|>--- conflicted
+++ resolved
@@ -881,20 +881,20 @@
     for lp_token in &lp_tokens {
         let pool = POOL_INFO.load(deps.storage, lp_token)?;
 
-        let user = USER_INFO.load(deps.storage, (lp_token, &account))?;
-
-        send_rewards_msg.append(&mut send_pending_rewards(&cfg, &pool, &user, &account)?);
-
-<<<<<<< HEAD
+        let user_info = USER_INFO.load(deps.storage, (lp_token, &account))?;
+
+        send_rewards_msg.append(&mut send_pending_rewards(
+            &cfg, &pool, &user_info, &account,
+        )?);
+
+        // Update user's amount
+        let amount = user_info.amount;
+        let user_info = update_user_balance(user_info, &pool, amount)?;
+
         // Update user's emission amount
         let user_info =
-            update_emission_rewards(deps.branch(), &env, &cfg, user, &account, lp_token)?;
+            update_emission_rewards(deps.branch(), &env, &cfg, user_info, &account, lp_token)?;
         USER_INFO.save(deps.storage, (lp_token, &account), &user_info)?;
-=======
-        let amount = user.amount;
-        let user = update_user_balance(user, &pool, amount)?;
-        USER_INFO.save(deps.storage, (lp_token, &account), &user)?;
->>>>>>> 7194e3b3
     }
 
     Ok(response
