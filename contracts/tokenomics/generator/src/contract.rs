--- conflicted
+++ resolved
@@ -1,11 +1,6 @@
 use cosmwasm_std::{
-<<<<<<< HEAD
     entry_point, from_binary, to_binary, Addr, Binary, Decimal, Deps, DepsMut, Env, Event,
     MessageInfo, Reply, ReplyOn, Response, StdError, StdResult, SubMsg, Uint128, Uint64, WasmMsg,
-=======
-    entry_point, to_binary, Addr, Binary, Decimal, Deps, DepsMut, Env, MessageInfo, Reply, ReplyOn,
-    Response, StdError, StdResult, SubMsg, Uint128, Uint64, WasmMsg,
->>>>>>> d87094d8
 };
 use cw20::{BalanceResponse, Cw20ExecuteMsg, Cw20ReceiveMsg};
 
