--- conflicted
+++ resolved
@@ -39,15 +39,12 @@
 
     #[error("Pair is not registered in factory!")]
     PairNotRegistered {},
-<<<<<<< HEAD
 
     #[error("The assembly contract is not specified!")]
     AssemblyIsNotSpecified {},
 
     #[error("ASTRO or Terra native assets (UST, LUNA etc) cannot be blacklisted!")]
     AssetCannotBlacklisted {},
-=======
->>>>>>> f7f30466
 }
 
 impl From<OverflowError> for ContractError {
