use crate::state::{Config, CONFIG};
use astroport::asset::{addr_validate_to_lower, AssetInfo};

use cosmwasm_std::{Addr, Decimal, DepsMut, StdError, StdResult, Storage, Uint128, Uint64};
use cw_storage_plus::{Item, Map};
use schemars::JsonSchema;
use serde::{Deserialize, Serialize};

/// This structure stores the parameters for a generator (in the upgraded version of the Generator contract).
#[derive(Serialize, Deserialize, Clone, Debug, PartialEq, JsonSchema)]
pub struct PoolInfoV100 {
    /// This is the share of ASTRO rewards that this generator receives every block
    pub alloc_point: Uint64,
    /// Accumulated amount of rewards per LP unit. Used for reward calculations
    pub last_reward_block: Uint64,
    /// This is the accrued amount of rewards up to the latest checkpoint
    pub accumulated_rewards_per_share: Decimal,
    /// The 3rd party proxy reward contract
    pub reward_proxy: Option<Addr>,
    /// This is the accrued amount of 3rd party rewards up to the latest checkpoint
    pub accumulated_proxy_rewards_per_share: Decimal,
    /// This is the balance of 3rd party proxy rewards that the proxy had before a reward snapshot
    pub proxy_reward_balance_before_update: Uint128,
    /// The orphaned proxy rewards which are left behind by emergency withdrawals
    pub orphan_proxy_rewards: Uint128,
}

/// Stores the contract config(V1.0.0) at the given key
pub const POOL_INFOV100: Map<&Addr, PoolInfoV100> = Map::new("pool_info");

/// This structure stores the parameters for a generator (in the upgraded version v1.1.0 of the Generator contract).
#[derive(Serialize, Deserialize, Clone, Debug, PartialEq, JsonSchema)]
pub struct PoolInfoV110 {
    /// Allocation point is used to control reward distribution among the pools
    pub alloc_point: Uint64,
    /// Accumulated amount of reward per share unit. Used for reward calculations
    pub last_reward_block: Uint64,
    pub accumulated_rewards_per_share: Decimal,
    /// the reward proxy contract
    pub reward_proxy: Option<Addr>,
    pub accumulated_proxy_rewards_per_share: Decimal,
    /// for calculation of new proxy rewards
    pub proxy_reward_balance_before_update: Uint128,
    /// the orphan proxy rewards which are left by emergency withdrawals
    pub orphan_proxy_rewards: Uint128,
    /// The pool has assets giving additional rewards
    pub has_asset_rewards: bool,
}

/// Stores the contract config(V1.1.0) at the given key
pub const POOL_INFOV110: Map<&Addr, PoolInfoV110> = Map::new("pool_info");

#[derive(Serialize, Deserialize, Clone, Debug, PartialEq, JsonSchema)]
pub struct PoolInfoV120 {
    /// Accumulated amount of reward per share unit. Used for reward calculations
    pub last_reward_block: Uint64,
    pub accumulated_rewards_per_share: Decimal,
    /// the reward proxy contract
    pub reward_proxy: Option<Addr>,
    pub accumulated_proxy_rewards_per_share: Decimal,
    /// for calculation of new proxy rewards
    pub proxy_reward_balance_before_update: Uint128,
    /// the orphan proxy rewards which are left by emergency withdrawals
    pub orphan_proxy_rewards: Uint128,
    /// The pool has assets giving additional rewards
    pub has_asset_rewards: bool,
}

/// Stores the contract config(V1.2.0) at the given key
pub const POOL_INFOV120: Map<&Addr, PoolInfoV120> = Map::new("pool_info");

<<<<<<< HEAD
#[derive(Serialize, Deserialize, Clone, Debug, PartialEq, JsonSchema)]
pub struct PoolInfoV130 {
    /// Allocation point is used to control reward distribution among the pools
    pub alloc_point: Uint64,
    /// Accumulated amount of reward per share unit. Used for reward calculations
    pub last_reward_block: Uint64,
    pub accumulated_rewards_per_share: Decimal,
    /// the reward proxy contract
    pub reward_proxy: Option<Addr>,
    pub accumulated_proxy_rewards_per_share: Decimal,
    /// for calculation of new proxy rewards
    pub proxy_reward_balance_before_update: Uint128,
    /// the orphan proxy rewards which are left by emergency withdrawals
    pub orphan_proxy_rewards: Uint128,
    /// The pool has assets giving additional rewards
    pub has_asset_rewards: bool,
}

/// Stores the contract config(V1.3.0) at the given key
pub const POOL_INFOV130: Map<&Addr, PoolInfoV130> = Map::new("pool_info");

=======
>>>>>>> a0b72d09
/// This structure describes the main control config of generator.
#[derive(Serialize, Deserialize, Clone, Debug, PartialEq, JsonSchema)]
pub struct ConfigV100 {
    /// Contract address that used for controls settings
    pub owner: Addr,
    /// The ASTRO token address
    pub astro_token: Addr,
    /// Total amount of ASTRO rewards per block
    pub tokens_per_block: Uint128,
    /// The total allocation points. Must be the sum of all allocation points in all pools.
    pub total_alloc_point: Uint64,
    /// The block number when ASTRO mining starts.
    pub start_block: Uint64,
    /// The list of allowed reward proxy contracts
    pub allowed_reward_proxies: Vec<Addr>,
    /// The vesting contract from which rewards are distributed
    pub vesting_contract: Addr,
}

/// This structure stores the core parameters for the Generator contract.
#[derive(Serialize, Deserialize, Clone, Debug, PartialEq, JsonSchema)]
pub struct ConfigV120 {
    /// Address allowed to change contract parameters
    pub owner: Addr,
    /// The Factory address
    pub factory: Addr,
    /// Contract address which can only set active generators and their alloc points
    pub generator_controller: Option<Addr>,
    /// The ASTRO token address
    pub astro_token: Addr,
    /// Total amount of ASTRO rewards per block
    pub tokens_per_block: Uint128,
    /// Total allocation points. Must be the sum of all allocation points in all active generators
    pub total_alloc_point: Uint128,
    /// The block number when the ASTRO distribution starts
    pub start_block: Uint64,
    /// The list of allowed proxy reward contracts
    pub allowed_reward_proxies: Vec<Addr>,
    /// The vesting contract from which rewards are distributed
    pub vesting_contract: Addr,
    /// The list of active pools with allocation points
    pub active_pools: Vec<(Addr, Uint128)>,
    /// The blocked list of tokens
    pub blocked_list_tokens: Vec<AssetInfo>,
    /// The guardian address which can add or remove tokens from blacklist
    pub guardian: Option<Addr>,
}

/// Stores the contract config(V1.1.0) at the given key
pub const CONFIGV100: Item<ConfigV100> = Item::new("config");

/// Stores the contract config(V1.2.0) at the given key
pub const CONFIGV120: Item<ConfigV120> = Item::new("config");

/// This structure describes a contract migration message.
#[derive(Serialize, Deserialize, Clone, Debug, PartialEq, JsonSchema)]
pub struct MigrationMsgV120 {
    /// The Factory address
    pub factory: String,
    /// Contract address which can only set active generators and their alloc points
    pub generator_controller: Option<String>,
    /// The blocked list of tokens
    pub blocked_list_tokens: Option<Vec<AssetInfo>>,
    /// The guardian address
    pub guardian: Option<String>,
}

/// Migrate config to V1.2.0
pub fn migrate_configs_to_v120(
    deps: &mut DepsMut,
    pools: Vec<(Addr, Uint64)>,
    msg: MigrationMsgV120,
) -> Result<(), StdError> {
    let cfg_100 = CONFIGV100.load(deps.storage)?;
    let pools = pools
        .into_iter()
        .map(|(addr, apoints)| (addr, apoints.into()))
        .collect();

    let mut cfg = ConfigV120 {
        owner: cfg_100.owner,
        factory: addr_validate_to_lower(deps.api, &msg.factory)?,
        generator_controller: None,
        voting_escrow: None,
        astro_token: cfg_100.astro_token,
        tokens_per_block: cfg_100.tokens_per_block,
        total_alloc_point: cfg_100.total_alloc_point.into(),
        start_block: cfg_100.start_block,
        allowed_reward_proxies: cfg_100.allowed_reward_proxies,
        vesting_contract: cfg_100.vesting_contract,
        active_pools: pools,
        blocked_list_tokens: vec![],
        guardian: None,
        generator_limit: None,
    };

    if let Some(generator_controller) = msg.generator_controller {
        cfg.generator_controller = Some(addr_validate_to_lower(deps.api, &generator_controller)?);
    }

    if let Some(blocked_list_tokens) = msg.blocked_list_tokens {
        cfg.blocked_list_tokens = blocked_list_tokens;
    }

    if let Some(guardian) = msg.guardian {
        cfg.guardian = Some(addr_validate_to_lower(deps.api, &guardian)?);
    }

    CONFIGV120.save(deps.storage, &cfg)?;

    Ok(())
}

<<<<<<< HEAD
/// This structure describes the main control config of generator.
#[derive(Serialize, Deserialize, Clone, Debug, PartialEq, JsonSchema)]
pub struct ConfigV130 {
    /// Address allowed to change contract parameters
    pub owner: Addr,
    /// The Factory address
    pub factory: Addr,
    /// Contract address which can only set active generators and their alloc points
    pub generator_controller: Option<Addr>,
    /// The ASTRO token address
    pub astro_token: Addr,
    /// Total amount of ASTRO rewards per block
    pub tokens_per_block: Uint128,
    /// Total allocation points. Must be the sum of all allocation points in all active generators
    pub total_alloc_point: Uint128,
    /// The block number when the ASTRO distribution starts
    pub start_block: Uint64,
    /// The list of allowed proxy reward contracts
    pub allowed_reward_proxies: Vec<Addr>,
    /// The vesting contract from which rewards are distributed
    pub vesting_contract: Addr,
    /// The list of active pools with allocation points
    pub active_pools: Vec<(Addr, Uint128)>,
    /// The blocked list of tokens
    pub blocked_list_tokens: Vec<AssetInfo>,
    /// The guardian address which can add or remove tokens from blacklist
    pub guardian: Option<Addr>,
}

/// Stores the contract config(V1.3.0) at the given key
pub const CONFIGV130: Item<ConfigV130> = Item::new("config");

/// This structure describes a contract migration message.
#[derive(Serialize, Deserialize, Clone, Debug, PartialEq, JsonSchema)]
pub struct MigrationMsgV140 {
    /// The voting escrow contract
    pub voting_escrow: Option<String>,
    /// The limit of generators
    pub generator_limit: Option<u32>,
}

/// Migrate config to V1.4.0
pub fn migrate_configs_to_v140(deps: &mut DepsMut, msg: MigrationMsgV140) -> Result<(), StdError> {
    let cfg_130 = CONFIGV130.load(deps.storage)?;

    let mut cfg = Config {
        owner: cfg_130.owner,
        factory: cfg_130.factory,
        generator_controller: cfg_130.generator_controller,
        voting_escrow: None,
        astro_token: cfg_130.astro_token,
        tokens_per_block: cfg_130.tokens_per_block,
        total_alloc_point: cfg_130.total_alloc_point,
        start_block: cfg_130.start_block,
        allowed_reward_proxies: cfg_130.allowed_reward_proxies,
        vesting_contract: cfg_130.vesting_contract,
        active_pools: cfg_130.active_pools,
        blocked_list_tokens: cfg_130.blocked_list_tokens,
        guardian: cfg_130.guardian,
        generator_limit: None,
    };

    if let Some(voting_escrow) = msg.voting_escrow {
        cfg.voting_escrow = Some(addr_validate_to_lower(deps.api, &voting_escrow)?);
    }

    if let Some(generator_limit) = msg.generator_limit {
        cfg.generator_limit = Some(generator_limit);
    }

    CONFIG.save(deps.storage, &cfg)?;

    Ok(())
=======
/// Migrate config to V1.3.0
pub fn migrate_configs_to_v130(storage: &mut dyn Storage) -> StdResult<()> {
    let cfg_120 = CONFIGV120.load(storage)?;
    let cfg = Config {
        owner: cfg_120.owner,
        factory: cfg_120.factory,
        generator_controller: cfg_120.generator_controller,
        astro_token: cfg_120.astro_token,
        tokens_per_block: cfg_120.tokens_per_block,
        total_alloc_point: cfg_120.total_alloc_point,
        start_block: cfg_120.start_block,
        allowed_reward_proxies: cfg_120.allowed_reward_proxies,
        vesting_contract: cfg_120.vesting_contract,
        active_pools: cfg_120.active_pools,
        blocked_tokens_list: cfg_120.blocked_list_tokens, // renamed this field
        guardian: cfg_120.guardian,
    };

    CONFIG.save(storage, &cfg)
>>>>>>> a0b72d09
}<|MERGE_RESOLUTION|>--- conflicted
+++ resolved
@@ -69,11 +69,8 @@
 /// Stores the contract config(V1.2.0) at the given key
 pub const POOL_INFOV120: Map<&Addr, PoolInfoV120> = Map::new("pool_info");
 
-<<<<<<< HEAD
 #[derive(Serialize, Deserialize, Clone, Debug, PartialEq, JsonSchema)]
 pub struct PoolInfoV130 {
-    /// Allocation point is used to control reward distribution among the pools
-    pub alloc_point: Uint64,
     /// Accumulated amount of reward per share unit. Used for reward calculations
     pub last_reward_block: Uint64,
     pub accumulated_rewards_per_share: Decimal,
@@ -91,8 +88,6 @@
 /// Stores the contract config(V1.3.0) at the given key
 pub const POOL_INFOV130: Map<&Addr, PoolInfoV130> = Map::new("pool_info");
 
-=======
->>>>>>> a0b72d09
 /// This structure describes the main control config of generator.
 #[derive(Serialize, Deserialize, Clone, Debug, PartialEq, JsonSchema)]
 pub struct ConfigV100 {
@@ -176,7 +171,6 @@
         owner: cfg_100.owner,
         factory: addr_validate_to_lower(deps.api, &msg.factory)?,
         generator_controller: None,
-        voting_escrow: None,
         astro_token: cfg_100.astro_token,
         tokens_per_block: cfg_100.tokens_per_block,
         total_alloc_point: cfg_100.total_alloc_point.into(),
@@ -186,27 +180,48 @@
         active_pools: pools,
         blocked_list_tokens: vec![],
         guardian: None,
+    };
+
+    if let Some(generator_controller) = msg.generator_controller {
+        cfg.generator_controller = Some(addr_validate_to_lower(deps.api, &generator_controller)?);
+    }
+
+    if let Some(blocked_list_tokens) = msg.blocked_list_tokens {
+        cfg.blocked_list_tokens = blocked_list_tokens;
+    }
+
+    if let Some(guardian) = msg.guardian {
+        cfg.guardian = Some(addr_validate_to_lower(deps.api, &guardian)?);
+    }
+
+    CONFIGV120.save(deps.storage, &cfg)?;
+
+    Ok(())
+}
+
+/// Migrate config to V1.3.0
+pub fn migrate_configs_to_v130(storage: &mut dyn Storage) -> StdResult<()> {
+    let cfg_120 = CONFIGV120.load(storage)?;
+    let cfg = Config {
+        owner: cfg_120.owner,
+        factory: cfg_120.factory,
+        generator_controller: cfg_120.generator_controller,
+        voting_escrow: None,
+        astro_token: cfg_120.astro_token,
+        tokens_per_block: cfg_120.tokens_per_block,
+        total_alloc_point: cfg_120.total_alloc_point,
+        start_block: cfg_120.start_block,
+        allowed_reward_proxies: cfg_120.allowed_reward_proxies,
+        vesting_contract: cfg_120.vesting_contract,
+        active_pools: cfg_120.active_pools,
+        blocked_tokens_list: cfg_120.blocked_list_tokens, // renamed this field
+        guardian: cfg_120.guardian,
         generator_limit: None,
     };
 
-    if let Some(generator_controller) = msg.generator_controller {
-        cfg.generator_controller = Some(addr_validate_to_lower(deps.api, &generator_controller)?);
-    }
-
-    if let Some(blocked_list_tokens) = msg.blocked_list_tokens {
-        cfg.blocked_list_tokens = blocked_list_tokens;
-    }
-
-    if let Some(guardian) = msg.guardian {
-        cfg.guardian = Some(addr_validate_to_lower(deps.api, &guardian)?);
-    }
-
-    CONFIGV120.save(deps.storage, &cfg)?;
-
-    Ok(())
-}
-
-<<<<<<< HEAD
+    CONFIG.save(storage, &cfg)
+}
+
 /// This structure describes the main control config of generator.
 #[derive(Serialize, Deserialize, Clone, Debug, PartialEq, JsonSchema)]
 pub struct ConfigV130 {
@@ -231,7 +246,7 @@
     /// The list of active pools with allocation points
     pub active_pools: Vec<(Addr, Uint128)>,
     /// The blocked list of tokens
-    pub blocked_list_tokens: Vec<AssetInfo>,
+    pub blocked_tokens_list: Vec<AssetInfo>,
     /// The guardian address which can add or remove tokens from blacklist
     pub guardian: Option<Addr>,
 }
@@ -264,9 +279,9 @@
         allowed_reward_proxies: cfg_130.allowed_reward_proxies,
         vesting_contract: cfg_130.vesting_contract,
         active_pools: cfg_130.active_pools,
-        blocked_list_tokens: cfg_130.blocked_list_tokens,
         guardian: cfg_130.guardian,
         generator_limit: None,
+        blocked_tokens_list: cfg_130.blocked_tokens_list,
     };
 
     if let Some(voting_escrow) = msg.voting_escrow {
@@ -280,25 +295,4 @@
     CONFIG.save(deps.storage, &cfg)?;
 
     Ok(())
-=======
-/// Migrate config to V1.3.0
-pub fn migrate_configs_to_v130(storage: &mut dyn Storage) -> StdResult<()> {
-    let cfg_120 = CONFIGV120.load(storage)?;
-    let cfg = Config {
-        owner: cfg_120.owner,
-        factory: cfg_120.factory,
-        generator_controller: cfg_120.generator_controller,
-        astro_token: cfg_120.astro_token,
-        tokens_per_block: cfg_120.tokens_per_block,
-        total_alloc_point: cfg_120.total_alloc_point,
-        start_block: cfg_120.start_block,
-        allowed_reward_proxies: cfg_120.allowed_reward_proxies,
-        vesting_contract: cfg_120.vesting_contract,
-        active_pools: cfg_120.active_pools,
-        blocked_tokens_list: cfg_120.blocked_list_tokens, // renamed this field
-        guardian: cfg_120.guardian,
-    };
-
-    CONFIG.save(storage, &cfg)
->>>>>>> a0b72d09
 }