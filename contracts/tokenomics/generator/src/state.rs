--- conflicted
+++ resolved
@@ -18,10 +18,6 @@
     pub reward_debt_proxy: Uint128,
 }
 
-<<<<<<< HEAD
-/// ## Description
-=======
->>>>>>> f7f30466
 /// This structure stores the core parameters for the Generator contract.
 #[derive(Serialize, Deserialize, Clone, Debug, PartialEq, JsonSchema)]
 pub struct Config {
@@ -45,13 +41,10 @@
     pub vesting_contract: Addr,
     /// The list of active pools with allocation points
     pub active_pools: Vec<(Addr, Uint64)>,
-<<<<<<< HEAD
     /// The assembly contract from which the list of tokens will be sent to be removed or added to the blacklist.
     pub assembly_contract: Option<Addr>,
     /// The blacklist of tokens
     pub blacklist_tokens: Vec<AssetInfo>,
-=======
->>>>>>> f7f30466
 }
 
 #[derive(Serialize, Deserialize, Clone, Debug, PartialEq, JsonSchema)]
@@ -70,13 +63,8 @@
     },
     /// Updates reward and returns it to user.
     ClaimRewards {
-<<<<<<< HEAD
-        /// The LP token contract
-        lp_token: Addr,
-=======
         /// The list of LP tokens contract
         lp_tokens: Vec<Addr>,
->>>>>>> f7f30466
         /// The rewards recipient
         account: Addr,
     },
@@ -128,10 +116,6 @@
 /// Contains a proposal to change contract ownership.
 pub const OWNERSHIP_PROPOSAL: Item<OwnershipProposal> = Item::new("ownership_proposal");
 
-<<<<<<< HEAD
-/// ## Description
-=======
->>>>>>> f7f30466
 /// Update user balance.
 /// ## Params
 /// * **user** is an object of type [`UserInfo`].
