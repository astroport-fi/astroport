--- conflicted
+++ resolved
@@ -185,15 +185,9 @@
     let mut user_vp = Uint128::zero();
     let mut total_vp = Uint128::zero();
 
-<<<<<<< HEAD
-    if let Some(voting_escrow) = &cfg.voting_escrow {
-        user_vp = get_voting_power(&deps.querier, voting_escrow, account)?;
-        total_vp = get_total_voting_power(&deps.querier, voting_escrow)?;
-=======
     if let Some(voting_escrow) = &voting_escrow {
         user_vp = get_voting_power(&querier, voting_escrow, account)?;
         total_vp = get_total_voting_power(&querier, voting_escrow)?;
->>>>>>> 65e35b48
     }
 
     let user_virtual_share = user_info.amount.multiply_ratio(4u128, 10u128);
