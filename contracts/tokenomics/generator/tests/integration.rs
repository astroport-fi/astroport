<<<<<<< HEAD
use astroport::asset::{native_asset_info, AssetInfo, PairInfo};
=======
use astroport::asset::{AssetInfo, PairInfo};
>>>>>>> f7f30466
use astroport::generator::{ExecuteMsg, QueryMsg, StakerResponse};
use astroport::{
    factory::{
        ExecuteMsg as FactoryExecuteMsg, InstantiateMsg as FactoryInstantiateMsg, PairConfig,
        PairType, QueryMsg as FactoryQueryMsg,
    },
    generator::{
        ConfigResponse, Cw20HookMsg as GeneratorHookMsg, ExecuteMsg as GeneratorExecuteMsg,
        InstantiateMsg as GeneratorInstantiateMsg, PendingTokenResponse, PoolInfoResponse,
        QueryMsg as GeneratorQueryMsg,
    },
    generator_proxy::InstantiateMsg as ProxyInstantiateMsg,
    token::InstantiateMsg as TokenInstantiateMsg,
    vesting::{
        Cw20HookMsg as VestingHookMsg, InstantiateMsg as VestingInstantiateMsg, VestingAccount,
        VestingSchedule, VestingSchedulePoint,
    },
};
use cosmwasm_std::{
    testing::{mock_env, MockApi, MockStorage, MOCK_CONTRACT_ADDR},
    to_binary, Addr, StdResult, Uint128, Uint64,
};
use cw20::{BalanceResponse, Cw20ExecuteMsg, Cw20QueryMsg, MinterResponse};
use mirror_protocol::staking::{
    Cw20HookMsg as MirrorStakingHookMsg, ExecuteMsg as MirrorExecuteMsg,
    InstantiateMsg as MirrorInstantiateMsg,
};
use terra_multi_test::{
    next_block, AppBuilder, BankKeeper, ContractWrapper, Executor, TerraApp, TerraMock,
};

const OWNER: &str = "owner";
const USER1: &str = "user1";
const USER2: &str = "user2";
const USER3: &str = "user3";
const USER4: &str = "user4";
const USER5: &str = "user5";
const USER6: &str = "user6";
const USER7: &str = "user7";
const USER8: &str = "user8";
const USER9: &str = "user9";

struct PoolWithProxy {
    pool: (String, Uint64),
    proxy: Option<Addr>,
}

#[test]
fn proper_deposit_and_withdraw() {
    let mut app = mock_app();

    let user1 = Addr::unchecked(USER1);

    let token_code_id = store_token_code(&mut app);
    let factory_code_id = store_factory_code(&mut app);
    let pair_code_id = store_pair_code_id(&mut app);

    let astro_token_instance =
        instantiate_token(&mut app, token_code_id, "ASTRO", Some(1_000_000_000_000000));
    let factory_instance =
        instantiate_factory(&mut app, factory_code_id, token_code_id, pair_code_id);
<<<<<<< HEAD

    let (pair_cny_eur, lp_cny_eur) = create_pair(&mut app, &factory_instance, "CNY", "EUR");
    let (pair_eur_usd, lp_eur_usd) = create_pair(&mut app, &factory_instance, "EUR", "USD");

=======

    let (pair_cny_eur, lp_cny_eur) = create_pair(&mut app, &factory_instance, "CNY", "EUR");
    let (pair_eur_usd, lp_eur_usd) = create_pair(&mut app, &factory_instance, "EUR", "USD");

>>>>>>> f7f30466
    let generator_instance =
        instantiate_generator(&mut app, &factory_instance, &astro_token_instance, None);

    register_lp_tokens_in_generator(
        &mut app,
        &generator_instance,
        vec![
            PoolWithProxy {
                pool: (lp_cny_eur.to_string(), Uint64::from(50u32)),
                proxy: None,
            },
            PoolWithProxy {
                pool: (lp_eur_usd.to_string(), Uint64::from(50u32)),
                proxy: None,
            },
        ],
    );

    // Mint tokens, so user can deposit
    mint_tokens(&mut app, pair_cny_eur.clone(), &lp_cny_eur, &user1, 10);
    mint_tokens(&mut app, pair_eur_usd.clone(), &lp_eur_usd, &user1, 10);

    deposit_lp_tokens_to_generator(
        &mut app,
        &generator_instance,
        USER1,
        &[(&lp_cny_eur, 10), (&lp_eur_usd, 10)],
    );

    check_token_balance(&mut app, &lp_cny_eur, &generator_instance, 10);
    check_token_balance(&mut app, &lp_eur_usd, &generator_instance, 10);

    check_pending_rewards(&mut app, &generator_instance, &lp_cny_eur, USER1, (0, None));
    check_pending_rewards(&mut app, &generator_instance, &lp_eur_usd, USER1, (0, None));

    app.update_block(|bi| next_block(bi));

    check_pending_rewards(
        &mut app,
        &generator_instance,
        &lp_cny_eur,
        USER1,
        (5000000, None),
    );

    check_pending_rewards(
        &mut app,
        &generator_instance,
        &lp_eur_usd,
        USER1,
        (5000000, None),
    );

    app.update_block(|bi| next_block(bi));

    let msg = GeneratorExecuteMsg::Withdraw {
        lp_token: lp_cny_eur.to_string(),
        amount: Uint128::new(10),
    };

    app.execute_contract(user1.clone(), generator_instance.clone(), &msg, &[])
        .unwrap();

    let msg = GeneratorExecuteMsg::Withdraw {
        lp_token: lp_eur_usd.to_string(),
        amount: Uint128::new(10),
    };

    app.execute_contract(user1.clone(), generator_instance.clone(), &msg, &[])
        .unwrap();

    check_token_balance(&mut app, &lp_cny_eur, &generator_instance, 0);
    check_token_balance(&mut app, &lp_eur_usd, &generator_instance, 0);

    check_pending_rewards(&mut app, &generator_instance, &lp_cny_eur, USER1, (0, None));

    check_pending_rewards(&mut app, &generator_instance, &lp_eur_usd, USER1, (0, None));

    app.update_block(|bi| next_block(bi));

    check_pending_rewards(&mut app, &generator_instance, &lp_cny_eur, USER1, (0, None));

    check_pending_rewards(&mut app, &generator_instance, &lp_eur_usd, USER1, (0, None));
}

#[test]
fn set_tokens_per_block() {
    let mut app = mock_app();

    let token_code_id = store_token_code(&mut app);
    let astro_token_instance =
        instantiate_token(&mut app, token_code_id, "ASTRO", Some(1_000_000_000_000000));

    let factory_code_id = store_factory_code(&mut app);
    let pair_code_id = store_pair_code_id(&mut app);
    let factory_instance =
        instantiate_factory(&mut app, factory_code_id, token_code_id, pair_code_id);

    let generator_instance =
        instantiate_generator(&mut app, &factory_instance, &astro_token_instance, None);

    let msg = QueryMsg::Config {};
    let res: ConfigResponse = app
        .wrap()
        .query_wasm_smart(&generator_instance, &msg)
        .unwrap();

    assert_eq!(res.tokens_per_block, Uint128::new(10_000000));

    // Set new amount of tokens distributed per block
    let tokens_per_block = Uint128::new(100);

    let msg = GeneratorExecuteMsg::SetTokensPerBlock {
        amount: tokens_per_block,
    };
    app.execute_contract(
        Addr::unchecked(OWNER),
        generator_instance.clone(),
        &msg,
        &[],
    )
    .unwrap();

    let msg = GeneratorQueryMsg::Config {};
    let res: ConfigResponse = app
        .wrap()
        .query_wasm_smart(&generator_instance, &msg)
        .unwrap();
    assert_eq!(res.tokens_per_block, tokens_per_block);
}

#[test]
fn update_config() {
    let mut app = mock_app();

    let token_code_id = store_token_code(&mut app);
    let astro_token_instance =
        instantiate_token(&mut app, token_code_id, "ASTRO", Some(1_000_000_000_000000));

    let factory_code_id = store_factory_code(&mut app);
    let pair_code_id = store_pair_code_id(&mut app);
    let factory_instance =
        instantiate_factory(&mut app, factory_code_id, token_code_id, pair_code_id);

    let generator_instance =
        instantiate_generator(&mut app, &factory_instance, &astro_token_instance, None);

    let msg = QueryMsg::Config {};
    let res: ConfigResponse = app
        .wrap()
        .query_wasm_smart(&generator_instance, &msg)
        .unwrap();

    assert_eq!(res.owner, OWNER);
    assert_eq!(res.generator_controller, Some(Addr::unchecked(OWNER)));
    assert_eq!(res.astro_token.to_string(), "contract #0");
    assert_eq!(res.factory.to_string(), "contract #1");
    assert_eq!(res.vesting_contract.to_string(), "contract #2");

    let new_vesting = Addr::unchecked("new_vesting");

    let msg = ExecuteMsg::UpdateConfig {
        vesting_contract: Some(new_vesting.to_string()),
<<<<<<< HEAD
        assembly_contract: None,
=======
        generator_controller: None,
>>>>>>> f7f30466
    };

    // Assert cannot update with improper owner
    let e = app
        .execute_contract(
            Addr::unchecked("not_owner"),
            generator_instance.clone(),
            &msg,
            &[],
        )
        .unwrap_err();

    assert_eq!(e.to_string(), "Unauthorized");

    app.execute_contract(
        Addr::unchecked(OWNER),
        generator_instance.clone(),
        &msg,
        &[],
    )
    .unwrap();

    let msg = QueryMsg::Config {};
    let res: ConfigResponse = app
        .wrap()
        .query_wasm_smart(&generator_instance, &msg)
        .unwrap();

    assert_eq!(res.vesting_contract, new_vesting);
}

#[test]
fn update_owner() {
    let mut app = mock_app();

    let token_code_id = store_token_code(&mut app);
    let pair_code_id = store_pair_code_id(&mut app);
    let factory_code_id = store_factory_code(&mut app);
    let astro_token_instance =
        instantiate_token(&mut app, token_code_id, "ASTRO", Some(1_000_000_000_000000));
    let factory_instance =
        instantiate_factory(&mut app, factory_code_id, token_code_id, pair_code_id);

    let generator_instance =
        instantiate_generator(&mut app, &factory_instance, &astro_token_instance, None);

    let new_owner = String::from("new_owner");

    // New owner
    let msg = ExecuteMsg::ProposeNewOwner {
        owner: new_owner.clone(),
        expires_in: 100, // seconds
    };

    // Unauthorized check
    let err = app
        .execute_contract(
            Addr::unchecked("not_owner"),
            generator_instance.clone(),
            &msg,
            &[],
        )
        .unwrap_err();
    assert_eq!(err.to_string(), "Generic error: Unauthorized");

    // Claim before proposal
    let err = app
        .execute_contract(
            Addr::unchecked(new_owner.clone()),
            generator_instance.clone(),
            &ExecuteMsg::ClaimOwnership {},
            &[],
        )
        .unwrap_err();
    assert_eq!(
        err.to_string(),
        "Generic error: Ownership proposal not found"
    );

    // Propose new owner
    app.execute_contract(
        Addr::unchecked(OWNER),
        generator_instance.clone(),
        &msg,
        &[],
    )
    .unwrap();

    // Claim from invalid addr
    let err = app
        .execute_contract(
            Addr::unchecked("invalid_addr"),
            generator_instance.clone(),
            &ExecuteMsg::ClaimOwnership {},
            &[],
        )
        .unwrap_err();
    assert_eq!(err.to_string(), "Generic error: Unauthorized");

    // Claim ownership
    app.execute_contract(
        Addr::unchecked(new_owner.clone()),
        generator_instance.clone(),
        &ExecuteMsg::ClaimOwnership {},
        &[],
    )
    .unwrap();

    // Let's query the state
    let msg = QueryMsg::Config {};
    let res: ConfigResponse = app
        .wrap()
        .query_wasm_smart(&generator_instance, &msg)
        .unwrap();

    assert_eq!(res.owner.to_string(), new_owner)
}

#[test]
fn disabling_pool() {
    let mut app = mock_app();

    let user1 = Addr::unchecked(USER1);
    let owner = Addr::unchecked(OWNER);

    let token_code_id = store_token_code(&mut app);
    let factory_code_id = store_factory_code(&mut app);
    let pair_code_id = store_pair_code_id(&mut app);

    let astro_token_instance =
        instantiate_token(&mut app, token_code_id, "ASTRO", Some(1_000_000_000_000000));
    let factory_instance =
        instantiate_factory(&mut app, factory_code_id, token_code_id, pair_code_id);
<<<<<<< HEAD

    let (pair_eur_usdt, lp_eur_usdt) = create_pair(&mut app, &factory_instance, "EUR", "USDT");

    let generator_instance =
        instantiate_generator(&mut app, &factory_instance, &astro_token_instance, None);

=======

    let (pair_eur_usdt, lp_eur_usdt) = create_pair(&mut app, &factory_instance, "EUR", "USDT");

    let generator_instance =
        instantiate_generator(&mut app, &factory_instance, &astro_token_instance, None);

>>>>>>> f7f30466
    // Disable generator
    let msg = FactoryExecuteMsg::UpdatePairConfig {
        config: PairConfig {
            code_id: pair_code_id,
            pair_type: PairType::Xyk {},
            total_fee_bps: 100,
            maker_fee_bps: 10,
            is_disabled: false,
            is_generator_disabled: true,
        },
    };

    app.execute_contract(owner.clone(), factory_instance.clone(), &msg, &[])
        .unwrap();

    // Mint tokens, so user can deposit
    mint_tokens(&mut app, pair_eur_usdt.clone(), &lp_eur_usdt, &user1, 10);

    let msg = Cw20ExecuteMsg::Send {
        contract: generator_instance.to_string(),
        msg: to_binary(&GeneratorHookMsg::Deposit {}).unwrap(),
        amount: Uint128::new(10),
    };

    let resp = app
        .execute_contract(user1.clone(), lp_eur_usdt.clone(), &msg, &[])
        .unwrap_err();
    assert_eq!(resp.to_string(), "Generator is disabled!");

    // Enable generator
    let msg = FactoryExecuteMsg::UpdatePairConfig {
        config: PairConfig {
            code_id: pair_code_id,
            pair_type: PairType::Xyk {},
            total_fee_bps: 100,
            maker_fee_bps: 10,
            is_disabled: false,
            is_generator_disabled: false,
        },
    };

    app.execute_contract(owner.clone(), factory_instance.clone(), &msg, &[])
        .unwrap();

    // Register LP token
    register_lp_tokens_in_generator(
        &mut app,
        &generator_instance,
        vec![PoolWithProxy {
            pool: (lp_eur_usdt.to_string(), Uint64::from(10u32)),
            proxy: None,
        }],
    );

    let msg = Cw20ExecuteMsg::Send {
        contract: generator_instance.to_string(),
        msg: to_binary(&GeneratorHookMsg::Deposit {}).unwrap(),
        amount: Uint128::new(10),
    };

    app.execute_contract(user1.clone(), lp_eur_usdt.clone(), &msg, &[])
        .unwrap();
}

#[test]
fn generator_without_reward_proxies() {
    let mut app = mock_app();

    let owner = Addr::unchecked(OWNER);
    let user1 = Addr::unchecked(USER1);
    let user2 = Addr::unchecked(USER2);

    let token_code_id = store_token_code(&mut app);
    let factory_code_id = store_factory_code(&mut app);
    let pair_code_id = store_pair_code_id(&mut app);

    let astro_token_instance =
        instantiate_token(&mut app, token_code_id, "ASTRO", Some(1_000_000_000_000000));
    let factory_instance =
        instantiate_factory(&mut app, factory_code_id, token_code_id, pair_code_id);
<<<<<<< HEAD

    let (pair_cny_eur, lp_cny_eur) = create_pair(&mut app, &factory_instance, "CNY", "EUR");
    let (pair_eur_usd, lp_eur_usd) = create_pair(&mut app, &factory_instance, "EUR", "USD");

=======

    let (pair_cny_eur, lp_cny_eur) = create_pair(&mut app, &factory_instance, "CNY", "EUR");
    let (pair_eur_usd, lp_eur_usd) = create_pair(&mut app, &factory_instance, "EUR", "USD");

>>>>>>> f7f30466
    let generator_instance =
        instantiate_generator(&mut app, &factory_instance, &astro_token_instance, None);

    register_lp_tokens_in_generator(
        &mut app,
        &generator_instance,
        vec![
            PoolWithProxy {
                pool: (lp_cny_eur.to_string(), Uint64::from(50u32)),
                proxy: None,
            },
            PoolWithProxy {
                pool: (lp_eur_usd.to_string(), Uint64::from(50u32)),
                proxy: None,
            },
        ],
    );

    // Mint tokens, so user can deposit
    mint_tokens(&mut app, pair_cny_eur.clone(), &lp_cny_eur, &user1, 9);
    mint_tokens(&mut app, pair_eur_usd.clone(), &lp_eur_usd, &user1, 10);

    let msg = Cw20ExecuteMsg::Send {
        contract: generator_instance.to_string(),
        msg: to_binary(&GeneratorHookMsg::Deposit {}).unwrap(),
        amount: Uint128::new(10),
    };

    assert_eq!(
        app.execute_contract(user1.clone(), lp_cny_eur.clone(), &msg, &[])
            .unwrap_err()
            .to_string(),
        "Overflow: Cannot Sub with 9 and 10".to_string()
    );

    mint_tokens(&mut app, pair_cny_eur.clone(), &lp_cny_eur, &user1, 1);

    deposit_lp_tokens_to_generator(
        &mut app,
        &generator_instance,
        USER1,
        &[(&lp_cny_eur, 10), (&lp_eur_usd, 10)],
    );

    check_token_balance(&mut app, &lp_cny_eur, &generator_instance, 10);
    check_token_balance(&mut app, &lp_eur_usd, &generator_instance, 10);

    check_pending_rewards(&mut app, &generator_instance, &lp_cny_eur, USER1, (0, None));
    check_pending_rewards(&mut app, &generator_instance, &lp_eur_usd, USER1, (0, None));

    // User can't withdraw if they didn't deposit
    let msg = GeneratorExecuteMsg::Withdraw {
        lp_token: lp_cny_eur.to_string(),
        amount: Uint128::new(1_000000),
    };
    assert_eq!(
        app.execute_contract(user2.clone(), generator_instance.clone(), &msg, &[])
            .unwrap_err()
            .to_string(),
        "Insufficient balance in contract to process claim".to_string()
    );

    // User can't emergency withdraw if they didn't deposit
    let msg = GeneratorExecuteMsg::EmergencyWithdraw {
        lp_token: lp_cny_eur.to_string(),
    };
    assert_eq!(
        app.execute_contract(user2.clone(), generator_instance.clone(), &msg, &[])
            .unwrap_err()
            .to_string(),
        "astroport_generator::state::UserInfo not found".to_string()
    );

    app.update_block(|bi| next_block(bi));

    // 10 tokens per block split equally between 2 pools
    check_pending_rewards(
        &mut app,
        &generator_instance,
        &lp_cny_eur,
        USER1,
        (5_000000, None),
    );
    check_pending_rewards(
        &mut app,
        &generator_instance,
        &lp_eur_usd,
        USER1,
        (5_000000, None),
    );

    // User 2
    mint_tokens(&mut app, pair_cny_eur.clone(), &lp_cny_eur, &user2, 10);
    mint_tokens(&mut app, pair_eur_usd.clone(), &lp_eur_usd, &user2, 10);

    deposit_lp_tokens_to_generator(
        &mut app,
        &generator_instance,
        USER2,
        &[(&lp_cny_eur, 10), (&lp_eur_usd, 10)],
    );

    check_token_balance(&mut app, &lp_cny_eur, &generator_instance, 20);
    check_token_balance(&mut app, &lp_eur_usd, &generator_instance, 20);

    // 10 tokens have been distributed to depositors since the last deposit
    check_pending_rewards(
        &mut app,
        &generator_instance,
        &lp_cny_eur,
        USER1,
        (5_000000, None),
    );
    check_pending_rewards(
        &mut app,
        &generator_instance,
        &lp_eur_usd,
        USER1,
        (5_000000, None),
    );

    // New deposits can't receive already calculated rewards
    check_pending_rewards(&mut app, &generator_instance, &lp_cny_eur, USER2, (0, None));
    check_pending_rewards(&mut app, &generator_instance, &lp_eur_usd, USER2, (0, None));

    // Change pool alloc points
    let msg = GeneratorExecuteMsg::SetupPools {
        pools: vec![
            (lp_cny_eur.to_string(), Uint64::from(60u32)),
            (lp_eur_usd.to_string(), Uint64::from(40u32)),
        ],
    };
    app.execute_contract(owner.clone(), generator_instance.clone(), &msg, &[])
        .unwrap();

    app.update_block(|bi| next_block(bi));

    // 60 to cny_eur, 40 to eur_usd. Each is divided for two users
    check_pending_rewards(
        &mut app,
        &generator_instance,
        &lp_cny_eur,
        USER1,
        (8_000000, None),
    );
    check_pending_rewards(
        &mut app,
        &generator_instance,
        &lp_eur_usd,
        USER1,
        (7_000000, None),
    );

    check_pending_rewards(
        &mut app,
        &generator_instance,
        &lp_cny_eur,
        USER2,
        (3_000000, None),
    );
    check_pending_rewards(
        &mut app,
        &generator_instance,
        &lp_eur_usd,
        USER2,
        (2_000000, None),
    );

    // User1 emergency withdraws and loses already accrued rewards (5).
    // Pending tokens (3) will be redistributed to other staked users.
    let msg = GeneratorExecuteMsg::EmergencyWithdraw {
        lp_token: lp_cny_eur.to_string(),
    };
    app.execute_contract(user1.clone(), generator_instance.clone(), &msg, &[])
        .unwrap();

    check_pending_rewards(
        &mut app,
        &generator_instance,
        &lp_cny_eur,
        USER1,
        (0_000000, None),
    );
    check_pending_rewards(
        &mut app,
        &generator_instance,
        &lp_eur_usd,
        USER1,
        (7_000000, None),
    );

    check_pending_rewards(
        &mut app,
        &generator_instance,
        &lp_cny_eur,
        USER2,
        (6_000000, None),
    );
    check_pending_rewards(
        &mut app,
        &generator_instance,
        &lp_eur_usd,
        USER2,
        (2_000000, None),
    );

    // Balance of the generator should be decreased
    check_token_balance(&mut app, &lp_cny_eur, &generator_instance, 10);

    // User1 can't withdraw after emergency withdraw
    let msg = GeneratorExecuteMsg::Withdraw {
        lp_token: lp_cny_eur.to_string(),
        amount: Uint128::new(1_000000),
    };
    assert_eq!(
        app.execute_contract(user1.clone(), generator_instance.clone(), &msg, &[])
            .unwrap_err()
            .to_string(),
        "Insufficient balance in contract to process claim".to_string(),
    );

    // User2 withdraw and get rewards
    let msg = GeneratorExecuteMsg::Withdraw {
        lp_token: lp_cny_eur.to_string(),
        amount: Uint128::new(10),
    };
    app.execute_contract(user2.clone(), generator_instance.clone(), &msg, &[])
        .unwrap();

    check_token_balance(&mut app, &lp_cny_eur, &generator_instance, 0);
    check_token_balance(&mut app, &lp_cny_eur, &user1, 10);
    check_token_balance(&mut app, &lp_cny_eur, &user2, 10);

    check_token_balance(&mut app, &astro_token_instance, &user1, 0);
    check_token_balance(&mut app, &astro_token_instance, &user2, 6_000000);
    // 7 + 2 distributed ASTRO (for other pools). 5 orphaned by emergency withdrawals, 6 transfered to User2

    // User1 withdraws and gets rewards
    let msg = GeneratorExecuteMsg::Withdraw {
        lp_token: lp_eur_usd.to_string(),
        amount: Uint128::new(5),
    };
    app.execute_contract(user1.clone(), generator_instance.clone(), &msg, &[])
        .unwrap();

    check_token_balance(&mut app, &lp_eur_usd, &generator_instance, 15);
    check_token_balance(&mut app, &lp_eur_usd, &user1, 5);

    check_token_balance(&mut app, &astro_token_instance, &user1, 7_000000);

    // User1 withdraws and gets rewards
    let msg = GeneratorExecuteMsg::Withdraw {
        lp_token: lp_eur_usd.to_string(),
        amount: Uint128::new(5),
    };
    app.execute_contract(user1.clone(), generator_instance.clone(), &msg, &[])
        .unwrap();

    check_token_balance(&mut app, &lp_eur_usd, &generator_instance, 10);
    check_token_balance(&mut app, &lp_eur_usd, &user1, 10);
    check_token_balance(&mut app, &astro_token_instance, &user1, 7_000000);

    // User2 withdraws and gets rewards
    let msg = GeneratorExecuteMsg::Withdraw {
        lp_token: lp_eur_usd.to_string(),
        amount: Uint128::new(10),
    };
    app.execute_contract(user2.clone(), generator_instance.clone(), &msg, &[])
        .unwrap();

    check_token_balance(&mut app, &lp_eur_usd, &generator_instance, 0);
    check_token_balance(&mut app, &lp_eur_usd, &user1, 10);
    check_token_balance(&mut app, &lp_eur_usd, &user2, 10);

    check_token_balance(&mut app, &astro_token_instance, &user1, 7_000000);
    check_token_balance(&mut app, &astro_token_instance, &user2, 6_000000 + 2_000000);
}

#[test]
fn generator_with_mirror_reward_proxy() {
    let mut app = mock_app();

    let owner = Addr::unchecked(OWNER);
    let user1 = Addr::unchecked(USER1);
    let user2 = Addr::unchecked(USER2);

    let token_code_id = store_token_code(&mut app);
    let factory_code_id = store_factory_code(&mut app);
    let pair_code_id = store_pair_code_id(&mut app);

    let astro_token_instance =
        instantiate_token(&mut app, token_code_id, "ASTRO", Some(1_000_000_000_000000));
    let factory_instance =
        instantiate_factory(&mut app, factory_code_id, token_code_id, pair_code_id);

    let (pair_cny_eur, lp_cny_eur) = create_pair(&mut app, &factory_instance, "CNY", "EUR");
    let (pair_eur_usd, lp_eur_usd) = create_pair(&mut app, &factory_instance, "EUR", "USD");

    let generator_instance =
        instantiate_generator(&mut app, &factory_instance, &astro_token_instance, None);

    let (mirror_token_instance, mirror_staking_instance) =
        instantiate_mirror_protocol(&mut app, token_code_id, &pair_cny_eur, &lp_cny_eur);

    let proxy_code_id = store_proxy_code(&mut app);

    let proxy_to_mirror_instance = instantiate_proxy(
        &mut app,
        proxy_code_id,
        &generator_instance,
        &pair_cny_eur,
        &lp_cny_eur,
        &mirror_staking_instance,
        &mirror_token_instance,
    );

    let msg = GeneratorExecuteMsg::SetupPools {
        pools: vec![
            (lp_cny_eur.to_string(), Uint64::from(50u64)),
            (lp_eur_usd.to_string(), Uint64::from(50u64)),
        ],
    };

    app.execute_contract(
        Addr::unchecked(OWNER),
        generator_instance.clone(),
        &msg,
        &[],
    )
    .unwrap();

    // Can't add if proxy isn't allowed
    let msg = GeneratorExecuteMsg::MoveToProxy {
        lp_token: lp_cny_eur.to_string(),
        proxy: proxy_to_mirror_instance.to_string(),
    };

    assert_eq!(
        app.execute_contract(
            Addr::unchecked(OWNER),
            generator_instance.clone(),
            &msg,
            &[]
        )
        .unwrap_err()
        .to_string(),
        String::from("Reward proxy not allowed!")
    );

    let msg = GeneratorExecuteMsg::SetAllowedRewardProxies {
        proxies: vec![proxy_to_mirror_instance.to_string()],
    };
    assert_eq!(
        app.execute_contract(user1.clone(), generator_instance.clone(), &msg, &[])
            .unwrap_err()
            .to_string(),
        String::from("Unauthorized")
    );

    let msg = GeneratorExecuteMsg::SetAllowedRewardProxies {
        proxies: vec![proxy_to_mirror_instance.to_string()],
    };
    app.execute_contract(owner.clone(), generator_instance.clone(), &msg, &[])
        .unwrap();

    let msg = GeneratorExecuteMsg::MoveToProxy {
        lp_token: lp_cny_eur.to_string(),
        proxy: proxy_to_mirror_instance.to_string(),
    };

    app.execute_contract(
        Addr::unchecked(OWNER),
        generator_instance.clone(),
        &msg,
        &[],
    )
    .unwrap();

    // Mint tokens, so user can deposit
    mint_tokens(&mut app, pair_cny_eur.clone(), &lp_cny_eur, &user1, 9);
    mint_tokens(&mut app, pair_eur_usd.clone(), &lp_eur_usd, &user1, 10);

    let msg = Cw20ExecuteMsg::Send {
        contract: generator_instance.to_string(),
        msg: to_binary(&GeneratorHookMsg::Deposit {}).unwrap(),
        amount: Uint128::new(10),
    };

    assert_eq!(
        app.execute_contract(user1.clone(), lp_cny_eur.clone(), &msg, &[])
            .unwrap_err()
            .to_string(),
        "Overflow: Cannot Sub with 9 and 10".to_string()
    );

    mint_tokens(&mut app, pair_cny_eur.clone(), &lp_cny_eur, &user1, 1);

    deposit_lp_tokens_to_generator(
        &mut app,
        &generator_instance,
        USER1,
        &[(&lp_cny_eur, 10), (&lp_eur_usd, 10)],
    );

    // With the proxy, the Generator contract doesn't have the deposited LP tokens
    check_token_balance(&mut app, &lp_cny_eur, &generator_instance, 0);
    // The LP tokens are in the 3rd party contract now
    check_token_balance(&mut app, &lp_cny_eur, &mirror_staking_instance, 10);

    check_token_balance(&mut app, &lp_eur_usd, &generator_instance, 10);
    check_token_balance(&mut app, &lp_eur_usd, &mirror_staking_instance, 0);

    check_pending_rewards(
        &mut app,
        &generator_instance,
        &lp_cny_eur,
        USER1,
        (0, Some(0)),
    );
    check_pending_rewards(&mut app, &generator_instance, &lp_eur_usd, USER1, (0, None));

    // User can't withdraw if they didn't deposit previously
    let msg = GeneratorExecuteMsg::Withdraw {
        lp_token: lp_cny_eur.to_string(),
        amount: Uint128::new(1_000000),
    };
    assert_eq!(
        app.execute_contract(user2.clone(), generator_instance.clone(), &msg, &[])
            .unwrap_err()
            .to_string(),
        "Insufficient balance in contract to process claim".to_string()
    );

    // User can't emergency withdraw if they didn't deposit previously
    let msg = GeneratorExecuteMsg::EmergencyWithdraw {
        lp_token: lp_cny_eur.to_string(),
    };
    assert_eq!(
        app.execute_contract(user2.clone(), generator_instance.clone(), &msg, &[])
            .unwrap_err()
            .to_string(),
        "astroport_generator::state::UserInfo not found".to_string()
    );

    app.update_block(|bi| next_block(bi));

    let msg = Cw20ExecuteMsg::Send {
        contract: mirror_staking_instance.to_string(),
        msg: to_binary(&MirrorStakingHookMsg::DepositReward {
            rewards: vec![(pair_cny_eur.to_string(), Uint128::new(50_000000))],
        })
        .unwrap(),
        amount: Uint128::new(50_000000),
    };

    mint_tokens(
        &mut app,
        owner.clone(),
        &mirror_token_instance,
        &owner,
        50_000000,
    );
    app.execute_contract(owner.clone(), mirror_token_instance.clone(), &msg, &[])
        .unwrap();

    // 10 per block deposited equally between 2 pools with the same alloc_points
    check_pending_rewards(
        &mut app,
        &generator_instance,
        &lp_cny_eur,
        USER1,
        (5_000000, Some(50_000000)),
    );
    check_pending_rewards(
        &mut app,
        &generator_instance,
        &lp_eur_usd,
        USER1,
        (5_000000, None),
    );

    // User 2
    mint_tokens(&mut app, pair_cny_eur.clone(), &lp_cny_eur, &user2, 10);
    mint_tokens(&mut app, pair_eur_usd.clone(), &lp_eur_usd, &user2, 10);

    deposit_lp_tokens_to_generator(
        &mut app,
        &generator_instance,
        USER2,
        &[(&lp_cny_eur, 10), (&lp_eur_usd, 10)],
    );

    check_token_balance(&mut app, &lp_cny_eur, &generator_instance, 0);
    check_token_balance(&mut app, &lp_cny_eur, &mirror_staking_instance, 20);

    check_token_balance(&mut app, &lp_eur_usd, &generator_instance, 20);
    check_token_balance(&mut app, &lp_eur_usd, &mirror_staking_instance, 0);

    // 10 tokens distributed to depositors since the last deposit
    // 5 distrubuted to proxy contract sicne the last deposit
    check_token_balance(
        &mut app,
        &mirror_token_instance,
        &proxy_to_mirror_instance,
        50_000000,
    );

    check_pending_rewards(
        &mut app,
        &generator_instance,
        &lp_cny_eur,
        USER1,
        (5_000000, Some(50_000000)),
    );
    check_pending_rewards(
        &mut app,
        &generator_instance,
        &lp_eur_usd,
        USER1,
        (5_000000, None),
    );

    // New deposits can't receive already calculated rewards
    check_pending_rewards(
        &mut app,
        &generator_instance,
        &lp_cny_eur,
        USER2,
        (0, Some(0)),
    );
    check_pending_rewards(&mut app, &generator_instance, &lp_eur_usd, USER2, (0, None));

    // Change pool alloc points
    let msg = GeneratorExecuteMsg::SetupPools {
        pools: vec![
            (lp_cny_eur.to_string(), Uint64::new(60)),
            (lp_eur_usd.to_string(), Uint64::new(40)),
        ],
    };

    app.execute_contract(owner.clone(), generator_instance.clone(), &msg, &[])
        .unwrap();

    app.update_block(|bi| next_block(bi));

    let msg = Cw20ExecuteMsg::Send {
        contract: mirror_staking_instance.to_string(),
        msg: to_binary(&MirrorStakingHookMsg::DepositReward {
            rewards: vec![(pair_cny_eur.to_string(), Uint128::new(60_000000))],
        })
        .unwrap(),
        amount: Uint128::new(60_000000),
    };

    mint_tokens(
        &mut app,
        owner.clone(),
        &mirror_token_instance,
        &owner,
        60_000000,
    );
    app.execute_contract(owner.clone(), mirror_token_instance.clone(), &msg, &[])
        .unwrap();

    // 60 to cny_eur, 40 to eur_usd. Each is divided between two users
    check_pending_rewards(
        &mut app,
        &generator_instance,
        &lp_cny_eur,
        USER1,
        (8_000000, Some(80_000000)),
    );
    check_pending_rewards(
        &mut app,
        &generator_instance,
        &lp_eur_usd,
        USER1,
        (7_000000, None),
    );

    check_pending_rewards(
        &mut app,
        &generator_instance,
        &lp_cny_eur,
        USER2,
        (3_000000, Some(30_000000)),
    );
    check_pending_rewards(
        &mut app,
        &generator_instance,
        &lp_eur_usd,
        USER2,
        (2_000000, None),
    );

    // User1 emergency withdraws and loses already distributed rewards (5).
    // Pending tokens (3) will be redistributed to other staked users.
    let msg = GeneratorExecuteMsg::EmergencyWithdraw {
        lp_token: lp_cny_eur.to_string(),
    };
    app.execute_contract(user1.clone(), generator_instance.clone(), &msg, &[])
        .unwrap();

    check_pending_rewards(
        &mut app,
        &generator_instance,
        &lp_cny_eur,
        USER1,
        (0_000000, Some(0_000000)),
    );
    check_pending_rewards(
        &mut app,
        &generator_instance,
        &lp_eur_usd,
        USER1,
        (7_000000, None),
    );

    check_pending_rewards(
        &mut app,
        &generator_instance,
        &lp_cny_eur,
        USER2,
        (6_000000, Some(60_000000)),
    );
    check_pending_rewards(
        &mut app,
        &generator_instance,
        &lp_eur_usd,
        USER2,
        (2_000000, None),
    );

    // Balance of the end contract should be decreased
    check_token_balance(&mut app, &lp_cny_eur, &mirror_staking_instance, 10);

    // User1 can't withdraw after emergency withdrawal
    let msg = GeneratorExecuteMsg::Withdraw {
        lp_token: lp_cny_eur.to_string(),
        amount: Uint128::new(1_000000),
    };
    assert_eq!(
        app.execute_contract(user1.clone(), generator_instance.clone(), &msg, &[])
            .unwrap_err()
            .to_string(),
        "Insufficient balance in contract to process claim".to_string(),
    );

    check_token_balance(
        &mut app,
        &mirror_token_instance,
        &proxy_to_mirror_instance,
        50_000000,
    );
    check_token_balance(&mut app, &mirror_token_instance, &owner, 0_000000);

    // Check if there are orphaned proxy rewards
    let msg = GeneratorQueryMsg::OrphanProxyRewards {
        lp_token: lp_cny_eur.to_string(),
    };
    let orphan_rewards: Uint128 = app
        .wrap()
        .query_wasm_smart(&generator_instance, &msg)
        .unwrap();
    assert_eq!(orphan_rewards, Uint128::new(50_000000));

    // Owner sends orphaned proxy rewards
    let msg = GeneratorExecuteMsg::SendOrphanProxyReward {
        recipient: owner.to_string(),
        lp_token: lp_cny_eur.to_string(),
    };

    app.execute_contract(owner.clone(), generator_instance.clone(), &msg, &[])
        .unwrap();

    check_token_balance(
        &mut app,
        &mirror_token_instance,
        &proxy_to_mirror_instance,
        0,
    );
    check_token_balance(&mut app, &mirror_token_instance, &owner, 50_000000);

    // Owner can't send proxy rewards for distribution to users
    let msg = GeneratorExecuteMsg::SendOrphanProxyReward {
        recipient: owner.to_string(),
        lp_token: lp_cny_eur.to_string(),
    };

    assert_eq!(
        app.execute_contract(owner.clone(), generator_instance.clone(), &msg, &[])
            .unwrap_err()
            .to_string(),
        "Insufficient amount of orphan rewards!"
    );

    // User2 withdraws and gets rewards
    let msg = GeneratorExecuteMsg::Withdraw {
        lp_token: lp_cny_eur.to_string(),
        amount: Uint128::new(10),
    };
    app.execute_contract(user2.clone(), generator_instance.clone(), &msg, &[])
        .unwrap();

    check_token_balance(&mut app, &lp_cny_eur, &generator_instance, 0);
    check_token_balance(&mut app, &lp_cny_eur, &mirror_staking_instance, 0);
    check_token_balance(&mut app, &lp_cny_eur, &user1, 10);
    check_token_balance(&mut app, &lp_cny_eur, &user2, 10);

    check_token_balance(&mut app, &astro_token_instance, &user1, 0);
    check_token_balance(&mut app, &mirror_token_instance, &user1, 0);
    check_token_balance(&mut app, &astro_token_instance, &user2, 6_000000);
    check_token_balance(&mut app, &mirror_token_instance, &user2, 60_000000);
    // 7 + 2 ASTRO were distributed (for other pools). 5 tokens were orphaned by the emergency withdrawal, 6 were transfered to User2
    check_token_balance(
        &mut app,
        &mirror_token_instance,
        &proxy_to_mirror_instance,
        0_000000,
    );

    // User1 withdraws and gets rewards
    let msg = GeneratorExecuteMsg::Withdraw {
        lp_token: lp_eur_usd.to_string(),
        amount: Uint128::new(5),
    };
    app.execute_contract(user1.clone(), generator_instance.clone(), &msg, &[])
        .unwrap();

    check_token_balance(&mut app, &lp_eur_usd, &generator_instance, 15);
    check_token_balance(&mut app, &lp_eur_usd, &user1, 5);

    check_token_balance(&mut app, &astro_token_instance, &user1, 7_000000);
    check_token_balance(&mut app, &mirror_token_instance, &user1, 0_000000);

    // User1 withdraws and gets rewards
    let msg = GeneratorExecuteMsg::Withdraw {
        lp_token: lp_eur_usd.to_string(),
        amount: Uint128::new(5),
    };
    app.execute_contract(user1.clone(), generator_instance.clone(), &msg, &[])
        .unwrap();

    check_token_balance(&mut app, &lp_eur_usd, &generator_instance, 10);
    check_token_balance(&mut app, &lp_eur_usd, &user1, 10);
    check_token_balance(&mut app, &astro_token_instance, &user1, 7_000000);
    check_token_balance(&mut app, &mirror_token_instance, &user1, 0_000000);

    // User2 withdraws and gets rewards
    let msg = GeneratorExecuteMsg::Withdraw {
        lp_token: lp_eur_usd.to_string(),
        amount: Uint128::new(10),
    };
    app.execute_contract(user2.clone(), generator_instance.clone(), &msg, &[])
        .unwrap();

    check_token_balance(&mut app, &lp_eur_usd, &generator_instance, 0);
    check_token_balance(&mut app, &lp_eur_usd, &user1, 10);
    check_token_balance(&mut app, &lp_eur_usd, &user2, 10);

    check_token_balance(&mut app, &astro_token_instance, &user1, 7_000000);
    check_token_balance(&mut app, &mirror_token_instance, &user1, 0_000000);
    check_token_balance(&mut app, &astro_token_instance, &user2, 6_000000 + 2_000000);
    check_token_balance(&mut app, &mirror_token_instance, &user2, 60_000000);
    check_token_balance(
        &mut app,
        &mirror_token_instance,
        &proxy_to_mirror_instance,
        0_000000,
    );
}

#[test]
fn update_allowed_proxies() {
    let mut app = mock_app();

    let owner = Addr::unchecked(OWNER);
    let token_code_id = store_token_code(&mut app);
    let factory_code_id = store_factory_code(&mut app);
    let pair_code_id = store_pair_code_id(&mut app);
    let allowed_proxies = Some(vec![
        "proxy1".to_string(),
        "proxy2".to_string(),
        "proxy3".to_string(),
        "proxy4".to_string(),
    ]);
    let astro_token_instance =
        instantiate_token(&mut app, token_code_id, "ASTRO", Some(1_000_000_000_000000));

    let factory_instance =
        instantiate_factory(&mut app, factory_code_id, token_code_id, pair_code_id);

    let generator_instance = instantiate_generator(
        &mut app,
        &factory_instance,
        &astro_token_instance,
        allowed_proxies,
    );

    let msg = ExecuteMsg::UpdateAllowedProxies {
        add: None,
        remove: None,
    };

    let err = app
        .execute_contract(owner.clone(), generator_instance.clone(), &msg, &[])
        .unwrap_err();
    assert_eq!(
        "Generic error: Need to provide add or remove parameters",
        err.to_string()
    );

    let msg = ExecuteMsg::UpdateAllowedProxies {
        add: Some(vec!["proxy5".to_string(), "proxy6".to_string()]),
        remove: Some(vec!["PROXY1".to_string(), "proxy3".to_string()]),
    };

    app.execute_contract(owner.clone(), generator_instance.clone(), &msg, &[])
        .unwrap();

    // Check if proxies were added and removed
    let reps: ConfigResponse = app
        .wrap()
        .query_wasm_smart(&generator_instance, &QueryMsg::Config {})
        .unwrap();

    let allowed_reward_proxies: Vec<Addr> = vec![
        Addr::unchecked("proxy2"),
        Addr::unchecked("proxy4"),
        Addr::unchecked("proxy5"),
        Addr::unchecked("proxy6"),
    ];
    assert_eq!(allowed_reward_proxies, reps.allowed_reward_proxies);

    // Check if proxies were removed already
    let msg = ExecuteMsg::UpdateAllowedProxies {
        add: None,
        remove: Some(vec!["proxy1".to_string(), "proxy2".to_string()]),
    };

    let err = app
        .execute_contract(owner.clone(), generator_instance.clone(), &msg, &[])
        .unwrap_err();
    assert_eq!(
        "Generic error: Can't remove proxy contract. It is not found in allowed list.",
        err.to_string()
    );

    // Only add proxies
    let msg = ExecuteMsg::UpdateAllowedProxies {
        add: Some(vec!["proxy1".to_string(), "proxy2".to_string()]),
        remove: None,
    };

    app.execute_contract(owner.clone(), generator_instance.clone(), &msg, &[])
        .unwrap();
    let reps: ConfigResponse = app
        .wrap()
        .query_wasm_smart(&generator_instance, &QueryMsg::Config {})
        .unwrap();
    let allowed_reward_proxies: Vec<Addr> = vec![
        Addr::unchecked("proxy2"),
        Addr::unchecked("proxy4"),
        Addr::unchecked("proxy5"),
        Addr::unchecked("proxy6"),
        Addr::unchecked("proxy1"),
    ];
    assert_eq!(allowed_reward_proxies, reps.allowed_reward_proxies);
}

#[test]
fn move_to_proxy() {
    let mut app = mock_app();

    let owner = Addr::unchecked(OWNER);
    let user1 = Addr::unchecked(USER1);
    let token_code_id = store_token_code(&mut app);
    let factory_code_id = store_factory_code(&mut app);
    let pair_code_id = store_pair_code_id(&mut app);

    let astro_token_instance =
        instantiate_token(&mut app, token_code_id, "ASTRO", Some(1_000_000_000_000000));
    let factory_instance =
        instantiate_factory(&mut app, factory_code_id, token_code_id, pair_code_id);

    let (pair_cny_eur, lp_cny_eur) = create_pair(&mut app, &factory_instance, "cny", "eur");
<<<<<<< HEAD

    let generator_instance =
        instantiate_generator(&mut app, &factory_instance, &astro_token_instance, None);

=======

    let generator_instance =
        instantiate_generator(&mut app, &factory_instance, &astro_token_instance, None);

>>>>>>> f7f30466
    register_lp_tokens_in_generator(
        &mut app,
        &generator_instance,
        vec![PoolWithProxy {
            pool: (lp_cny_eur.to_string(), Uint64::from(50u32)),
            proxy: None,
        }],
    );

    let msg_cny_eur = QueryMsg::PoolInfo {
        lp_token: lp_cny_eur.to_string(),
    };

    // Check if proxy reward is none
    let reps: PoolInfoResponse = app
        .wrap()
        .query_wasm_smart(&generator_instance, &msg_cny_eur)
        .unwrap();
    assert_eq!(None, reps.reward_proxy);

    let (mirror_token_instance, mirror_staking_instance) =
        instantiate_mirror_protocol(&mut app, token_code_id, &pair_cny_eur, &lp_cny_eur);

    let proxy_code_id = store_proxy_code(&mut app);

    let proxy_to_mirror_instance = instantiate_proxy(
        &mut app,
        proxy_code_id,
        &generator_instance,
        &pair_cny_eur,
        &lp_cny_eur,
        &mirror_staking_instance,
        &mirror_token_instance,
    );

    // Can't add proxy if proxy reward isn't allowed
    let msg = ExecuteMsg::MoveToProxy {
        lp_token: lp_cny_eur.to_string(),
        proxy: proxy_to_mirror_instance.to_string(),
    };
    let err = app
        .execute_contract(owner.clone(), generator_instance.clone(), &msg, &[])
        .unwrap_err();
    assert_eq!("Reward proxy not allowed!", err.to_string());

    let msg = GeneratorExecuteMsg::SetAllowedRewardProxies {
        proxies: vec![proxy_to_mirror_instance.to_string()],
    };
    app.execute_contract(owner.clone(), generator_instance.clone(), &msg, &[])
        .unwrap();

    // Set the proxy for the pool
    let msg = ExecuteMsg::MoveToProxy {
        lp_token: lp_cny_eur.to_string(),
        proxy: proxy_to_mirror_instance.to_string(),
    };
    app.execute_contract(owner.clone(), generator_instance.clone(), &msg, &[])
        .unwrap();

    let msg_cny_eur = QueryMsg::PoolInfo {
        lp_token: lp_cny_eur.to_string(),
    };

    // Check if proxy reward exists
    let reps: PoolInfoResponse = app
        .wrap()
        .query_wasm_smart(&generator_instance, &msg_cny_eur)
        .unwrap();
    assert_eq!(Some(Addr::unchecked("contract #10")), reps.reward_proxy);

    // Mint tokens, so user can deposit
    mint_tokens(&mut app, pair_cny_eur.clone(), &lp_cny_eur, &user1, 10);

    deposit_lp_tokens_to_generator(&mut app, &generator_instance, USER1, &[(&lp_cny_eur, 10)]);

    // With the proxy set up, the Generator contract doesn't have the deposited LP tokens
    check_token_balance(&mut app, &lp_cny_eur, &generator_instance, 0);
    // The LP tokens are in the 3rd party contract now
    check_token_balance(&mut app, &lp_cny_eur, &mirror_staking_instance, 10);

    check_pending_rewards(
        &mut app,
        &generator_instance,
        &lp_cny_eur,
        USER1,
        (0, Some(0)),
    );

    app.update_block(|bi| next_block(bi));

    let msg = Cw20ExecuteMsg::Send {
        contract: mirror_staking_instance.to_string(),
        msg: to_binary(&MirrorStakingHookMsg::DepositReward {
            rewards: vec![(pair_cny_eur.to_string(), Uint128::new(50_000000))],
        })
        .unwrap(),
        amount: Uint128::new(50_000000),
    };

    mint_tokens(
        &mut app,
        owner.clone(),
        &mirror_token_instance,
        &owner,
        50_000000,
    );
    app.execute_contract(owner.clone(), mirror_token_instance.clone(), &msg, &[])
        .unwrap();

    check_pending_rewards(
        &mut app,
        &generator_instance,
        &lp_cny_eur,
        USER1,
        (10_000000, Some(50_000000)),
    );

    check_token_balance(&mut app, &lp_cny_eur, &generator_instance, 0);
    check_token_balance(&mut app, &lp_cny_eur, &mirror_staking_instance, 10);

    // Check if the pool already has a reward proxy contract set
    let msg = ExecuteMsg::MoveToProxy {
        lp_token: lp_cny_eur.to_string(),
        proxy: proxy_to_mirror_instance.to_string(),
    };
    let err = app
        .execute_contract(owner.clone(), generator_instance.clone(), &msg, &[])
        .unwrap_err();
    assert_eq!(
        "The pool already has a reward proxy contract!",
        err.to_string()
    );
}

#[test]
fn query_all_stakers() {
    let mut app = mock_app();

    let user1 = Addr::unchecked(USER1);
    let user2 = Addr::unchecked(USER2);
    let user3 = Addr::unchecked(USER3);
    let user4 = Addr::unchecked(USER4);
    let user5 = Addr::unchecked(USER5);
    let token_code_id = store_token_code(&mut app);
    let factory_code_id = store_factory_code(&mut app);
    let pair_code_id = store_pair_code_id(&mut app);

    let factory_instance =
        instantiate_factory(&mut app, factory_code_id, token_code_id, pair_code_id);

    let (pair_cny_eur, lp_cny_eur) = create_pair(&mut app, &factory_instance, "CNY", "EUR");

    let astro_token_instance =
        instantiate_token(&mut app, token_code_id, "ASTRO", Some(1_000_000_000_000000));

    let generator_instance =
        instantiate_generator(&mut app, &factory_instance, &astro_token_instance, None);

    register_lp_tokens_in_generator(
        &mut app,
        &generator_instance,
        vec![PoolWithProxy {
            pool: (lp_cny_eur.to_string(), Uint64::new(100u64)),
            proxy: None,
        }],
    );

    mint_tokens(&mut app, pair_cny_eur.clone(), &lp_cny_eur, &user1, 10);
    mint_tokens(&mut app, pair_cny_eur.clone(), &lp_cny_eur, &user2, 10);
    mint_tokens(&mut app, pair_cny_eur.clone(), &lp_cny_eur, &user3, 10);
    mint_tokens(&mut app, pair_cny_eur.clone(), &lp_cny_eur, &user4, 10);
    mint_tokens(&mut app, pair_cny_eur.clone(), &lp_cny_eur, &user5, 10);

    let msg_cny_eur = QueryMsg::PoolStakers {
        lp_token: lp_cny_eur.to_string(),
        start_after: None,
        limit: None,
    };

    // Check there are no stakers when there's no deposit
    let reps: Vec<StakerResponse> = app
        .wrap()
        .query_wasm_smart(&generator_instance, &msg_cny_eur)
        .unwrap();
    let empty: Vec<StakerResponse> = vec![];
    assert_eq!(empty, reps);

    for user in [USER1, USER2, USER3, USER4, USER5] {
        deposit_lp_tokens_to_generator(&mut app, &generator_instance, user, &[(&lp_cny_eur, 10)]);
    }

    check_token_balance(&mut app, &lp_cny_eur, &generator_instance, 50);

    let reps: Vec<StakerResponse> = app
        .wrap()
        .query_wasm_smart(&generator_instance, &msg_cny_eur)
        .unwrap();

    assert_eq!(
        vec![
            StakerResponse {
                account: "user1".to_string(),
                amount: Uint128::new(10)
            },
            StakerResponse {
                account: "user2".to_string(),
                amount: Uint128::new(10)
            },
            StakerResponse {
                account: "user3".to_string(),
                amount: Uint128::new(10)
            },
            StakerResponse {
                account: "user4".to_string(),
                amount: Uint128::new(10)
            },
            StakerResponse {
                account: "user5".to_string(),
                amount: Uint128::new(10)
            }
        ],
        reps
    );

    let msg = GeneratorExecuteMsg::Withdraw {
        lp_token: lp_cny_eur.to_string(),
        amount: Uint128::new(10),
    };

    app.execute_contract(user1.clone(), generator_instance.clone(), &msg, &[])
        .unwrap();

    check_token_balance(&mut app, &lp_cny_eur, &generator_instance, 40);

    // Check the amount of stakers after withdrawal
    let reps: Vec<StakerResponse> = app
        .wrap()
        .query_wasm_smart(&generator_instance, &msg_cny_eur)
        .unwrap();

    assert_eq!(
        vec![
            StakerResponse {
                account: "user2".to_string(),
                amount: Uint128::new(10)
            },
            StakerResponse {
                account: "user3".to_string(),
                amount: Uint128::new(10)
            },
            StakerResponse {
                account: "user4".to_string(),
                amount: Uint128::new(10)
            },
            StakerResponse {
                account: "user5".to_string(),
                amount: Uint128::new(10)
            }
        ],
        reps
    );
}

#[test]
fn query_pagination_stakers() {
    let mut app = mock_app();

    let user1 = Addr::unchecked(USER1);
    let user2 = Addr::unchecked(USER2);
    let user3 = Addr::unchecked(USER3);
    let user4 = Addr::unchecked(USER4);
    let user5 = Addr::unchecked(USER5);
    let user6 = Addr::unchecked(USER6);
    let user7 = Addr::unchecked(USER7);
    let user8 = Addr::unchecked(USER8);
    let user9 = Addr::unchecked(USER9);

    let token_code_id = store_token_code(&mut app);
    let factory_code_id = store_factory_code(&mut app);
    let pair_code_id = store_pair_code_id(&mut app);

    let factory_instance =
        instantiate_factory(&mut app, factory_code_id, token_code_id, pair_code_id);

    let (pair_cny_eur, lp_cny_eur) = create_pair(&mut app, &factory_instance, "CNY", "EUR");

    let astro_token_instance =
        instantiate_token(&mut app, token_code_id, "ASTRO", Some(1_000_000_000_000000));

    let generator_instance =
        instantiate_generator(&mut app, &factory_instance, &astro_token_instance, None);

    register_lp_tokens_in_generator(
        &mut app,
        &generator_instance,
        vec![PoolWithProxy {
            pool: (lp_cny_eur.to_string(), Uint64::from(100u32)),
            proxy: None,
        }],
    );

    for user in [
        user1, user2, user3, user4, user5, user6, user7, user8, user9,
    ] {
        mint_tokens(&mut app, pair_cny_eur.clone(), &lp_cny_eur, &user, 10);
    }

    for user in [
        USER1, USER2, USER3, USER4, USER5, USER6, USER7, USER8, USER9,
    ] {
        deposit_lp_tokens_to_generator(&mut app, &generator_instance, user, &[(&lp_cny_eur, 10)]);
    }

    check_token_balance(&mut app, &lp_cny_eur, &generator_instance, 90);

    // Get the first two stakers
    let msg_cny_eur = QueryMsg::PoolStakers {
        lp_token: lp_cny_eur.to_string(),
        start_after: None,
        limit: Some(2),
    };

    let reps: Vec<StakerResponse> = app
        .wrap()
        .query_wasm_smart(&generator_instance, &msg_cny_eur)
        .unwrap();

    // check count of users
    assert_eq!(reps.len(), 2 as usize);

    assert_eq!(
        vec![
            StakerResponse {
                account: "user1".to_string(),
                amount: Uint128::new(10)
            },
            StakerResponse {
                account: "user2".to_string(),
                amount: Uint128::new(10)
            },
        ],
        reps
    );

    // Get the next seven stakers
    let msg_cny_eur = QueryMsg::PoolStakers {
        lp_token: lp_cny_eur.to_string(),
        start_after: Some("user2".to_string()),
        limit: Some(7),
    };

    let reps: Vec<StakerResponse> = app
        .wrap()
        .query_wasm_smart(&generator_instance, &msg_cny_eur)
        .unwrap();

    assert_eq!(
        vec![
            StakerResponse {
                account: "user3".to_string(),
                amount: Uint128::new(10)
            },
            StakerResponse {
                account: "user4".to_string(),
                amount: Uint128::new(10)
            },
            StakerResponse {
                account: "user5".to_string(),
                amount: Uint128::new(10)
            },
            StakerResponse {
                account: "user6".to_string(),
                amount: Uint128::new(10)
            },
            StakerResponse {
                account: "user7".to_string(),
                amount: Uint128::new(10)
            },
            StakerResponse {
                account: "user8".to_string(),
                amount: Uint128::new(10)
            },
            StakerResponse {
                account: "user9".to_string(),
                amount: Uint128::new(10)
            },
        ],
        reps
    );
}

#[test]
fn update_tokens_blacklist() {
    let mut app = mock_app();

    let owner = Addr::unchecked(OWNER);
    let token_code_id = store_token_code(&mut app);
    let factory_code_id = store_factory_code(&mut app);
    let pair_code_id = store_pair_code_id(&mut app);

    let astro_token_instance =
        instantiate_token(&mut app, token_code_id, "ASTRO", Some(1_000_000_000_000000));

    let factory_instance =
        instantiate_factory(&mut app, factory_code_id, token_code_id, pair_code_id);

    let generator_instance =
        instantiate_generator(&mut app, &factory_instance, &astro_token_instance, None);

    let (_, lp_cny_eur) = create_native_pair(&mut app, &factory_instance, "cny", "eur");
    let (_, lp_cny_uusd) = create_native_pair(&mut app, &factory_instance, "cny", "uusd");
    let (_, lp_eur_uusd) = create_native_pair(&mut app, &factory_instance, "eur", "uusd");

    register_lp_tokens_in_generator(
        &mut app,
        &generator_instance,
        vec![
            PoolWithProxy {
                pool: (lp_cny_eur.to_string(), Uint64::new(100u64)),
                proxy: None,
            },
            PoolWithProxy {
                pool: (lp_cny_uusd.to_string(), Uint64::new(100u64)),
                proxy: None,
            },
            PoolWithProxy {
                pool: (lp_eur_uusd.to_string(), Uint64::new(100u64)),
                proxy: None,
            },
        ],
    );

    let msg = ExecuteMsg::UpdateTokensBlacklist {
        add: None,
        remove: None,
    };

    let err = app
        .execute_contract(owner.clone(), generator_instance.clone(), &msg, &[])
        .unwrap_err();
    assert_eq!(
        "Generic error: Need to provide add or remove parameters",
        err.to_string()
    );

    let msg = ExecuteMsg::UpdateTokensBlacklist {
        add: Some(vec![native_asset_info("uusd".to_string())]),
        remove: None,
    };

    let err = app
        .execute_contract(owner.clone(), generator_instance.clone(), &msg, &[])
        .unwrap_err();
    assert_eq!("The assembly contract is not specified!", err.to_string());

    let msg = ExecuteMsg::UpdateConfig {
        vesting_contract: None,
        assembly_contract: Some("assembly".to_string()),
    };
    app.execute_contract(owner.clone(), generator_instance.clone(), &msg, &[])
        .unwrap();

    let msg = ExecuteMsg::UpdateTokensBlacklist {
        add: Some(vec![native_asset_info("uusd".to_string())]),
        remove: None,
    };

    let err = app
        .execute_contract(owner.clone(), generator_instance.clone(), &msg, &[])
        .unwrap_err();
    assert_eq!("Unauthorized", err.to_string());

    let err = app
        .execute_contract(
            Addr::unchecked("assembly"),
            generator_instance.clone(),
            &msg,
            &[],
        )
        .unwrap_err();
    assert_eq!(
        "ASTRO or Terra native assets (UST, LUNA etc) cannot be blacklisted!",
        err.to_string()
    );

    let msg = ExecuteMsg::UpdateTokensBlacklist {
        add: Some(vec![
            native_asset_info("eur".to_string()),
            native_asset_info("asset2".to_string()),
        ]),
        remove: None,
    };

    app.execute_contract(
        Addr::unchecked("assembly"),
        generator_instance.clone(),
        &msg,
        &[],
    )
    .unwrap();

    // Change pool alloc points
    let msg = GeneratorExecuteMsg::SetupPools {
        pools: vec![
            (lp_cny_eur.to_string(), Uint64::from(60u32)),
            (lp_eur_uusd.to_string(), Uint64::from(40u32)),
            (lp_cny_uusd.to_string(), Uint64::from(140u32)),
        ],
    };
    app.execute_contract(owner.clone(), generator_instance.clone(), &msg, &[])
        .unwrap();

    let msg_cny_eur = QueryMsg::PoolInfo {
        lp_token: lp_cny_eur.to_string(),
    };

    // Check if alloc point is equal to 0
    let reps: PoolInfoResponse = app
        .wrap()
        .query_wasm_smart(&generator_instance, &msg_cny_eur)
        .unwrap();
    assert_eq!(Uint64::zero(), reps.alloc_point);

    let msg_cny_eur = QueryMsg::PoolInfo {
        lp_token: lp_cny_uusd.to_string(),
    };

    // Check if alloc point is equal to 140
    let reps: PoolInfoResponse = app
        .wrap()
        .query_wasm_smart(&generator_instance, &msg_cny_eur)
        .unwrap();
    assert_eq!(Uint64::new(140), reps.alloc_point);

    let msg_cny_eur = QueryMsg::PoolInfo {
        lp_token: lp_eur_uusd.to_string(),
    };

    // Check if alloc point is equal to 0
    let reps: PoolInfoResponse = app
        .wrap()
        .query_wasm_smart(&generator_instance, &msg_cny_eur)
        .unwrap();
    assert_eq!(Uint64::zero(), reps.alloc_point);

    let msg = ExecuteMsg::UpdateTokensBlacklist {
        add: None,
        remove: Some(vec![native_asset_info("eur".to_string())]),
    };

    app.execute_contract(
        Addr::unchecked("assembly"),
        generator_instance.clone(),
        &msg,
        &[],
    )
    .unwrap();

    // Change pool alloc points
    let msg = GeneratorExecuteMsg::SetupPools {
        pools: vec![
            (lp_cny_eur.to_string(), Uint64::from(60u32)),
            (lp_eur_uusd.to_string(), Uint64::from(40u32)),
            (lp_cny_uusd.to_string(), Uint64::from(140u32)),
        ],
    };
    app.execute_contract(owner.clone(), generator_instance.clone(), &msg, &[])
        .unwrap();

    let msg_cny_eur = QueryMsg::PoolInfo {
        lp_token: lp_cny_eur.to_string(),
    };

    // Check if alloc point is equal to 60
    let reps: PoolInfoResponse = app
        .wrap()
        .query_wasm_smart(&generator_instance, &msg_cny_eur)
        .unwrap();
    assert_eq!(Uint64::new(60), reps.alloc_point);

    let msg_cny_eur = QueryMsg::PoolInfo {
        lp_token: lp_cny_uusd.to_string(),
    };

    // Check if alloc point is equal to 140
    let reps: PoolInfoResponse = app
        .wrap()
        .query_wasm_smart(&generator_instance, &msg_cny_eur)
        .unwrap();
    assert_eq!(Uint64::new(140), reps.alloc_point);

    let msg_cny_eur = QueryMsg::PoolInfo {
        lp_token: lp_eur_uusd.to_string(),
    };

    // Check if alloc point is equal to 40
    let reps: PoolInfoResponse = app
        .wrap()
        .query_wasm_smart(&generator_instance, &msg_cny_eur)
        .unwrap();
    assert_eq!(Uint64::new(40), reps.alloc_point);
}

fn mock_app() -> TerraApp {
    let env = mock_env();
    let api = MockApi::default();
    let bank = BankKeeper::new();
    let storage = MockStorage::new();
    let custom = TerraMock::luna_ust_case();

    AppBuilder::new()
        .with_api(api)
        .with_block(env.block)
        .with_bank(bank)
        .with_storage(storage)
        .with_custom(custom)
        .build()
}

fn store_token_code(app: &mut TerraApp) -> u64 {
    let astro_token_contract = Box::new(ContractWrapper::new_with_empty(
        astroport_token::contract::execute,
        astroport_token::contract::instantiate,
        astroport_token::contract::query,
    ));

    app.store_code(astro_token_contract)
}

fn store_factory_code(app: &mut TerraApp) -> u64 {
    let factory_contract = Box::new(
        ContractWrapper::new_with_empty(
            astroport_factory::contract::execute,
            astroport_factory::contract::instantiate,
            astroport_factory::contract::query,
        )
        .with_reply_empty(astroport_factory::contract::reply),
    );

    app.store_code(factory_contract)
}

fn store_pair_code_id(app: &mut TerraApp) -> u64 {
    let pair_contract = Box::new(
        ContractWrapper::new_with_empty(
            astroport_pair::contract::execute,
            astroport_pair::contract::instantiate,
            astroport_pair::contract::query,
        )
        .with_reply_empty(astroport_pair::contract::reply),
    );

    app.store_code(pair_contract)
}

fn instantiate_token(
    app: &mut TerraApp,
    token_code_id: u64,
    name: &str,
    cap: Option<u128>,
) -> Addr {
    let name = String::from(name);

    let msg = TokenInstantiateMsg {
        name: name.clone(),
        symbol: name.clone(),
        decimals: 6,
        initial_balances: vec![],
        mint: Some(MinterResponse {
            minter: String::from(OWNER),
            cap: cap.map(|v| Uint128::from(v)),
        }),
    };

    app.instantiate_contract(token_code_id, Addr::unchecked(OWNER), &msg, &[], name, None)
        .unwrap()
}

fn instantiate_factory(
    app: &mut TerraApp,
    factory_code_id: u64,
    token_code_id: u64,
    pair_code_id: u64,
) -> Addr {
    let msg = FactoryInstantiateMsg {
        pair_configs: vec![PairConfig {
            code_id: pair_code_id,
            pair_type: PairType::Xyk {},
            total_fee_bps: 100,
            maker_fee_bps: 10,
            is_disabled: false,
            is_generator_disabled: false,
        }],
        token_code_id,
        fee_address: None,
        generator_address: None,
        owner: String::from(OWNER),
        whitelist_code_id: 0,
    };

    app.instantiate_contract(
        factory_code_id,
        Addr::unchecked(OWNER),
        &msg,
        &[],
        "Factory",
        None,
    )
    .unwrap()
}

fn instantiate_generator(
    mut app: &mut TerraApp,
    factory_instance: &Addr,
    astro_token_instance: &Addr,
    allowed_proxies: Option<Vec<String>>,
) -> Addr {
    // Vesting
    let vesting_contract = Box::new(ContractWrapper::new_with_empty(
        astroport_vesting::contract::execute,
        astroport_vesting::contract::instantiate,
        astroport_vesting::contract::query,
    ));
    let owner = Addr::unchecked(OWNER);
    let vesting_code_id = app.store_code(vesting_contract);

    let init_msg = VestingInstantiateMsg {
        owner: owner.to_string(),
        token_addr: astro_token_instance.to_string(),
    };

    let vesting_instance = app
        .instantiate_contract(
            vesting_code_id,
            owner.clone(),
            &init_msg,
            &[],
            "Vesting",
            None,
        )
        .unwrap();

    mint_tokens(
        &mut app,
        owner.clone(),
        &astro_token_instance,
        &owner,
        1_000_000_000_000000,
    );

    // Generator
    let generator_contract = Box::new(
        ContractWrapper::new_with_empty(
            astroport_generator::contract::execute,
            astroport_generator::contract::instantiate,
            astroport_generator::contract::query,
        )
        .with_reply_empty(astroport_generator::contract::reply),
    );

    let generator_code_id = app.store_code(generator_contract);

    let init_msg = GeneratorInstantiateMsg {
        owner: owner.to_string(),
        factory: factory_instance.to_string(),
        allowed_reward_proxies: allowed_proxies.unwrap_or_default(),
        start_block: Uint64::from(app.block_info().height),
        astro_token: astro_token_instance.to_string(),
        tokens_per_block: Uint128::new(10_000000),
        vesting_contract: vesting_instance.to_string(),
        generator_controller: Some(owner.to_string()),
    };

    let generator_instance = app
        .instantiate_contract(
            generator_code_id,
            owner.clone(),
            &init_msg,
            &[],
            "Guage",
            None,
        )
        .unwrap();

    // Vesting to generator:
    let current_block = app.block_info();

    let amount = Uint128::new(63072000_000000);

    let msg = Cw20ExecuteMsg::Send {
        contract: vesting_instance.to_string(),
        msg: to_binary(&VestingHookMsg::RegisterVestingAccounts {
            vesting_accounts: vec![VestingAccount {
                address: generator_instance.to_string(),
                schedules: vec![VestingSchedule {
                    start_point: VestingSchedulePoint {
                        time: current_block.time.seconds(),
                        amount,
                    },
                    end_point: None,
                }],
            }],
        })
        .unwrap(),
        amount,
    };

    app.execute_contract(owner, astro_token_instance.clone(), &msg, &[])
        .unwrap();

    generator_instance
}

fn instantiate_mirror_protocol(
    app: &mut TerraApp,
    token_code_id: u64,
    asset_token: &Addr,
    staking_token: &Addr,
) -> (Addr, Addr) {
    let mirror_token_instance = instantiate_token(app, token_code_id, "MIR", None);

    // Mirror staking
    let mirror_staking_contract = Box::new(ContractWrapper::new_with_empty(
        mirror_staking::contract::execute,
        mirror_staking::contract::instantiate,
        mirror_staking::contract::query,
    ));

    let mirror_staking_code_id = app.store_code(mirror_staking_contract);

    let init_msg = MirrorInstantiateMsg {
        base_denom: String::from("uusd"),
        mint_contract: String::from(MOCK_CONTRACT_ADDR),
        mirror_token: mirror_token_instance.to_string(),
        oracle_contract: String::from(MOCK_CONTRACT_ADDR),
        owner: String::from(OWNER),
        premium_min_update_interval: 0,
        short_reward_contract: String::from(MOCK_CONTRACT_ADDR),
        terraswap_factory: String::from(MOCK_CONTRACT_ADDR),
    };

    let mirror_staking_instance = app
        .instantiate_contract(
            mirror_staking_code_id,
            Addr::unchecked(OWNER),
            &init_msg,
            &[],
            "Mirror staking",
            None,
        )
        .unwrap();

    let msg = MirrorExecuteMsg::RegisterAsset {
        asset_token: asset_token.to_string(),
        staking_token: staking_token.to_string(),
    };

    app.execute_contract(
        Addr::unchecked(OWNER),
        mirror_staking_instance.clone(),
        &msg,
        &[],
    )
    .unwrap();

    (mirror_token_instance, mirror_staking_instance)
}

fn store_proxy_code(app: &mut TerraApp) -> u64 {
    let generator_proxy_to_mirror_contract = Box::new(ContractWrapper::new_with_empty(
        astroport_generator_proxy_to_mirror::contract::execute,
        astroport_generator_proxy_to_mirror::contract::instantiate,
        astroport_generator_proxy_to_mirror::contract::query,
    ));

    app.store_code(generator_proxy_to_mirror_contract)
}

fn instantiate_proxy(
    app: &mut TerraApp,
    proxy_code: u64,
    generator_instance: &Addr,
    pair: &Addr,
    lp_token: &Addr,
    mirror_staking_instance: &Addr,
    mirror_token_instance: &Addr,
) -> Addr {
    let init_msg = ProxyInstantiateMsg {
        generator_contract_addr: generator_instance.to_string(),
        pair_addr: pair.to_string(),
        lp_token_addr: lp_token.to_string(),
        reward_contract_addr: mirror_staking_instance.to_string(),
        reward_token_addr: mirror_token_instance.to_string(),
    };

    app.instantiate_contract(
        proxy_code,
        Addr::unchecked(OWNER),
        &init_msg,
        &[],
        String::from("Proxy"),
        None,
    )
    .unwrap()
}

fn register_lp_tokens_in_generator(
    app: &mut TerraApp,
    generator_instance: &Addr,
    pools_with_proxy: Vec<PoolWithProxy>,
) {
    let pools: Vec<(String, Uint64)> = pools_with_proxy.iter().map(|p| p.pool.clone()).collect();

    app.execute_contract(
        Addr::unchecked(OWNER),
        generator_instance.clone(),
        &GeneratorExecuteMsg::SetupPools { pools },
        &[],
    )
    .unwrap();

    for pool_with_proxy in &pools_with_proxy {
        if let Some(proxy) = &pool_with_proxy.proxy {
            app.execute_contract(
                Addr::unchecked(OWNER),
                generator_instance.clone(),
                &GeneratorExecuteMsg::MoveToProxy {
                    lp_token: pool_with_proxy.pool.0.clone(),
                    proxy: proxy.to_string(),
                },
                &[],
            )
            .unwrap();
        }
    }
}

fn mint_tokens(app: &mut TerraApp, sender: Addr, token: &Addr, recipient: &Addr, amount: u128) {
    let msg = Cw20ExecuteMsg::Mint {
        recipient: recipient.to_string(),
        amount: Uint128::from(amount),
    };

    app.execute_contract(sender, token.to_owned(), &msg, &[])
        .unwrap();
}

fn deposit_lp_tokens_to_generator(
    app: &mut TerraApp,
    generator_instance: &Addr,
    depositor: &str,
    lp_tokens: &[(&Addr, u128)],
) {
    for (token, amount) in lp_tokens {
        let msg = Cw20ExecuteMsg::Send {
            contract: generator_instance.to_string(),
            msg: to_binary(&GeneratorHookMsg::Deposit {}).unwrap(),
            amount: Uint128::from(amount.to_owned()),
        };

        app.execute_contract(Addr::unchecked(depositor), (*token).clone(), &msg, &[])
            .unwrap();
    }
}

fn check_token_balance(app: &mut TerraApp, token: &Addr, address: &Addr, expected: u128) {
    let msg = Cw20QueryMsg::Balance {
        address: address.to_string(),
    };
    let res: StdResult<BalanceResponse> = app.wrap().query_wasm_smart(token, &msg);
    assert_eq!(res.unwrap().balance, Uint128::from(expected));
}

fn check_pending_rewards(
    app: &mut TerraApp,
    generator_instance: &Addr,
    token: &Addr,
    depositor: &str,
    expected: (u128, Option<u128>),
) {
    let msg = GeneratorQueryMsg::PendingToken {
        lp_token: token.to_string(),
        user: String::from(depositor),
    };

    let res: PendingTokenResponse = app
        .wrap()
        .query_wasm_smart(generator_instance.to_owned(), &msg)
        .unwrap();
    assert_eq!(
        (res.pending, res.pending_on_proxy),
        (
            Uint128::from(expected.0),
            expected.1.map(|v| Uint128::from(v))
        )
    );
}

fn create_pair(app: &mut TerraApp, factory: &Addr, asset1: &str, asset2: &str) -> (Addr, Addr) {
    let token_code_id = store_token_code(app);

    let asset1_instance = instantiate_token(app, token_code_id, asset1, None);
    let asset2_instance = instantiate_token(app, token_code_id, asset2, None);

    let assets = [
        AssetInfo::Token {
            contract_addr: asset1_instance,
        },
        AssetInfo::Token {
            contract_addr: asset2_instance,
        },
    ];

    app.execute_contract(
        Addr::unchecked(OWNER),
        factory.clone(),
        &FactoryExecuteMsg::CreatePair {
            pair_type: PairType::Xyk {},
            asset_infos: assets.clone(),
            init_params: None,
        },
        &[],
    )
    .unwrap();

    let res: PairInfo = app
        .wrap()
        .query_wasm_smart(
            factory,
            &FactoryQueryMsg::Pair {
                asset_infos: assets,
            },
        )
        .unwrap();

    (res.contract_addr, res.liquidity_token)
<<<<<<< HEAD
}

fn create_native_pair(
    app: &mut TerraApp,
    factory: &Addr,
    asset1: &str,
    asset2: &str,
) -> (Addr, Addr) {
    let assets = [
        AssetInfo::NativeToken {
            denom: asset1.to_string(),
        },
        AssetInfo::NativeToken {
            denom: asset2.to_string(),
        },
    ];

    app.execute_contract(
        Addr::unchecked(OWNER),
        factory.clone(),
        &FactoryExecuteMsg::CreatePair {
            pair_type: PairType::Xyk {},
            asset_infos: assets.clone(),
            init_params: None,
        },
        &[],
    )
    .unwrap();

    let res: PairInfo = app
        .wrap()
        .query_wasm_smart(
            factory,
            &FactoryQueryMsg::Pair {
                asset_infos: assets,
            },
        )
        .unwrap();

    (res.contract_addr, res.liquidity_token)
=======
>>>>>>> f7f30466
}<|MERGE_RESOLUTION|>--- conflicted
+++ resolved
@@ -1,8 +1,5 @@
-<<<<<<< HEAD
 use astroport::asset::{native_asset_info, AssetInfo, PairInfo};
-=======
-use astroport::asset::{AssetInfo, PairInfo};
->>>>>>> f7f30466
+
 use astroport::generator::{ExecuteMsg, QueryMsg, StakerResponse};
 use astroport::{
     factory::{
@@ -64,17 +61,10 @@
         instantiate_token(&mut app, token_code_id, "ASTRO", Some(1_000_000_000_000000));
     let factory_instance =
         instantiate_factory(&mut app, factory_code_id, token_code_id, pair_code_id);
-<<<<<<< HEAD
 
     let (pair_cny_eur, lp_cny_eur) = create_pair(&mut app, &factory_instance, "CNY", "EUR");
     let (pair_eur_usd, lp_eur_usd) = create_pair(&mut app, &factory_instance, "EUR", "USD");
 
-=======
-
-    let (pair_cny_eur, lp_cny_eur) = create_pair(&mut app, &factory_instance, "CNY", "EUR");
-    let (pair_eur_usd, lp_eur_usd) = create_pair(&mut app, &factory_instance, "EUR", "USD");
-
->>>>>>> f7f30466
     let generator_instance =
         instantiate_generator(&mut app, &factory_instance, &astro_token_instance, None);
 
@@ -238,11 +228,8 @@
 
     let msg = ExecuteMsg::UpdateConfig {
         vesting_contract: Some(new_vesting.to_string()),
-<<<<<<< HEAD
+        generator_controller: None,
         assembly_contract: None,
-=======
-        generator_controller: None,
->>>>>>> f7f30466
     };
 
     // Assert cannot update with improper owner
@@ -376,21 +363,12 @@
         instantiate_token(&mut app, token_code_id, "ASTRO", Some(1_000_000_000_000000));
     let factory_instance =
         instantiate_factory(&mut app, factory_code_id, token_code_id, pair_code_id);
-<<<<<<< HEAD
 
     let (pair_eur_usdt, lp_eur_usdt) = create_pair(&mut app, &factory_instance, "EUR", "USDT");
 
     let generator_instance =
         instantiate_generator(&mut app, &factory_instance, &astro_token_instance, None);
 
-=======
-
-    let (pair_eur_usdt, lp_eur_usdt) = create_pair(&mut app, &factory_instance, "EUR", "USDT");
-
-    let generator_instance =
-        instantiate_generator(&mut app, &factory_instance, &astro_token_instance, None);
-
->>>>>>> f7f30466
     // Disable generator
     let msg = FactoryExecuteMsg::UpdatePairConfig {
         config: PairConfig {
@@ -471,17 +449,10 @@
         instantiate_token(&mut app, token_code_id, "ASTRO", Some(1_000_000_000_000000));
     let factory_instance =
         instantiate_factory(&mut app, factory_code_id, token_code_id, pair_code_id);
-<<<<<<< HEAD
 
     let (pair_cny_eur, lp_cny_eur) = create_pair(&mut app, &factory_instance, "CNY", "EUR");
     let (pair_eur_usd, lp_eur_usd) = create_pair(&mut app, &factory_instance, "EUR", "USD");
 
-=======
-
-    let (pair_cny_eur, lp_cny_eur) = create_pair(&mut app, &factory_instance, "CNY", "EUR");
-    let (pair_eur_usd, lp_eur_usd) = create_pair(&mut app, &factory_instance, "EUR", "USD");
-
->>>>>>> f7f30466
     let generator_instance =
         instantiate_generator(&mut app, &factory_instance, &astro_token_instance, None);
 
@@ -1368,17 +1339,10 @@
         instantiate_factory(&mut app, factory_code_id, token_code_id, pair_code_id);
 
     let (pair_cny_eur, lp_cny_eur) = create_pair(&mut app, &factory_instance, "cny", "eur");
-<<<<<<< HEAD
 
     let generator_instance =
         instantiate_generator(&mut app, &factory_instance, &astro_token_instance, None);
 
-=======
-
-    let generator_instance =
-        instantiate_generator(&mut app, &factory_instance, &astro_token_instance, None);
-
->>>>>>> f7f30466
     register_lp_tokens_in_generator(
         &mut app,
         &generator_instance,
@@ -1836,6 +1800,7 @@
 
     let msg = ExecuteMsg::UpdateConfig {
         vesting_contract: None,
+        generator_controller: None,
         assembly_contract: Some("assembly".to_string()),
     };
     app.execute_contract(owner.clone(), generator_instance.clone(), &msg, &[])
@@ -2415,7 +2380,6 @@
         .unwrap();
 
     (res.contract_addr, res.liquidity_token)
-<<<<<<< HEAD
 }
 
 fn create_native_pair(
@@ -2456,6 +2420,4 @@
         .unwrap();
 
     (res.contract_addr, res.liquidity_token)
-=======
->>>>>>> f7f30466
 }