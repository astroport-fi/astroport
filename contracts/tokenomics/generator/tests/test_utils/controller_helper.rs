--- conflicted
+++ resolved
@@ -230,11 +230,7 @@
     }
 
     pub fn create_pool(&self, router: &mut App, token1: &Addr, token2: &Addr) -> AnyResult<Addr> {
-<<<<<<< HEAD
-        let asset_infos = vec![
-=======
         let asset_infos = [
->>>>>>> e118773e
             AssetInfo::Token {
                 contract_addr: token1.clone(),
             },
