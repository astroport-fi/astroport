use astroport::asset::{
    native_asset, native_asset_info, token_asset, token_asset_info, Asset, AssetInfo, PairInfo,
};
use astroport::factory::{PairConfig, PairType, UpdateAddr};
use astroport::maker::{
    AssetWithLimit, BalancesResponse, ConfigResponse, ExecuteMsg, InstantiateMsg, QueryMsg,
};
use astroport::token::InstantiateMsg as TokenInstantiateMsg;
use astroport_maker::utils::{ULUNA_DENOM, UUSD_DENOM};
use cosmwasm_std::testing::{mock_env, MockApi, MockStorage};
use cosmwasm_std::{
    attr, to_binary, Addr, Coin, Decimal, QueryRequest, Uint128, Uint64, WasmQuery,
};
use cw20::{BalanceResponse, Cw20QueryMsg, MinterResponse};
use std::str::FromStr;
use terra_multi_test::{
    next_block, AppBuilder, BankKeeper, ContractWrapper, Executor, TerraApp, TerraMock,
};

fn mock_app() -> TerraApp {
    let env = mock_env();
    let api = MockApi::default();
    let bank = BankKeeper::new();
    let storage = MockStorage::new();
    let custom = TerraMock::luna_ust_case();

    AppBuilder::new()
        .with_api(api)
        .with_block(env.block)
        .with_bank(bank)
        .with_storage(storage)
        .with_custom(custom)
        .build()
}

fn instantiate_contracts(
    router: &mut TerraApp,
    owner: Addr,
    staking: Addr,
    governance_percent: Uint64,
    max_spread: Option<Decimal>,
) -> (Addr, Addr, Addr, Addr) {
    let astro_token_contract = Box::new(ContractWrapper::new_with_empty(
        astroport_token::contract::execute,
        astroport_token::contract::instantiate,
        astroport_token::contract::query,
    ));

    let astro_token_code_id = router.store_code(astro_token_contract);

    let msg = TokenInstantiateMsg {
        name: String::from("Astro token"),
        symbol: String::from("ASTRO"),
        decimals: 6,
        initial_balances: vec![],
        mint: Some(MinterResponse {
            minter: owner.to_string(),
            cap: None,
        }),
    };

    let astro_token_instance = router
        .instantiate_contract(
            astro_token_code_id,
            owner.clone(),
            &msg,
            &[],
            String::from("ASTRO"),
            None,
        )
        .unwrap();

    let pair_contract = Box::new(
        ContractWrapper::new_with_empty(
            astroport_pair::contract::execute,
            astroport_pair::contract::instantiate,
            astroport_pair::contract::query,
        )
        .with_reply_empty(astroport_pair::contract::reply),
    );

    let pair_code_id = router.store_code(pair_contract);

    let factory_contract = Box::new(
        ContractWrapper::new_with_empty(
            astroport_factory::contract::execute,
            astroport_factory::contract::instantiate,
            astroport_factory::contract::query,
        )
        .with_reply_empty(astroport_factory::contract::reply),
    );

    let factory_code_id = router.store_code(factory_contract);
    let msg = astroport::factory::InstantiateMsg {
        pair_configs: vec![PairConfig {
            code_id: pair_code_id,
            pair_type: PairType::Xyk {},
            total_fee_bps: 0,
            maker_fee_bps: 0,
            is_disabled: false,
            is_generator_disabled: false,
        }],
        token_code_id: 1u64,
        fee_address: None,
        owner: owner.to_string(),
        generator_address: Some(String::from("generator")),
        whitelist_code_id: 234u64,
    };

    let factory_instance = router
        .instantiate_contract(
            factory_code_id,
            owner.clone(),
            &msg,
            &[],
            String::from("FACTORY"),
            None,
        )
        .unwrap();

    let escrow_fee_distributor_contract = Box::new(ContractWrapper::new_with_empty(
        astroport_escrow_fee_distributor::contract::execute,
        astroport_escrow_fee_distributor::contract::instantiate,
        astroport_escrow_fee_distributor::contract::query,
    ));

    let escrow_fee_distributor_code_id = router.store_code(escrow_fee_distributor_contract);

    let init_msg = astroport_governance::escrow_fee_distributor::InstantiateMsg {
        owner: owner.to_string(),
        astro_token: astro_token_instance.to_string(),
        voting_escrow_addr: "voting".to_string(),
        emergency_return_addr: owner.to_string(),
        start_time: 0,
    };

    let governance_instance = router
        .instantiate_contract(
            escrow_fee_distributor_code_id,
            owner.clone(),
            &init_msg,
            &[],
            "Astroport escrow fee distributor",
            None,
        )
        .unwrap();

    let maker_contract = Box::new(ContractWrapper::new_with_empty(
        astroport_maker::contract::execute,
        astroport_maker::contract::instantiate,
        astroport_maker::contract::query,
    ));

    let market_code_id = router.store_code(maker_contract);

    let msg = InstantiateMsg {
        owner: String::from("owner"),
        factory_contract: factory_instance.to_string(),
        staking_contract: staking.to_string(),
        governance_contract: Option::from(governance_instance.to_string()),
        governance_percent: Option::from(governance_percent),
        astro_token_contract: astro_token_instance.to_string(),
        max_spread,
    };
    let maker_instance = router
        .instantiate_contract(
            market_code_id,
            owner,
            &msg,
            &[],
            String::from("MAKER"),
            None,
        )
        .unwrap();

    (
        astro_token_instance,
        factory_instance,
        maker_instance,
        governance_instance,
    )
}

fn instantiate_token(router: &mut TerraApp, owner: Addr, name: String, symbol: String) -> Addr {
    let token_contract = Box::new(ContractWrapper::new_with_empty(
        astroport_token::contract::execute,
        astroport_token::contract::instantiate,
        astroport_token::contract::query,
    ));

    let token_code_id = router.store_code(token_contract);

    let msg = TokenInstantiateMsg {
        name,
        symbol: symbol.clone(),
        decimals: 6,
        initial_balances: vec![],
        mint: Some(MinterResponse {
            minter: owner.to_string(),
            cap: None,
        }),
    };

    let token_instance = router
        .instantiate_contract(
            token_code_id.clone(),
            owner.clone(),
            &msg,
            &[],
            symbol,
            None,
        )
        .unwrap();
    token_instance
}

fn mint_some_token(
    router: &mut TerraApp,
    owner: Addr,
    token_instance: Addr,
    to: Addr,
    amount: Uint128,
) {
    let msg = cw20::Cw20ExecuteMsg::Mint {
        recipient: to.to_string(),
        amount,
    };
    let res = router
        .execute_contract(owner.clone(), token_instance.clone(), &msg, &[])
        .unwrap();
    assert_eq!(res.events[1].attributes[1], attr("action", "mint"));
    assert_eq!(res.events[1].attributes[2], attr("to", to.to_string()));
    assert_eq!(res.events[1].attributes[3], attr("amount", amount));
}

fn allowance_token(
    router: &mut TerraApp,
    owner: Addr,
    spender: Addr,
    token: Addr,
    amount: Uint128,
) {
    let msg = cw20::Cw20ExecuteMsg::IncreaseAllowance {
        spender: spender.to_string(),
        amount,
        expires: None,
    };
    let res = router
        .execute_contract(owner.clone(), token.clone(), &msg, &[])
        .unwrap();
    assert_eq!(
        res.events[1].attributes[1],
        attr("action", "increase_allowance")
    );
    assert_eq!(
        res.events[1].attributes[2],
        attr("owner", owner.to_string())
    );
    assert_eq!(
        res.events[1].attributes[3],
        attr("spender", spender.to_string())
    );
    assert_eq!(res.events[1].attributes[4], attr("amount", amount));
}

fn check_balance(router: &mut TerraApp, user: Addr, token: Addr, expected_amount: Uint128) {
    let msg = Cw20QueryMsg::Balance {
        address: user.to_string(),
    };

    let res: Result<BalanceResponse, _> =
        router.wrap().query(&QueryRequest::Wasm(WasmQuery::Smart {
            contract_addr: token.to_string(),
            msg: to_binary(&msg).unwrap(),
        }));

    let balance = res.unwrap();

    assert_eq!(balance.balance, expected_amount);
}

fn create_pair(
    mut router: &mut TerraApp,
    owner: Addr,
    user: Addr,
    factory_instance: &Addr,
    assets: [Asset; 2],
) -> PairInfo {
    for a in assets.clone() {
        match a.info {
            AssetInfo::Token { contract_addr } => {
                mint_some_token(
                    &mut router,
                    owner.clone(),
                    contract_addr.clone(),
                    user.clone(),
                    a.amount,
                );
            }

            _ => {}
        }
    }

    let asset_infos = [assets[0].info.clone(), assets[1].info.clone()];

    // Create pair in factory
    let res = router
        .execute_contract(
            owner.clone(),
            factory_instance.clone(),
            &astroport::factory::ExecuteMsg::CreatePair {
                pair_type: PairType::Xyk {},
                asset_infos: asset_infos.clone(),
                init_params: None,
            },
            &[],
        )
        .unwrap();

    assert_eq!(res.events[1].attributes[1], attr("action", "create_pair"));
    assert_eq!(
        res.events[1].attributes[2],
        attr(
            "pair",
            format!(
                "{}-{}",
                asset_infos[0].to_string(),
                asset_infos[1].to_string()
            ),
        )
    );

    // Get pair
    let pair_info: PairInfo = router
        .wrap()
        .query(&QueryRequest::Wasm(WasmQuery::Smart {
            contract_addr: factory_instance.clone().to_string(),
            msg: to_binary(&astroport::factory::QueryMsg::Pair {
                asset_infos: asset_infos.clone(),
            })
            .unwrap(),
        }))
        .unwrap();

    let mut funds = vec![];

    for a in assets.clone() {
        match a.info {
            AssetInfo::Token { contract_addr } => {
                allowance_token(
                    &mut router,
                    user.clone(),
                    pair_info.contract_addr.clone(),
                    contract_addr.clone(),
                    a.amount.clone(),
                );
            }
            AssetInfo::NativeToken { denom } => {
                funds.push(Coin {
                    denom,
                    amount: a.amount,
                });
            }
        }
    }

    funds.sort_by(|l, r| l.denom.cmp(&r.denom));

    let user_funds: Vec<Coin> = funds
        .iter()
        .map(|c| Coin {
            denom: c.denom.clone(),
            amount: c.amount * Uint128::new(2),
        })
        .collect();

    router.init_bank_balance(&user, user_funds).unwrap();

    router
        .execute_contract(
            user.clone(),
            pair_info.contract_addr.clone(),
            &astroport::pair::ExecuteMsg::ProvideLiquidity {
                assets,
                slippage_tolerance: None,
                auto_stake: None,
                receiver: None,
            },
            &funds,
        )
        .unwrap();

    pair_info
}

#[test]
fn update_config() {
    let mut router = mock_app();
    let owner = Addr::unchecked("owner");
    let staking = Addr::unchecked("staking");
    let governance_percent = Uint64::new(10);

    let (astro_token_instance, factory_instance, maker_instance, governance_instance) =
        instantiate_contracts(
            &mut router,
            owner.clone(),
            staking.clone(),
            governance_percent,
            None,
        );

    let msg = QueryMsg::Config {};
    let res: ConfigResponse = router
        .wrap()
        .query_wasm_smart(&maker_instance, &msg)
        .unwrap();

    assert_eq!(res.owner, owner);
    assert_eq!(res.astro_token_contract, astro_token_instance);
    assert_eq!(res.factory_contract, factory_instance);
    assert_eq!(res.staking_contract, staking);
    assert_eq!(res.governance_contract, Some(governance_instance));
    assert_eq!(res.governance_percent, governance_percent);
    assert_eq!(res.max_spread, Decimal::from_str("0.05").unwrap());

    let new_staking = Addr::unchecked("new_staking");
    let new_factory = Addr::unchecked("new_factory");
    let new_governance = Addr::unchecked("new_governance");
    let new_governance_percent = Uint64::new(50);
    let new_max_spread = Decimal::from_str("0.5").unwrap();

    let msg = ExecuteMsg::UpdateConfig {
        governance_percent: Some(new_governance_percent),
        governance_contract: Some(UpdateAddr::Set(new_governance.to_string())),
        staking_contract: Some(new_staking.to_string()),
        factory_contract: Some(new_factory.to_string()),
        max_spread: Some(new_max_spread),
    };

    // Assert cannot update with improper owner
    let e = router
        .execute_contract(
            Addr::unchecked("not_owner"),
            maker_instance.clone(),
            &msg,
            &[],
        )
        .unwrap_err();

    assert_eq!(e.to_string(), "Unauthorized");

    router
        .execute_contract(owner.clone(), maker_instance.clone(), &msg, &[])
        .unwrap();

    let msg = QueryMsg::Config {};
    let res: ConfigResponse = router
        .wrap()
        .query_wasm_smart(&maker_instance, &msg)
        .unwrap();

    assert_eq!(res.factory_contract, new_factory);
    assert_eq!(res.staking_contract, new_staking);
    assert_eq!(res.governance_percent, new_governance_percent);
    assert_eq!(res.governance_contract, Some(new_governance.clone()));
    assert_eq!(res.max_spread, new_max_spread);

    let msg = ExecuteMsg::UpdateConfig {
        governance_percent: None,
        governance_contract: Some(UpdateAddr::Remove {}),
        staking_contract: None,
        factory_contract: None,
        max_spread: None,
    };

    router
        .execute_contract(owner.clone(), maker_instance.clone(), &msg, &[])
        .unwrap();

    let msg = QueryMsg::Config {};
    let res: ConfigResponse = router
        .wrap()
        .query_wasm_smart(&maker_instance, &msg)
        .unwrap();
    assert_eq!(res.governance_contract, None);
}

fn test_maker_collect(
    mut router: TerraApp,
    owner: Addr,
    factory_instance: Addr,
    maker_instance: Addr,
    staking: Addr,
    governance: Addr,
    governance_percent: Uint64,
    pairs: Vec<[Asset; 2]>,
    assets: Vec<AssetWithLimit>,
    bridges: Vec<(AssetInfo, AssetInfo)>,
    mint_balances: Vec<(Addr, u128)>,
    native_balances: Vec<Coin>,
    expected_balances: Vec<Asset>,
    collected_balances: Vec<(Addr, u128)>,
) {
    let user = Addr::unchecked("user0000");

    // Create pairs
    for t in pairs {
        create_pair(
            &mut router,
            owner.clone(),
            user.clone(),
            &factory_instance,
            t,
        );
    }

    // Setup bridge to withdraw USDC via USDC -> TEST -> UUSD -> ASTRO route
    router
        .execute_contract(
            owner.clone(),
            maker_instance.clone(),
            &ExecuteMsg::UpdateBridges {
                add: Some(bridges),
                remove: None,
            },
            &[],
        )
        .unwrap();

    // enable rewards distribution
    router
        .execute_contract(
            owner.clone(),
            maker_instance.clone(),
            &ExecuteMsg::EnableRewards { blocks: 1 },
            &[],
        )
        .unwrap();

    // Mint all tokens for maker
    for t in mint_balances {
        let (token, amount) = t;
        mint_some_token(
            &mut router,
            owner.clone(),
            token.clone(),
            maker_instance.clone(),
            Uint128::from(amount),
        );

        // Check initial balance
        check_balance(
            &mut router,
            maker_instance.clone(),
            token,
            Uint128::from(amount),
        );
    }

    router
        .init_bank_balance(&maker_instance, native_balances)
        .unwrap();

    let balances_resp: BalancesResponse = router
        .wrap()
        .query(&QueryRequest::Wasm(WasmQuery::Smart {
            contract_addr: maker_instance.to_string(),
            msg: to_binary(&QueryMsg::Balances {
                assets: expected_balances.iter().map(|a| a.info.clone()).collect(),
            })
            .unwrap(),
        }))
        .unwrap();

    for b in expected_balances {
        let found = balances_resp
            .balances
            .iter()
            .find(|n| n.info.equal(&b.info))
            .unwrap();

        assert_eq!(found, &b);
    }

    router
        .execute_contract(
            Addr::unchecked("anyone"),
            maker_instance.clone(),
            &ExecuteMsg::Collect { assets },
            &[],
        )
        .unwrap();

    for t in collected_balances {
        let (token, amount) = t;

        // Check maker balance
        check_balance(
            &mut router,
            maker_instance.clone(),
            token.clone(),
            Uint128::zero(),
        );

        // Check balances
        let amount = Uint128::new(amount);
        let governance_amount =
            amount.multiply_ratio(Uint128::from(governance_percent), Uint128::new(100));
        let staking_amount = amount - governance_amount;

        check_balance(
            &mut router,
            governance.clone(),
            token.clone(),
            governance_amount,
        );

        check_balance(&mut router, staking.clone(), token, staking_amount);
    }
}

#[test]
fn collect_all() {
    let mut router = mock_app();
    let owner = Addr::unchecked("owner");
    let staking = Addr::unchecked("staking");
    let governance_percent = Uint64::new(10);
    let max_spread = Decimal::from_str("0.5").unwrap();

    let (astro_token_instance, factory_instance, maker_instance, governance_instance) =
        instantiate_contracts(
            &mut router,
            owner.clone(),
            staking.clone(),
            governance_percent,
            Some(max_spread),
        );

    let usdc_token_instance = instantiate_token(
        &mut router,
        owner.clone(),
        "Usdc token".to_string(),
        "USDC".to_string(),
    );

    let test_token_instance = instantiate_token(
        &mut router,
        owner.clone(),
        "Test token".to_string(),
        "TEST".to_string(),
    );

    let bridge2_token_instance = instantiate_token(
        &mut router,
        owner.clone(),
        "Bridge 2 depth token".to_string(),
        "BRIDGE".to_string(),
    );

    let uusd_asset = String::from(UUSD_DENOM);
    let uluna_asset = String::from(ULUNA_DENOM);

    // Create pairs
    let pairs = vec![
        [
            native_asset(uusd_asset.clone(), Uint128::from(100_000_u128)),
            token_asset(astro_token_instance.clone(), Uint128::from(100_000_u128)),
        ],
        [
            native_asset(uluna_asset.clone(), Uint128::from(100_000_u128)),
            native_asset(uusd_asset.clone(), Uint128::from(100_000_u128)),
        ],
        [
            token_asset(usdc_token_instance.clone(), Uint128::from(100_000_u128)),
            token_asset(test_token_instance.clone(), Uint128::from(100_000_u128)),
        ],
        [
            token_asset(test_token_instance.clone(), Uint128::from(100_000_u128)),
            token_asset(bridge2_token_instance.clone(), Uint128::from(100_000_u128)),
        ],
        [
            token_asset(bridge2_token_instance.clone(), Uint128::from(100_000_u128)),
            token_asset(astro_token_instance.clone(), Uint128::from(100_000_u128)),
        ],
    ];

    // Specify assets to swap
    let assets = vec![
        AssetWithLimit {
            info: native_asset(uusd_asset.clone(), Uint128::zero()).info,
            limit: None,
        },
        AssetWithLimit {
            info: token_asset(astro_token_instance.clone(), Uint128::zero()).info,
            limit: None,
        },
        AssetWithLimit {
            info: native_asset(uluna_asset.clone(), Uint128::zero()).info,
            limit: None,
        },
        AssetWithLimit {
            info: token_asset(usdc_token_instance.clone(), Uint128::zero()).info,
            limit: None,
        },
        AssetWithLimit {
            info: token_asset(test_token_instance.clone(), Uint128::zero()).info,
            limit: None,
        },
        AssetWithLimit {
            info: token_asset(bridge2_token_instance.clone(), Uint128::zero()).info,
            limit: None,
        },
    ];

    let bridges = vec![
        (
            token_asset_info(test_token_instance.clone()),
            token_asset_info(bridge2_token_instance.clone()),
        ),
        (
            token_asset_info(usdc_token_instance.clone()),
            token_asset_info(test_token_instance.clone()),
        ),
        (
            native_asset_info(uluna_asset.clone()),
            native_asset_info(uusd_asset.clone()),
        ),
    ];

    let mint_balances = vec![
        (astro_token_instance.clone(), 10u128),
        (usdc_token_instance.clone(), 20u128),
        (test_token_instance.clone(), 30u128),
    ];

    let native_balances = vec![
        Coin {
            denom: uusd_asset.clone(),
            amount: Uint128::new(100),
        },
        Coin {
            denom: uluna_asset.clone(),
            amount: Uint128::new(110),
        },
    ];

    let expected_balances = vec![
        native_asset(uusd_asset.clone(), Uint128::new(100)),
        native_asset(uluna_asset.clone(), Uint128::new(110)),
        token_asset(astro_token_instance.clone(), Uint128::new(10)),
        token_asset(usdc_token_instance.clone(), Uint128::new(20)),
        token_asset(test_token_instance.clone(), Uint128::new(30)),
    ];

    let collected_balances = vec![
        // 218 ASTRO = 10 ASTRO +
        // 84 ASTRO (100 uusd - 15 tax -> 85 - 1 fee) +
        // 79 ASTRO (110 uluna - 0 tax -> 110 uusd - 1 fee - 16 tax -> 93 - 13 tax - 1 fee) +
        // 17 ASTRO (20 usdc -> 20 test - 1 fee -> 19 bridge - 1 fee -> 18 - 1 fee) +
        // 28 ASTRO (30 test -> 30 bridge - 1 fee -> 29 - 1 fee)
        (astro_token_instance.clone(), 218u128),
        (usdc_token_instance.clone(), 0u128),
        (test_token_instance.clone(), 0u128),
    ];

    test_maker_collect(
        router,
        owner,
        factory_instance,
        maker_instance,
        staking,
        governance,
        governance_percent,
        pairs,
        assets,
        bridges,
        mint_balances,
        native_balances,
        expected_balances,
        collected_balances,
    );
}

#[test]
fn collect_default_bridges() {
    let mut router = mock_app();
    let owner = Addr::unchecked("owner");
    let staking = Addr::unchecked("staking");
    let governance = Addr::unchecked("governance");
    let governance_percent = Uint64::new(10);
    let max_spread = Decimal::from_str("0.5").unwrap();

<<<<<<< HEAD
        check_balance(
            &mut router,
            governance_instance.clone(),
            token.clone(),
            governance_amount,
        );
=======
    let (astro_token_instance, factory_instance, maker_instance) = instantiate_contracts(
        &mut router,
        owner.clone(),
        staking.clone(),
        &governance,
        governance_percent,
        Some(max_spread),
    );
>>>>>>> 3ae14975

    let bridge_uusd_token_instance = instantiate_token(
        &mut router,
        owner.clone(),
        "Bridge uusd token".to_string(),
        "BRIDGE-UUSD".to_string(),
    );

    let bridge_uluna_token_instance = instantiate_token(
        &mut router,
        owner.clone(),
        "Bridge uluna token".to_string(),
        "BRIDGE-ULUNA".to_string(),
    );

    let uusd_asset = String::from(UUSD_DENOM);
    let uluna_asset = String::from(ULUNA_DENOM);

    // Create pairs
    let pairs = vec![
        [
            native_asset(uusd_asset.clone(), Uint128::from(100_000_u128)),
            token_asset(astro_token_instance.clone(), Uint128::from(100_000_u128)),
        ],
        [
            native_asset(uluna_asset.clone(), Uint128::from(100_000_u128)),
            native_asset(uusd_asset.clone(), Uint128::from(100_000_u128)),
        ],
        [
            token_asset(
                bridge_uusd_token_instance.clone(),
                Uint128::from(100_000_u128),
            ),
            native_asset(uusd_asset.clone(), Uint128::from(100_000_u128)),
        ],
        [
            token_asset(
                bridge_uluna_token_instance.clone(),
                Uint128::from(100_000_u128),
            ),
            native_asset(uluna_asset.clone(), Uint128::from(100_000_u128)),
        ],
    ];

    // set asset to swap
    let assets = vec![
        AssetWithLimit {
            info: token_asset(bridge_uusd_token_instance.clone(), Uint128::zero()).info,
            limit: None,
        },
        AssetWithLimit {
            info: token_asset(bridge_uluna_token_instance.clone(), Uint128::zero()).info,
            limit: None,
        },
    ];

    // No need bridges for this
    let bridges = vec![];

    let mint_balances = vec![
        (bridge_uusd_token_instance.clone(), 100u128),
        (bridge_uluna_token_instance.clone(), 200u128),
    ];

    let native_balances = vec![];

    let expected_balances = vec![
        token_asset(bridge_uusd_token_instance.clone(), Uint128::new(100)),
        token_asset(bridge_uluna_token_instance.clone(), Uint128::new(200)),
    ];

    let collected_balances = vec![
        // 1.
        // 100 uusd-bridge -> 99 uusd (-15 native transfer fee from swap) -> 84 uusd
        // 200 uluna-bridge -1 fee -> 199 uluna

        // 2.
        // 84 uusd (-12 native transfer fee) - 1 fee -> 71 ASTRO
        // 119 uluna -1 fee -> 198 uusd (-28 native transfer fee from swap) -> 170 uusd

        // 3.
        // 170 uusd (-25 native transfer fee) -> 145 uusd -> 144 ASTRO

        // Total: 25
        (astro_token_instance, 215u128),
        // (bridge_uusd_token_instance, 0u128),
        // (bridge_uluna_token_instance, 0u128),
    ];

    test_maker_collect(
        router,
        owner,
        factory_instance,
        maker_instance,
        staking,
        governance,
        governance_percent,
        pairs,
        assets,
        bridges,
        mint_balances,
        native_balances,
        expected_balances,
        collected_balances,
    );
}

#[test]
fn collect_maxdepth_test() {
    let mut router = mock_app();
    let owner = Addr::unchecked("owner");
    let user = Addr::unchecked("user0000");
    let staking = Addr::unchecked("staking");
    let governance_percent = Uint64::new(10);
    let max_spread = Decimal::from_str("0.5").unwrap();

    let (astro_token_instance, factory_instance, maker_instance, _) = instantiate_contracts(
        &mut router,
        owner.clone(),
        staking.clone(),
        governance_percent,
        Some(max_spread),
    );

    let usdc_token_instance = instantiate_token(
        &mut router,
        owner.clone(),
        "Usdc token".to_string(),
        "USDC".to_string(),
    );

    let test_token_instance = instantiate_token(
        &mut router,
        owner.clone(),
        "Test token".to_string(),
        "TEST".to_string(),
    );

    let bridge2_token_instance = instantiate_token(
        &mut router,
        owner.clone(),
        "Bridge 2 depth token".to_string(),
        "BRIDGE".to_string(),
    );

    let uusd_asset = String::from("uusd");
    let uluna_asset = String::from("uluna");

    // Create pairs
    let mut pair_addresses = vec![];
    for t in vec![
        [
            native_asset(uusd_asset.clone(), Uint128::from(100_000_u128)),
            native_asset(uluna_asset.clone(), Uint128::from(100_000_u128)),
        ],
        [
            native_asset(uluna_asset.clone(), Uint128::from(100_000_u128)),
            token_asset(usdc_token_instance.clone(), Uint128::from(100_000_u128)),
        ],
        [
            token_asset(usdc_token_instance.clone(), Uint128::from(100_000_u128)),
            token_asset(test_token_instance.clone(), Uint128::from(100_000_u128)),
        ],
        [
            token_asset(test_token_instance.clone(), Uint128::from(100_000_u128)),
            token_asset(bridge2_token_instance.clone(), Uint128::from(100_000_u128)),
        ],
        [
            token_asset(bridge2_token_instance.clone(), Uint128::from(100_000_u128)),
            token_asset(astro_token_instance.clone(), Uint128::from(100_000_u128)),
        ],
    ] {
        let pair_info = create_pair(
            &mut router,
            owner.clone(),
            user.clone(),
            &factory_instance,
            t,
        );

        pair_addresses.push(pair_info.contract_addr);
    }

    // Setup bridge to withdraw USDC via the USDC -> TEST -> UUSD -> ASTRO route
    let err = router
        .execute_contract(
            owner.clone(),
            maker_instance.clone(),
            &ExecuteMsg::UpdateBridges {
                add: Some(vec![
                    (
                        token_asset_info(test_token_instance.clone()),
                        token_asset_info(bridge2_token_instance.clone()),
                    ),
                    (
                        token_asset_info(usdc_token_instance.clone()),
                        token_asset_info(test_token_instance.clone()),
                    ),
                    (
                        native_asset_info(uluna_asset.clone()),
                        token_asset_info(usdc_token_instance.clone()),
                    ),
                    (
                        native_asset_info(uusd_asset.clone()),
                        native_asset_info(uluna_asset.clone()),
                    ),
                ]),
                remove: None,
            },
            &[],
        )
        .unwrap_err();

    assert_eq!(err.to_string(), "Max bridge length of 2 was reached")
}

#[test]
fn collect_err_no_swap_pair() {
    let mut router = mock_app();
    let owner = Addr::unchecked("owner");
    let user = Addr::unchecked("user0000");
    let staking = Addr::unchecked("staking");
    let governance_percent = Uint64::new(50);

    let (astro_token_instance, factory_instance, maker_instance, _) = instantiate_contracts(
        &mut router,
        owner.clone(),
        staking.clone(),
        governance_percent,
        None,
    );

    let uusd_asset = String::from("uusd");
    let uluna_asset = String::from("uluna");
    let ukrt_asset = String::from("ukrt");
    let uabc_asset = String::from("uabc");

    // Mint all tokens for Maker
    for t in vec![
        [
            native_asset(ukrt_asset.clone(), Uint128::from(100_000_u128)),
            token_asset(astro_token_instance.clone(), Uint128::from(100_000_u128)),
        ],
        [
            native_asset(ukrt_asset.clone(), Uint128::from(100_000_u128)),
            native_asset(uabc_asset.clone(), Uint128::from(100_000_u128)),
        ],
        [
            native_asset(uluna_asset.clone(), Uint128::from(100_000_u128)),
            native_asset(uusd_asset.clone(), Uint128::from(100_000_u128)),
        ],
        [
            native_asset(uusd_asset.clone(), Uint128::from(100_000_u128)),
            token_asset(astro_token_instance.clone(), Uint128::from(100_000_u128)),
        ],
    ] {
        create_pair(
            &mut router,
            owner.clone(),
            user.clone(),
            &factory_instance,
            t,
        );
    }

    // Set the assets to swap
    let assets = vec![
        AssetWithLimit {
            info: native_asset(ukrt_asset.clone(), Uint128::zero()).info,
            limit: None,
        },
        AssetWithLimit {
            info: token_asset(astro_token_instance.clone(), Uint128::zero()).info,
            limit: None,
        },
        AssetWithLimit {
            info: native_asset(uabc_asset.clone(), Uint128::zero()).info,
            limit: None,
        },
    ];

    // Mint all tokens for the Maker
    for t in vec![(astro_token_instance.clone(), 10u128)] {
        let (token, amount) = t;
        mint_some_token(
            &mut router,
            owner.clone(),
            token.clone(),
            maker_instance.clone(),
            Uint128::from(amount),
        );

        // Check initial balance
        check_balance(
            &mut router,
            maker_instance.clone(),
            token,
            Uint128::from(amount),
        );
    }

    router
        .init_bank_balance(
            &maker_instance,
            vec![
                Coin {
                    denom: ukrt_asset,
                    amount: Uint128::new(20),
                },
                Coin {
                    denom: uabc_asset,
                    amount: Uint128::new(30),
                },
            ],
        )
        .unwrap();

    let msg = ExecuteMsg::Collect { assets };

    let e = router
        .execute_contract(maker_instance.clone(), maker_instance.clone(), &msg, &[])
        .unwrap_err();

    assert_eq!(e.to_string(), "Cannot swap uabc. No swap destinations",);
}

#[test]
fn update_bridges() {
    let mut router = mock_app();
    let owner = Addr::unchecked("owner");
    let staking = Addr::unchecked("staking");
    let governance_percent = Uint64::new(10);
    let user = Addr::unchecked("user0000");
    let uusd_asset = String::from("uusd");

    let (astro_token_instance, factory_instance, maker_instance, _) = instantiate_contracts(
        &mut router,
        owner.clone(),
        staking.clone(),
        governance_percent,
        None,
    );

    let msg = ExecuteMsg::UpdateBridges {
        add: Some(vec![
            (
                native_asset_info(String::from("uluna")),
                native_asset_info(String::from("uusd")),
            ),
            (
                native_asset_info(String::from("ukrt")),
                native_asset_info(String::from("uusd")),
            ),
        ]),
        remove: None,
    };

    // Unauthorized check
    let err = router
        .execute_contract(maker_instance.clone(), maker_instance.clone(), &msg, &[])
        .unwrap_err();
    assert_eq!(err.to_string(), "Unauthorized");

    // Add bridges
    let err = router
        .execute_contract(owner.clone(), maker_instance.clone(), &msg, &[])
        .unwrap_err();
    assert_eq!(
        err.to_string(),
        "Invalid bridge. Pool uluna to uusd not found"
    );

    // Create pair so that add bridge check does not fail
    for pair in vec![
        [
            native_asset(String::from("uluna"), Uint128::from(100_000_u128)),
            native_asset(String::from("uusd"), Uint128::from(100_000_u128)),
        ],
        [
            native_asset(String::from("ukrt"), Uint128::from(100_000_u128)),
            native_asset(String::from("uusd"), Uint128::from(100_000_u128)),
        ],
    ] {
        create_pair(
            &mut router,
            owner.clone(),
            user.clone(),
            &factory_instance,
            pair,
        );
    }

    // Add bridges
    let err = router
        .execute_contract(owner.clone(), maker_instance.clone(), &msg, &[])
        .unwrap_err();
    assert_eq!(
        err.to_string(),
        "Invalid bridge destination. uluna cannot be swapped to ASTRO"
    );

    // Create pair so that add bridge check does not fail
    create_pair(
        &mut router,
        owner.clone(),
        user.clone(),
        &factory_instance,
        [
            native_asset(uusd_asset.clone(), Uint128::from(100_000_u128)),
            token_asset(astro_token_instance.clone(), Uint128::from(100_000_u128)),
        ],
    );

    // Add bridges
    router
        .execute_contract(owner.clone(), maker_instance.clone(), &msg, &[])
        .unwrap();

    let resp: Vec<(String, String)> = router
        .wrap()
        .query(&QueryRequest::Wasm(WasmQuery::Smart {
            contract_addr: maker_instance.to_string(),
            msg: to_binary(&QueryMsg::Bridges {}).unwrap(),
        }))
        .unwrap();

    assert_eq!(
        resp,
        vec![
            (String::from("ukrt"), String::from("uusd")),
            (String::from("uluna"), String::from("uusd")),
        ]
    );

    let msg = ExecuteMsg::UpdateBridges {
        remove: Some(vec![native_asset_info(String::from("ukrt"))]),
        add: None,
    };

    // Remove bridges
    router
        .execute_contract(owner.clone(), maker_instance.clone(), &msg, &[])
        .unwrap();

    let resp: Vec<(String, String)> = router
        .wrap()
        .query(&QueryRequest::Wasm(WasmQuery::Smart {
            contract_addr: maker_instance.to_string(),
            msg: to_binary(&QueryMsg::Bridges {}).unwrap(),
        }))
        .unwrap();

    assert_eq!(resp, vec![(String::from("uluna"), String::from("uusd")),]);
}

#[test]
fn collect_with_asset_limit() {
    let mut router = mock_app();
    let owner = Addr::unchecked("owner");
    let user = Addr::unchecked("user0000");
    let staking = Addr::unchecked("staking");
    let governance_percent = Uint64::new(10);
    let max_spread = Decimal::from_str("0.5").unwrap();

    let (astro_token_instance, factory_instance, maker_instance, governance_instance) =
        instantiate_contracts(
            &mut router,
            owner.clone(),
            staking.clone(),
            governance_percent,
            Some(max_spread),
        );

    let usdc_token_instance = instantiate_token(
        &mut router,
        owner.clone(),
        "Usdc token".to_string(),
        "USDC".to_string(),
    );

    let test_token_instance = instantiate_token(
        &mut router,
        owner.clone(),
        "Test token".to_string(),
        "TEST".to_string(),
    );

    let bridge2_token_instance = instantiate_token(
        &mut router,
        owner.clone(),
        "Bridge 2 depth token".to_string(),
        "BRIDGE".to_string(),
    );

    let uusd_asset = String::from("uusd");
    let uluna_asset = String::from("uluna");

    // Create pairs
    for t in vec![
        [
            token_asset(usdc_token_instance.clone(), Uint128::from(100_000_u128)),
            token_asset(test_token_instance.clone(), Uint128::from(100_000_u128)),
        ],
        [
            token_asset(astro_token_instance.clone(), Uint128::from(100_000_u128)),
            native_asset(uusd_asset.clone(), Uint128::from(100_000_u128)),
        ],
        [
            native_asset(uluna_asset, Uint128::from(100_000_u128)),
            native_asset(uusd_asset, Uint128::from(100_000_u128)),
        ],
        [
            token_asset(test_token_instance.clone(), Uint128::from(100_000_u128)),
            token_asset(bridge2_token_instance.clone(), Uint128::from(100_000_u128)),
        ],
        [
            token_asset(bridge2_token_instance.clone(), Uint128::from(100_000_u128)),
            token_asset(astro_token_instance.clone(), Uint128::from(100_000_u128)),
        ],
    ] {
        create_pair(
            &mut router,
            owner.clone(),
            user.clone(),
            &factory_instance,
            t,
        );
    }

    // Make a list with duplicate assets
    let assets_with_duplicate = vec![
        AssetWithLimit {
            info: token_asset(usdc_token_instance.clone(), Uint128::zero()).info,
            limit: None,
        },
        AssetWithLimit {
            info: token_asset(usdc_token_instance.clone(), Uint128::zero()).info,
            limit: None,
        },
    ];

    // Set assets to swap
    let assets = vec![
        AssetWithLimit {
            info: token_asset(astro_token_instance.clone(), Uint128::zero()).info,
            limit: Option::from(Uint128::new(5)),
        },
        AssetWithLimit {
            info: token_asset(usdc_token_instance.clone(), Uint128::zero()).info,
            limit: Option::from(Uint128::new(5)),
        },
        AssetWithLimit {
            info: token_asset(test_token_instance.clone(), Uint128::zero()).info,
            limit: Option::from(Uint128::new(5)),
        },
        AssetWithLimit {
            info: token_asset(bridge2_token_instance.clone(), Uint128::zero()).info,
            limit: Option::from(Uint128::new(5)),
        },
    ];

    // Setup bridge to withdraw USDC via the USDC -> TEST -> UUSD -> ASTRO route
    router
        .execute_contract(
            owner.clone(),
            maker_instance.clone(),
            &ExecuteMsg::UpdateBridges {
                add: Some(vec![
                    (
                        token_asset_info(test_token_instance.clone()),
                        token_asset_info(bridge2_token_instance.clone()),
                    ),
                    (
                        token_asset_info(usdc_token_instance.clone()),
                        token_asset_info(test_token_instance.clone()),
                    ),
                ]),
                remove: None,
            },
            &[],
        )
        .unwrap();

    // Enable rewards distribution
    router
        .execute_contract(
            owner.clone(),
            maker_instance.clone(),
            &ExecuteMsg::EnableRewards { blocks: 1 },
            &[],
        )
        .unwrap();

    // Mint all tokens for Maker
    for t in vec![
        (astro_token_instance.clone(), 10u128),
        (usdc_token_instance.clone(), 20u128),
        (test_token_instance.clone(), 30u128),
    ] {
        let (token, amount) = t;
        mint_some_token(
            &mut router,
            owner.clone(),
            token.clone(),
            maker_instance.clone(),
            Uint128::from(amount),
        );

        // Check initial balance
        check_balance(
            &mut router,
            maker_instance.clone(),
            token,
            Uint128::from(amount),
        );
    }

    let expected_balances = vec![
        token_asset(astro_token_instance.clone(), Uint128::new(10)),
        token_asset(usdc_token_instance.clone(), Uint128::new(20)),
        token_asset(test_token_instance.clone(), Uint128::new(30)),
    ];

    let balances_resp: BalancesResponse = router
        .wrap()
        .query(&QueryRequest::Wasm(WasmQuery::Smart {
            contract_addr: maker_instance.to_string(),
            msg: to_binary(&QueryMsg::Balances {
                assets: expected_balances.iter().map(|a| a.info.clone()).collect(),
            })
            .unwrap(),
        }))
        .unwrap();

    for b in expected_balances {
        let found = balances_resp
            .balances
            .iter()
            .find(|n| n.info.equal(&b.info))
            .unwrap();

        assert_eq!(found, &b);
    }

    let resp = router
        .execute_contract(
            Addr::unchecked("anyone"),
            maker_instance.clone(),
            &ExecuteMsg::Collect {
                assets: assets_with_duplicate.clone(),
            },
            &[],
        )
        .unwrap_err();
    assert_eq!(resp.to_string(), "Cannot collect. Remove duplicate asset",);

    router
        .execute_contract(
            Addr::unchecked("anyone"),
            maker_instance.clone(),
            &ExecuteMsg::Collect {
                assets: assets.clone(),
            },
            &[],
        )
        .unwrap();

    // Check Maker's balance of ASTRO tokens
    check_balance(
        &mut router,
        maker_instance.clone(),
        astro_token_instance.clone(),
        Uint128::zero(),
    );

    // Check Maker's balance of USDC tokens
    check_balance(
        &mut router,
        maker_instance.clone(),
        usdc_token_instance.clone(),
        Uint128::new(15u128),
    );

    // Check Maker's balance of test tokens
    check_balance(
        &mut router,
        maker_instance.clone(),
        test_token_instance.clone(),
        Uint128::new(0u128),
    );

    // Check balances
    // We are losing 1 ASTRO in fees per swap
    // 40 ASTRO = 10 astro +
    // 2 usdc (5 - fee for 3 swaps)
    // 28 test (30 - fee for 2 swaps)
    let amount = Uint128::new(40u128);
    let governance_amount =
        amount.multiply_ratio(Uint128::from(governance_percent), Uint128::new(100));
    let staking_amount = amount - governance_amount;

    // Check the governance contract's balance for the ASTRO token
    check_balance(
        &mut router,
        governance_instance.clone(),
        astro_token_instance.clone(),
        governance_amount,
    );

    // Check the governance contract's balance for the USDC token
    check_balance(
        &mut router,
        governance_instance.clone(),
        usdc_token_instance.clone(),
        Uint128::zero(),
    );

    // Check the governance contract's balance for the test token
    check_balance(
        &mut router,
        governance_instance.clone(),
        test_token_instance.clone(),
        Uint128::zero(),
    );

    // Check the staking contract's balance for the ASTRO token
    check_balance(
        &mut router,
        staking.clone(),
        astro_token_instance.clone(),
        staking_amount,
    );

    // Check the staking contract's balance for the USDC token
    check_balance(
        &mut router,
        staking.clone(),
        usdc_token_instance.clone(),
        Uint128::zero(),
    );

    // Check the staking contract's balance for the test token
    check_balance(
        &mut router,
        staking.clone(),
        test_token_instance.clone(),
        Uint128::zero(),
    );
}

struct CheckDistributedAstro {
    maker_amount: Uint128,
    governance_amount: Uint128,
    staking_amount: Uint128,
    governance_percent: Uint64,
    maker: Addr,
    astro_token: Addr,
    governance: Addr,
    staking: Addr,
}

impl CheckDistributedAstro {
    fn check(&mut self, router: &mut TerraApp, distributed_amount: u32) {
        let distributed_amount = Uint128::from(distributed_amount as u128);
        let cur_governance_amount = distributed_amount
            .multiply_ratio(Uint128::from(self.governance_percent), Uint128::new(100));
        self.governance_amount += cur_governance_amount;
        self.staking_amount += distributed_amount - cur_governance_amount;
        self.maker_amount -= distributed_amount;

        check_balance(
            router,
            self.maker.clone(),
            self.astro_token.clone(),
            self.maker_amount,
        );

        check_balance(
            router,
            self.governance.clone(),
            self.astro_token.clone(),
            self.governance_amount,
        );

        check_balance(
            router,
            self.staking.clone(),
            self.astro_token.clone(),
            self.staking_amount,
        );
    }
}

#[test]
fn distribute_initially_accrued_fees() {
    let mut router = mock_app();
    let owner = Addr::unchecked("owner");
    let staking = Addr::unchecked("staking");
    let governance_percent = Uint64::new(10);
    let user = Addr::unchecked("user0000");

    let (astro_token_instance, factory_instance, maker_instance, governance_instance) =
        instantiate_contracts(
            &mut router,
            owner.clone(),
            staking.clone(),
            governance_percent,
            None,
        );

    let usdc_token_instance = instantiate_token(
        &mut router,
        owner.clone(),
        "Usdc token".to_string(),
        "USDC".to_string(),
    );

    let test_token_instance = instantiate_token(
        &mut router,
        owner.clone(),
        "Test token".to_string(),
        "TEST".to_string(),
    );

    let bridge2_token_instance = instantiate_token(
        &mut router,
        owner.clone(),
        "Bridge 2 depth token".to_string(),
        "BRIDGE".to_string(),
    );

    let uusd_asset = String::from("uusd");
    let uluna_asset = String::from("uluna");

    // Create pairs
    for t in vec![
        [
            native_asset(uusd_asset.clone(), Uint128::from(100_000_u128)),
            token_asset(astro_token_instance.clone(), Uint128::from(100_000_u128)),
        ],
        [
            native_asset(uluna_asset.clone(), Uint128::from(100_000_u128)),
            native_asset(uusd_asset.clone(), Uint128::from(100_000_u128)),
        ],
        [
            token_asset(usdc_token_instance.clone(), Uint128::from(100_000_u128)),
            token_asset(test_token_instance.clone(), Uint128::from(100_000_u128)),
        ],
        [
            token_asset(test_token_instance.clone(), Uint128::from(100_000_u128)),
            token_asset(bridge2_token_instance.clone(), Uint128::from(100_000_u128)),
        ],
        [
            token_asset(bridge2_token_instance.clone(), Uint128::from(100_000_u128)),
            token_asset(astro_token_instance.clone(), Uint128::from(100_000_u128)),
        ],
    ] {
        create_pair(
            &mut router,
            owner.clone(),
            user.clone(),
            &factory_instance,
            t,
        );
    }

    // Set assets to swap
    let assets = vec![
        AssetWithLimit {
            info: native_asset(uusd_asset.clone(), Uint128::zero()).info,
            limit: None,
        },
        AssetWithLimit {
            info: token_asset(astro_token_instance.clone(), Uint128::zero()).info,
            limit: None,
        },
        AssetWithLimit {
            info: native_asset(uluna_asset.clone(), Uint128::zero()).info,
            limit: None,
        },
        AssetWithLimit {
            info: token_asset(usdc_token_instance.clone(), Uint128::zero()).info,
            limit: None,
        },
        AssetWithLimit {
            info: token_asset(test_token_instance.clone(), Uint128::zero()).info,
            limit: None,
        },
        AssetWithLimit {
            info: token_asset(bridge2_token_instance.clone(), Uint128::zero()).info,
            limit: None,
        },
    ];

    // Setup bridge to withdraw USDC via the USDC -> TEST -> UUSD -> ASTRO route
    router
        .execute_contract(
            owner.clone(),
            maker_instance.clone(),
            &ExecuteMsg::UpdateBridges {
                add: Some(vec![
                    (
                        token_asset_info(test_token_instance.clone()),
                        token_asset_info(bridge2_token_instance.clone()),
                    ),
                    (
                        token_asset_info(usdc_token_instance.clone()),
                        token_asset_info(test_token_instance.clone()),
                    ),
                    (
                        native_asset_info(uluna_asset.clone()),
                        native_asset_info(uusd_asset.clone()),
                    ),
                ]),
                remove: None,
            },
            &[],
        )
        .unwrap();

    // Mint all tokens for Maker
    for t in vec![
        (astro_token_instance.clone(), 10u128),
        (usdc_token_instance, 20u128),
        (test_token_instance, 30u128),
    ] {
        let (token, amount) = t;
        mint_some_token(
            &mut router,
            owner.clone(),
            token.clone(),
            maker_instance.clone(),
            Uint128::from(amount),
        );

        // Check initial balance
        check_balance(
            &mut router,
            maker_instance.clone(),
            token,
            Uint128::from(amount),
        );
    }

    router
        .init_bank_balance(
            &maker_instance,
            vec![
                Coin {
                    denom: uusd_asset,
                    amount: Uint128::new(100),
                },
                Coin {
                    denom: uluna_asset,
                    amount: Uint128::new(110),
                },
            ],
        )
        .unwrap();

    // Unauthorized check
    let err = router
        .execute_contract(
            user.clone(),
            maker_instance.clone(),
            &ExecuteMsg::EnableRewards { blocks: 1 },
            &[],
        )
        .unwrap_err();
    assert_eq!(err.to_string(), "Unauthorized");

    // Check pre_update_blocks = 0
    let err = router
        .execute_contract(
            owner.clone(),
            maker_instance.clone(),
            &ExecuteMsg::EnableRewards { blocks: 0 },
            &[],
        )
        .unwrap_err();
    assert_eq!(
        err.to_string(),
        "Generic error: Number of blocks should be > 0"
    );

    // Check that collec does not distribute ASTRO until rewards are enabled
    router
        .execute_contract(
            Addr::unchecked("anyone"),
            maker_instance.clone(),
            &ExecuteMsg::Collect { assets },
            &[],
        )
        .unwrap();

    // Balances checker
    let mut checker = CheckDistributedAstro {
        maker_amount: Uint128::new(218_u128),
        governance_amount: Uint128::zero(),
        staking_amount: Uint128::zero(),
        maker: maker_instance.clone(),
        astro_token: astro_token_instance.clone(),
        governance_percent,
        governance: governance_instance,
        staking,
    };
    checker.check(&mut router, 0);

    // Enable rewards distribution
    router
        .execute_contract(
            owner.clone(),
            maker_instance.clone(),
            &ExecuteMsg::EnableRewards { blocks: 10 },
            &[],
        )
        .unwrap();

    // Try to enable again
    let err = router
        .execute_contract(
            owner.clone(),
            maker_instance.clone(),
            &ExecuteMsg::EnableRewards { blocks: 1 },
            &[],
        )
        .unwrap_err();
    assert_eq!(err.to_string(), "Rewards collecting is already enabled");

    let astro_asset = AssetWithLimit {
        info: token_asset_info(astro_token_instance.clone()),
        limit: None,
    };
    let assets = vec![astro_asset];

    router
        .execute_contract(
            Addr::unchecked("anyone"),
            maker_instance.clone(),
            &ExecuteMsg::Collect {
                assets: assets.clone(),
            },
            &[],
        )
        .unwrap();

    // Since the block number is the same, nothing happened
    checker.check(&mut router, 0);

    router.update_block(next_block);

    router
        .execute_contract(
            Addr::unchecked("anyone"),
            maker_instance.clone(),
            &ExecuteMsg::Collect {
                assets: assets.clone(),
            },
            &[],
        )
        .unwrap();

    checker.check(&mut router, 21);

    // Let's try to collect again within the same block
    router
        .execute_contract(
            Addr::unchecked("anyone"),
            maker_instance.clone(),
            &ExecuteMsg::Collect {
                assets: assets.clone(),
            },
            &[],
        )
        .unwrap();

    // But no ASTRO were distributed
    checker.check(&mut router, 0);

    router.update_block(next_block);

    // Imagine that we received new fees the while pre-ugrade ASTRO is being distributed
    mint_some_token(
        &mut router,
        owner.clone(),
        astro_token_instance.clone(),
        maker_instance.clone(),
        Uint128::from(30_u128),
    );

    let resp = router
        .execute_contract(
            Addr::unchecked("anyone"),
            maker_instance.clone(),
            &ExecuteMsg::Collect {
                assets: assets.clone(),
            },
            &[],
        )
        .unwrap();

    checker.maker_amount += Uint128::from(30_u128);
    // 51 = 30 minted astro + 21 distributed astro
    checker.check(&mut router, 51);

    // Checking that attributes are set properly
    for (attr, value) in [
        ("astro_distribution", 30_u128),
        ("preupgrade_astro_distribution", 21_u128),
    ] {
        let a = resp.events[1]
            .attributes
            .iter()
            .find(|a| a.key == attr)
            .unwrap();
        assert_eq!(a.value, value.to_string());
    }

    // Increment 8 blocks
    for _ in 0..8 {
        router.update_block(next_block);
    }

    router
        .execute_contract(
            Addr::unchecked("anyone"),
            maker_instance.clone(),
            &ExecuteMsg::Collect {
                assets: assets.clone(),
            },
            &[],
        )
        .unwrap();

    // 168 = 21 * 8
    checker.check(&mut router, 168);

    // Check remainder reward
    let res: ConfigResponse = router
        .wrap()
        .query_wasm_smart(&maker_instance, &QueryMsg::Config {})
        .unwrap();

    assert_eq!(res.remainder_reward.u128(), 8_u128);

    // Check remainder reward distribution
    router.update_block(next_block);

    router
        .execute_contract(
            Addr::unchecked("anyone"),
            maker_instance.clone(),
            &ExecuteMsg::Collect {
                assets: assets.clone(),
            },
            &[],
        )
        .unwrap();

    checker.check(&mut router, 8);

    // Check that the pre-upgrade ASTRO was fully distributed
    let res: ConfigResponse = router
        .wrap()
        .query_wasm_smart(&maker_instance, &QueryMsg::Config {})
        .unwrap();

    assert_eq!(res.remainder_reward.u128(), 0_u128);
    assert_eq!(res.pre_upgrade_astro_amount.u128(), 218_u128);

    // Check usual collecting works
    mint_some_token(
        &mut router,
        owner,
        astro_token_instance,
        maker_instance.clone(),
        Uint128::from(115_u128),
    );

    let resp = router
        .execute_contract(
            Addr::unchecked("anyone"),
            maker_instance.clone(),
            &ExecuteMsg::Collect { assets },
            &[],
        )
        .unwrap();

    checker.maker_amount += Uint128::from(115_u128);
    checker.check(&mut router, 115);

    // Check that attributes are set properly
    let a = resp.events[1]
        .attributes
        .iter()
        .find(|a| a.key == "astro_distribution")
        .unwrap();
    assert_eq!(a.value, 115_u128.to_string());
    assert!(!resp.events[1]
        .attributes
        .iter()
        .any(|a| a.key == "preupgrade_astro_distribution"));
}<|MERGE_RESOLUTION|>--- conflicted
+++ resolved
@@ -114,33 +114,6 @@
             &msg,
             &[],
             String::from("FACTORY"),
-            None,
-        )
-        .unwrap();
-
-    let escrow_fee_distributor_contract = Box::new(ContractWrapper::new_with_empty(
-        astroport_escrow_fee_distributor::contract::execute,
-        astroport_escrow_fee_distributor::contract::instantiate,
-        astroport_escrow_fee_distributor::contract::query,
-    ));
-
-    let escrow_fee_distributor_code_id = router.store_code(escrow_fee_distributor_contract);
-
-    let init_msg = astroport_governance::escrow_fee_distributor::InstantiateMsg {
-        owner: owner.to_string(),
-        astro_token: astro_token_instance.to_string(),
-        voting_escrow_addr: "voting".to_string(),
-        emergency_return_addr: owner.to_string(),
-        start_time: 0,
-    };
-
-    let governance_instance = router
-        .instantiate_contract(
-            escrow_fee_distributor_code_id,
-            owner.clone(),
-            &init_msg,
-            &[],
-            "Astroport escrow fee distributor",
             None,
         )
         .unwrap();
@@ -791,14 +764,6 @@
     let governance_percent = Uint64::new(10);
     let max_spread = Decimal::from_str("0.5").unwrap();
 
-<<<<<<< HEAD
-        check_balance(
-            &mut router,
-            governance_instance.clone(),
-            token.clone(),
-            governance_amount,
-        );
-=======
     let (astro_token_instance, factory_instance, maker_instance) = instantiate_contracts(
         &mut router,
         owner.clone(),
@@ -807,7 +772,6 @@
         governance_percent,
         Some(max_spread),
     );
->>>>>>> 3ae14975
 
     let bridge_uusd_token_instance = instantiate_token(
         &mut router,
@@ -821,6 +785,12 @@
         owner.clone(),
         "Bridge uluna token".to_string(),
         "BRIDGE-ULUNA".to_string(),
+    );
+    check_balance(
+        &mut router,
+        governance_instance.clone(),
+        token.clone(),
+        governance_amount,
     );
 
     let uusd_asset = String::from(UUSD_DENOM);
@@ -1030,6 +1000,7 @@
     let owner = Addr::unchecked("owner");
     let user = Addr::unchecked("user0000");
     let staking = Addr::unchecked("staking");
+    let governance = Addr::unchecked("governance");
     let governance_percent = Uint64::new(50);
 
     let (astro_token_instance, factory_instance, maker_instance, _) = instantiate_contracts(
@@ -1269,17 +1240,18 @@
     let owner = Addr::unchecked("owner");
     let user = Addr::unchecked("user0000");
     let staking = Addr::unchecked("staking");
+    let governance = Addr::unchecked("governance");
     let governance_percent = Uint64::new(10);
     let max_spread = Decimal::from_str("0.5").unwrap();
 
-    let (astro_token_instance, factory_instance, maker_instance, governance_instance) =
-        instantiate_contracts(
-            &mut router,
-            owner.clone(),
-            staking.clone(),
-            governance_percent,
-            Some(max_spread),
-        );
+    let (astro_token_instance, factory_instance, maker_instance) = instantiate_contracts(
+        &mut router,
+        owner.clone(),
+        staking.clone(),
+        &governance,
+        governance_percent,
+        Some(max_spread),
+    );
 
     let usdc_token_instance = instantiate_token(
         &mut router,
@@ -1512,7 +1484,7 @@
     // Check the governance contract's balance for the ASTRO token
     check_balance(
         &mut router,
-        governance_instance.clone(),
+        governance.clone(),
         astro_token_instance.clone(),
         governance_amount,
     );
@@ -1520,7 +1492,7 @@
     // Check the governance contract's balance for the USDC token
     check_balance(
         &mut router,
-        governance_instance.clone(),
+        governance.clone(),
         usdc_token_instance.clone(),
         Uint128::zero(),
     );
@@ -1528,7 +1500,7 @@
     // Check the governance contract's balance for the test token
     check_balance(
         &mut router,
-        governance_instance.clone(),
+        governance.clone(),
         test_token_instance.clone(),
         Uint128::zero(),
     );
@@ -1606,17 +1578,18 @@
     let mut router = mock_app();
     let owner = Addr::unchecked("owner");
     let staking = Addr::unchecked("staking");
+    let governance = Addr::unchecked("governance");
     let governance_percent = Uint64::new(10);
     let user = Addr::unchecked("user0000");
 
-    let (astro_token_instance, factory_instance, maker_instance, governance_instance) =
-        instantiate_contracts(
-            &mut router,
-            owner.clone(),
-            staking.clone(),
-            governance_percent,
-            None,
-        );
+    let (astro_token_instance, factory_instance, maker_instance) = instantiate_contracts(
+        &mut router,
+        owner.clone(),
+        staking.clone(),
+        &governance,
+        governance_percent,
+        None,
+    );
 
     let usdc_token_instance = instantiate_token(
         &mut router,
@@ -1811,7 +1784,7 @@
         maker: maker_instance.clone(),
         astro_token: astro_token_instance.clone(),
         governance_percent,
-        governance: governance_instance,
+        governance,
         staking,
     };
     checker.check(&mut router, 0);
