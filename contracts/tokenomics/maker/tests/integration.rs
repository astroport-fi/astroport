--- conflicted
+++ resolved
@@ -388,11 +388,7 @@
             user.clone(),
             pair_info.contract_addr.clone(),
             &astroport::pair::ExecuteMsg::ProvideLiquidity {
-<<<<<<< HEAD
                 assets: vec![assets[0].clone(), assets[1].clone()],
-=======
-                assets: [assets[0].clone(), assets[1].clone()],
->>>>>>> bea587d6
                 slippage_tolerance: None,
                 auto_stake: None,
                 receiver: None,
