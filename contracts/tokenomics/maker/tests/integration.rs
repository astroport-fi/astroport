use astroport::asset::{
    native_asset, native_asset_info, token_asset, token_asset_info, Asset, AssetInfo, PairInfo,
    ULUNA_DENOM, UUSD_DENOM,
};
use astroport::factory::{PairConfig, PairType, UpdateAddr};
use astroport::maker::{
    AssetWithLimit, BalancesResponse, ConfigResponse, ExecuteMsg, InstantiateMsg, QueryMsg,
};
use astroport::pair::StablePoolParams;
use astroport::token::InstantiateMsg as TokenInstantiateMsg;
use astroport_governance::utils::EPOCH_START;
use cosmwasm_std::{
    attr, coin, to_binary, Addr, Coin, Decimal, QueryRequest, Uint128, Uint64, WasmQuery,
};
use cw20::{BalanceResponse, Cw20QueryMsg, MinterResponse};
use cw_multi_test::{next_block, App, ContractWrapper, Executor};
use std::str::FromStr;

fn mock_app(owner: Addr, coins: Vec<Coin>) -> App {
    let mut app = App::new(|router, _, storage| {
        // initialization moved to App construction
        router.bank.init_balance(storage, &owner, coins).unwrap();
    });

    app.update_block(|bi| {
        bi.time = bi.time.plus_seconds(EPOCH_START);
        bi.height += 1;
        bi.chain_id = "cosm-wasm-test".to_string();
    });

    app
}

fn validate_and_send_funds(router: &mut App, sender: &Addr, recipient: &Addr, funds: Vec<Coin>) {
    // When dealing with native tokens transfer should happen before contract call, which cw-multitest doesn't support
    for fund in funds.clone() {
        // we cannot transfer zero coins
        if !fund.amount.is_zero() {
            router
                .send_tokens(sender.clone(), recipient.clone(), &[fund])
                .unwrap();
        }
    }
}

fn instantiate_contracts(
    router: &mut App,
    owner: Addr,
    staking: Addr,
    governance_percent: Uint64,
    max_spread: Option<Decimal>,
    pair_type: Option<PairType>,
) -> (Addr, Addr, Addr, Addr) {
    let astro_token_contract = Box::new(ContractWrapper::new_with_empty(
        astroport_token::contract::execute,
        astroport_token::contract::instantiate,
        astroport_token::contract::query,
    ));

    let astro_token_code_id = router.store_code(astro_token_contract);

    let msg = TokenInstantiateMsg {
        name: String::from("Astro token"),
        symbol: String::from("ASTRO"),
        decimals: 6,
        initial_balances: vec![],
        mint: Some(MinterResponse {
            minter: owner.to_string(),
            cap: None,
        }),
        marketing: None,
    };

    let astro_token_instance = router
        .instantiate_contract(
            astro_token_code_id,
            owner.clone(),
            &msg,
            &[],
            String::from("ASTRO"),
            None,
        )
        .unwrap();

    let pair_code_id = match pair_type {
        Some(PairType::Stable {}) => {
            let pair_contract = Box::new(
                ContractWrapper::new_with_empty(
                    astroport_pair_stable::contract::execute,
                    astroport_pair_stable::contract::instantiate,
                    astroport_pair_stable::contract::query,
                )
                .with_reply_empty(astroport_pair_stable::contract::reply),
            );
            router.store_code(pair_contract)
        }
        _ => {
            let pair_contract = Box::new(
                ContractWrapper::new_with_empty(
                    astroport_pair::contract::execute,
                    astroport_pair::contract::instantiate,
                    astroport_pair::contract::query,
                )
                .with_reply_empty(astroport_pair::contract::reply),
            );
            router.store_code(pair_contract)
        }
    };

    let factory_contract = Box::new(
        ContractWrapper::new_with_empty(
            astroport_factory::contract::execute,
            astroport_factory::contract::instantiate,
            astroport_factory::contract::query,
        )
        .with_reply_empty(astroport_factory::contract::reply),
    );

    let factory_code_id = router.store_code(factory_contract);
    let msg = astroport::factory::InstantiateMsg {
        pair_configs: vec![PairConfig {
            code_id: pair_code_id,
            pair_type: pair_type.unwrap_or(PairType::Xyk {}),
            total_fee_bps: 0,
            maker_fee_bps: 0,
            is_disabled: false,
            is_generator_disabled: false,
        }],
        token_code_id: 1u64,
        fee_address: None,
        owner: owner.to_string(),
        generator_address: Some(String::from("generator")),
        whitelist_code_id: 234u64,
    };

    let factory_instance = router
        .instantiate_contract(
            factory_code_id,
            owner.clone(),
            &msg,
            &[],
            String::from("FACTORY"),
            None,
        )
        .unwrap();

    let escrow_fee_distributor_contract = Box::new(ContractWrapper::new_with_empty(
        astroport_escrow_fee_distributor::contract::execute,
        astroport_escrow_fee_distributor::contract::instantiate,
        astroport_escrow_fee_distributor::contract::query,
    ));

    let escrow_fee_distributor_code_id = router.store_code(escrow_fee_distributor_contract);

    let init_msg = astroport_governance::escrow_fee_distributor::InstantiateMsg {
        owner: owner.to_string(),
        astro_token: astro_token_instance.to_string(),
        voting_escrow_addr: "voting".to_string(),
        claim_many_limit: None,
        is_claim_disabled: None,
    };

    let governance_instance = router
        .instantiate_contract(
            escrow_fee_distributor_code_id,
            owner.clone(),
            &init_msg,
            &[],
            "Astroport escrow fee distributor",
            None,
        )
        .unwrap();

    let maker_contract = Box::new(ContractWrapper::new_with_empty(
        astroport_maker::contract::execute,
        astroport_maker::contract::instantiate,
        astroport_maker::contract::query,
    ));

    let market_code_id = router.store_code(maker_contract);

    let msg = InstantiateMsg {
        owner: String::from("owner"),
        factory_contract: factory_instance.to_string(),
        staking_contract: staking.to_string(),
        governance_contract: Some(governance_instance.to_string()),
        governance_percent: Option::from(governance_percent),
        astro_token_contract: astro_token_instance.to_string(),
        max_spread,
    };
    let maker_instance = router
        .instantiate_contract(
            market_code_id,
            owner,
            &msg,
            &[],
            String::from("MAKER"),
            None,
        )
        .unwrap();

    (
        astro_token_instance,
        factory_instance,
        maker_instance,
        governance_instance,
    )
}

fn instantiate_token(router: &mut App, owner: Addr, name: String, symbol: String) -> Addr {
    let token_contract = Box::new(ContractWrapper::new_with_empty(
        astroport_token::contract::execute,
        astroport_token::contract::instantiate,
        astroport_token::contract::query,
    ));

    let token_code_id = router.store_code(token_contract);

    let msg = TokenInstantiateMsg {
        name,
        symbol: symbol.clone(),
        decimals: 6,
        initial_balances: vec![],
        mint: Some(MinterResponse {
            minter: owner.to_string(),
            cap: None,
        }),
        marketing: None,
    };

    let token_instance = router
        .instantiate_contract(
            token_code_id.clone(),
            owner.clone(),
            &msg,
            &[],
            symbol,
            None,
        )
        .unwrap();
    token_instance
}

fn mint_some_token(router: &mut App, owner: Addr, token_instance: Addr, to: Addr, amount: Uint128) {
    let msg = cw20::Cw20ExecuteMsg::Mint {
        recipient: to.to_string(),
        amount,
    };
    let res = router
        .execute_contract(owner.clone(), token_instance.clone(), &msg, &[])
        .unwrap();
    assert_eq!(res.events[1].attributes[1], attr("action", "mint"));
    assert_eq!(res.events[1].attributes[2], attr("to", to.to_string()));
    assert_eq!(res.events[1].attributes[3], attr("amount", amount));
}

fn allowance_token(router: &mut App, owner: Addr, spender: Addr, token: Addr, amount: Uint128) {
    let msg = cw20::Cw20ExecuteMsg::IncreaseAllowance {
        spender: spender.to_string(),
        amount,
        expires: None,
    };
    let res = router
        .execute_contract(owner.clone(), token.clone(), &msg, &[])
        .unwrap();
    assert_eq!(
        res.events[1].attributes[1],
        attr("action", "increase_allowance")
    );
    assert_eq!(
        res.events[1].attributes[2],
        attr("owner", owner.to_string())
    );
    assert_eq!(
        res.events[1].attributes[3],
        attr("spender", spender.to_string())
    );
    assert_eq!(res.events[1].attributes[4], attr("amount", amount));
}

fn check_balance(router: &mut App, user: Addr, token: Addr, expected_amount: Uint128) {
    let msg = Cw20QueryMsg::Balance {
        address: user.to_string(),
    };

    let res: Result<BalanceResponse, _> =
        router.wrap().query(&QueryRequest::Wasm(WasmQuery::Smart {
            contract_addr: token.to_string(),
            msg: to_binary(&msg).unwrap(),
        }));

    let balance = res.unwrap();

    assert_eq!(balance.balance, expected_amount);
}

fn create_pair(
    mut router: &mut App,
    owner: Addr,
    user: Addr,
    factory_instance: &Addr,
    assets: Vec<Asset>,
    pair_type: Option<PairType>,
) -> PairInfo {
    for a in assets.clone() {
        match a.info {
            AssetInfo::Token { contract_addr } => {
                mint_some_token(
                    &mut router,
                    owner.clone(),
                    contract_addr.clone(),
                    user.clone(),
                    a.amount,
                );
            }

            _ => {}
        }
    }

    let asset_infos = assets.iter().cloned().map(|a| a.info).collect::<Vec<_>>();

    // Create pair in factory
    let res = router
        .execute_contract(
            owner.clone(),
            factory_instance.clone(),
            &astroport::factory::ExecuteMsg::CreatePair {
                pair_type: pair_type.unwrap_or(PairType::Xyk {}),
                asset_infos: asset_infos.clone(),
<<<<<<< HEAD
                init_params: Some(to_binary(&StablePoolParams { amp: 100 }).unwrap()),
=======
                init_params: Some(
                    to_binary(&StablePoolParams {
                        amp: 100,
                        owner: None,
                    })
                    .unwrap(),
                ),
>>>>>>> f949855b
            },
            &[],
        )
        .unwrap();

    assert_eq!(res.events[1].attributes[1], attr("action", "create_pair"));

    // Get pair
    let pair_info: PairInfo = router
        .wrap()
        .query(&QueryRequest::Wasm(WasmQuery::Smart {
            contract_addr: factory_instance.clone().to_string(),
            msg: to_binary(&astroport::factory::QueryMsg::Pair {
                asset_infos: asset_infos.clone(),
            })
            .unwrap(),
        }))
        .unwrap();

    let mut funds = vec![];

    for a in assets.clone() {
        match a.info {
            AssetInfo::Token { contract_addr } => {
                allowance_token(
                    &mut router,
                    user.clone(),
                    pair_info.contract_addr.clone(),
                    contract_addr.clone(),
                    a.amount.clone(),
                );
            }
            AssetInfo::NativeToken { denom } => {
                funds.push(Coin {
                    denom,
                    amount: a.amount,
                });
            }
        }
    }

    funds.sort_by(|l, r| l.denom.cmp(&r.denom));

    let user_funds: Vec<Coin> = funds
        .iter()
        .map(|c| Coin {
            denom: c.denom.clone(),
            amount: c.amount * Uint128::new(2),
        })
        .collect();

    validate_and_send_funds(router, &owner, &user, user_funds);

    router
        .execute_contract(
            user.clone(),
            pair_info.contract_addr.clone(),
            &astroport::pair::ExecuteMsg::ProvideLiquidity {
                assets,
                slippage_tolerance: None,
                auto_stake: None,
                receiver: None,
            },
            &funds,
        )
        .unwrap();

    pair_info
}

#[test]
fn update_config() {
    let owner = Addr::unchecked("owner");
    let mut router = mock_app(
        owner.clone(),
        vec![
            Coin {
                denom: "uusd".to_string(),
                amount: Uint128::new(100_000_000_000u128),
            },
            Coin {
                denom: "uluna".to_string(),
                amount: Uint128::new(100_000_000_000u128),
            },
        ],
    );
    let staking = Addr::unchecked("staking");
    let governance_percent = Uint64::new(10);

    let (astro_token_instance, factory_instance, maker_instance, governance_instance) =
        instantiate_contracts(
            &mut router,
            owner.clone(),
            staking.clone(),
            governance_percent,
            None,
            None,
        );

    let msg = QueryMsg::Config {};
    let res: ConfigResponse = router
        .wrap()
        .query_wasm_smart(&maker_instance, &msg)
        .unwrap();

    assert_eq!(res.owner, owner);
    assert_eq!(res.astro_token_contract, astro_token_instance);
    assert_eq!(res.factory_contract, factory_instance);
    assert_eq!(res.staking_contract, staking);
    assert_eq!(res.governance_contract, Some(governance_instance));
    assert_eq!(res.governance_percent, governance_percent);
    assert_eq!(res.max_spread, Decimal::from_str("0.05").unwrap());

    let new_staking = Addr::unchecked("new_staking");
    let new_factory = Addr::unchecked("new_factory");
    let new_governance = Addr::unchecked("new_governance");
    let new_governance_percent = Uint64::new(50);
    let new_max_spread = Decimal::from_str("0.5").unwrap();

    let msg = ExecuteMsg::UpdateConfig {
        governance_percent: Some(new_governance_percent),
        governance_contract: Some(UpdateAddr::Set(new_governance.to_string())),
        staking_contract: Some(new_staking.to_string()),
        factory_contract: Some(new_factory.to_string()),
        max_spread: Some(new_max_spread),
    };

    // Assert cannot update with improper owner
    let e = router
        .execute_contract(
            Addr::unchecked("not_owner"),
            maker_instance.clone(),
            &msg,
            &[],
        )
        .unwrap_err();

    assert_eq!(e.root_cause().to_string(), "Unauthorized");

    router
        .execute_contract(owner.clone(), maker_instance.clone(), &msg, &[])
        .unwrap();

    let msg = QueryMsg::Config {};
    let res: ConfigResponse = router
        .wrap()
        .query_wasm_smart(&maker_instance, &msg)
        .unwrap();

    assert_eq!(res.factory_contract, new_factory);
    assert_eq!(res.staking_contract, new_staking);
    assert_eq!(res.governance_percent, new_governance_percent);
    assert_eq!(res.governance_contract, Some(new_governance.clone()));
    assert_eq!(res.max_spread, new_max_spread);

    let msg = ExecuteMsg::UpdateConfig {
        governance_percent: None,
        governance_contract: Some(UpdateAddr::Remove {}),
        staking_contract: None,
        factory_contract: None,
        max_spread: None,
    };

    router
        .execute_contract(owner.clone(), maker_instance.clone(), &msg, &[])
        .unwrap();

    let msg = QueryMsg::Config {};
    let res: ConfigResponse = router
        .wrap()
        .query_wasm_smart(&maker_instance, &msg)
        .unwrap();
    assert_eq!(res.governance_contract, None);
}

fn test_maker_collect(
    mut router: App,
    owner: Addr,
    factory_instance: Addr,
    maker_instance: Addr,
    staking: Addr,
    governance: Addr,
    governance_percent: Uint64,
    pairs: Vec<Vec<Asset>>,
    assets: Vec<AssetWithLimit>,
    bridges: Vec<(AssetInfo, AssetInfo)>,
    mint_balances: Vec<(Addr, u128)>,
    native_balances: Vec<Coin>,
    expected_balances: Vec<Asset>,
    collected_balances: Vec<(Addr, u128)>,
) {
    let user = Addr::unchecked("user0000");

    // Create pairs
    for t in pairs {
        create_pair(
            &mut router,
            owner.clone(),
            user.clone(),
            &factory_instance,
            t,
            None,
        );
    }

    // Setup bridge to withdraw USDC via USDC -> TEST -> UUSD -> ASTRO route
    router
        .execute_contract(
            owner.clone(),
            maker_instance.clone(),
            &ExecuteMsg::UpdateBridges {
                add: Some(bridges),
                remove: None,
            },
            &[],
        )
        .unwrap();

    // enable rewards distribution
    router
        .execute_contract(
            owner.clone(),
            maker_instance.clone(),
            &ExecuteMsg::EnableRewards { blocks: 1 },
            &[],
        )
        .unwrap();

    // Mint all tokens for maker
    for t in mint_balances {
        let (token, amount) = t;
        mint_some_token(
            &mut router,
            owner.clone(),
            token.clone(),
            maker_instance.clone(),
            Uint128::from(amount),
        );

        // Check initial balance
        check_balance(
            &mut router,
            maker_instance.clone(),
            token,
            Uint128::from(amount),
        );
    }

    validate_and_send_funds(&mut router, &owner, &maker_instance, native_balances);

    let balances_resp: BalancesResponse = router
        .wrap()
        .query(&QueryRequest::Wasm(WasmQuery::Smart {
            contract_addr: maker_instance.to_string(),
            msg: to_binary(&QueryMsg::Balances {
                assets: expected_balances.iter().map(|a| a.info.clone()).collect(),
            })
            .unwrap(),
        }))
        .unwrap();

    for b in expected_balances {
        let found = balances_resp
            .balances
            .iter()
            .find(|n| n.info.equal(&b.info))
            .unwrap();

        assert_eq!(found, &b);
    }

    router
        .execute_contract(
            Addr::unchecked("anyone"),
            maker_instance.clone(),
            &ExecuteMsg::Collect { assets },
            &[],
        )
        .unwrap();

    for t in collected_balances {
        let (token, amount) = t;

        // Check maker balance
        check_balance(
            &mut router,
            maker_instance.clone(),
            token.clone(),
            Uint128::zero(),
        );

        // Check balances
        let amount = Uint128::new(amount);
        let governance_amount =
            amount.multiply_ratio(Uint128::from(governance_percent), Uint128::new(100));
        let staking_amount = amount - governance_amount;

        check_balance(
            &mut router,
            governance.clone(),
            token.clone(),
            governance_amount,
        );

        check_balance(&mut router, staking.clone(), token, staking_amount);
    }
}

#[test]
fn collect_all() {
    let uusd_asset = String::from(UUSD_DENOM);
    let uluna_asset = String::from(ULUNA_DENOM);
    let owner = Addr::unchecked("owner");

    let mut router = mock_app(
        owner.clone(),
        vec![
            Coin {
                denom: uusd_asset.clone(),
                amount: Uint128::new(100_000_000_000u128),
            },
            Coin {
                denom: uluna_asset.clone(),
                amount: Uint128::new(100_000_000_000u128),
            },
        ],
    );

    let staking = Addr::unchecked("staking");
    let governance_percent = Uint64::new(0);
    let max_spread = Decimal::from_str("0.5").unwrap();

    let (astro_token_instance, factory_instance, maker_instance, governance_instance) =
        instantiate_contracts(
            &mut router,
            owner.clone(),
            staking.clone(),
            governance_percent,
            Some(max_spread),
            None,
        );

    let usdc_token_instance = instantiate_token(
        &mut router,
        owner.clone(),
        "Usdc token".to_string(),
        "USDC".to_string(),
    );

    let test_token_instance = instantiate_token(
        &mut router,
        owner.clone(),
        "Test token".to_string(),
        "TEST".to_string(),
    );

    let bridge2_token_instance = instantiate_token(
        &mut router,
        owner.clone(),
        "Bridge 2 depth token".to_string(),
        "BRIDGE".to_string(),
    );

    // Create pairs
    let pairs = vec![
        vec![
            native_asset(uusd_asset.clone(), Uint128::from(100_000_u128)),
            token_asset(astro_token_instance.clone(), Uint128::from(100_000_u128)),
        ],
        vec![
            native_asset(uluna_asset.clone(), Uint128::from(100_000_u128)),
            native_asset(uusd_asset.clone(), Uint128::from(100_000_u128)),
        ],
        vec![
            token_asset(usdc_token_instance.clone(), Uint128::from(100_000_u128)),
            token_asset(test_token_instance.clone(), Uint128::from(100_000_u128)),
        ],
        vec![
            token_asset(test_token_instance.clone(), Uint128::from(100_000_u128)),
            token_asset(bridge2_token_instance.clone(), Uint128::from(100_000_u128)),
        ],
        vec![
            token_asset(bridge2_token_instance.clone(), Uint128::from(100_000_u128)),
            token_asset(astro_token_instance.clone(), Uint128::from(100_000_u128)),
        ],
    ];

    // Specify assets to swap
    let assets = vec![
        AssetWithLimit {
            info: native_asset(uusd_asset.clone(), Uint128::zero()).info,
            limit: None,
        },
        AssetWithLimit {
            info: token_asset(astro_token_instance.clone(), Uint128::zero()).info,
            limit: None,
        },
        AssetWithLimit {
            info: native_asset(uluna_asset.clone(), Uint128::zero()).info,
            limit: None,
        },
        AssetWithLimit {
            info: token_asset(usdc_token_instance.clone(), Uint128::zero()).info,
            limit: None,
        },
        AssetWithLimit {
            info: token_asset(test_token_instance.clone(), Uint128::zero()).info,
            limit: None,
        },
        AssetWithLimit {
            info: token_asset(bridge2_token_instance.clone(), Uint128::zero()).info,
            limit: None,
        },
    ];

    let bridges = vec![
        (
            token_asset_info(test_token_instance.clone()),
            token_asset_info(bridge2_token_instance.clone()),
        ),
        (
            token_asset_info(usdc_token_instance.clone()),
            token_asset_info(test_token_instance.clone()),
        ),
        (
            native_asset_info(uluna_asset.clone()),
            native_asset_info(uusd_asset.clone()),
        ),
    ];

    let mint_balances = vec![
        (astro_token_instance.clone(), 10u128),
        (usdc_token_instance.clone(), 20u128),
        (test_token_instance.clone(), 30u128),
    ];

    let native_balances = vec![
        Coin {
            denom: uusd_asset.clone(),
            amount: Uint128::new(100),
        },
        Coin {
            denom: uluna_asset.clone(),
            amount: Uint128::new(110),
        },
    ];

    let expected_balances = vec![
        native_asset(uusd_asset.clone(), Uint128::new(100)),
        native_asset(uluna_asset.clone(), Uint128::new(110)),
        token_asset(astro_token_instance.clone(), Uint128::new(10)),
        token_asset(usdc_token_instance.clone(), Uint128::new(20)),
        token_asset(test_token_instance.clone(), Uint128::new(30)),
    ];

    let collected_balances = vec![
        // 262 ASTRO = 10 ASTRO +
        // 99 ASTRO (100 uusd - 1 fee -> 99 ASTRO) +
        // 108 ASTRO (110 uluna - 1 fee -> 109 uusd  - 1 fee -> 108 ASTRO) +
        // 17 ASTRO (20 usdc -> 20 test - 1 fee -> 19 bridge - 1 fee -> 18 - 1 fee) +
        // 28 ASTRO (30 test -> 30 bridge - 1 fee -> 29 - 1 fee)
        (astro_token_instance.clone(), 262u128),
        (usdc_token_instance.clone(), 0u128),
        (test_token_instance.clone(), 0u128),
    ];

    test_maker_collect(
        router,
        owner,
        factory_instance,
        maker_instance,
        staking,
        governance_instance,
        governance_percent,
        pairs,
        assets,
        bridges,
        mint_balances,
        native_balances,
        expected_balances,
        collected_balances,
    );
}

#[test]
fn collect_default_bridges() {
    let owner = Addr::unchecked("owner");
    let mut router = mock_app(
        owner.clone(),
        vec![
            Coin {
                denom: "uluna".to_string(),
                amount: Uint128::new(100_000_000_000u128),
            },
            Coin {
                denom: "uusd".to_string(),
                amount: Uint128::new(100_000_000_000u128),
            },
        ],
    );
    let staking = Addr::unchecked("staking");
    let governance_percent = Uint64::new(10);
    let max_spread = Decimal::from_str("0.5").unwrap();

    let (astro_token_instance, factory_instance, maker_instance, governance_instance) =
        instantiate_contracts(
            &mut router,
            owner.clone(),
            staking.clone(),
            governance_percent,
            Some(max_spread),
            None,
        );

    let bridge_uusd_token_instance = instantiate_token(
        &mut router,
        owner.clone(),
        "Bridge uusd token".to_string(),
        "BRIDGE-UUSD".to_string(),
    );

    let bridge_uluna_token_instance = instantiate_token(
        &mut router,
        owner.clone(),
        "Bridge uluna token".to_string(),
        "BRIDGE-ULUNA".to_string(),
    );

    let uusd_asset = String::from(UUSD_DENOM);
    let uluna_asset = String::from(ULUNA_DENOM);

    // Create pairs
    let pairs = vec![
        vec![
            native_asset(uusd_asset.clone(), Uint128::from(100_000_u128)),
            token_asset(astro_token_instance.clone(), Uint128::from(100_000_u128)),
        ],
        vec![
            native_asset(uluna_asset.clone(), Uint128::from(100_000_u128)),
            native_asset(uusd_asset.clone(), Uint128::from(100_000_u128)),
        ],
        vec![
            token_asset(
                bridge_uusd_token_instance.clone(),
                Uint128::from(100_000_u128),
            ),
            native_asset(uusd_asset.clone(), Uint128::from(100_000_u128)),
        ],
        vec![
            token_asset(
                bridge_uluna_token_instance.clone(),
                Uint128::from(100_000_u128),
            ),
            native_asset(uluna_asset.clone(), Uint128::from(100_000_u128)),
        ],
    ];

    // Set asset to swap
    let assets = vec![
        AssetWithLimit {
            info: token_asset(bridge_uusd_token_instance.clone(), Uint128::zero()).info,
            limit: None,
        },
        AssetWithLimit {
            info: token_asset(bridge_uluna_token_instance.clone(), Uint128::zero()).info,
            limit: None,
        },
    ];

    // No need bridges for this
    let bridges = vec![];

    let mint_balances = vec![
        (bridge_uusd_token_instance.clone(), 100u128),
        (bridge_uluna_token_instance.clone(), 200u128),
    ];

    let native_balances = vec![];

    let expected_balances = vec![
        token_asset(bridge_uusd_token_instance.clone(), Uint128::new(100)),
        token_asset(bridge_uluna_token_instance.clone(), Uint128::new(200)),
    ];

    let collected_balances = vec![
        // 1.
        // 100 uusd-bridge -> 99 uusd (-15 native transfer fee from swap) -> 84 uusd
        // 200 uluna-bridge -1 fee -> 199 uluna

        // 2.
        // 84 uusd (-12 native transfer fee) - 1 fee -> 71 ASTRO
        // 119 uluna -1 fee -> 198 uusd (-28 native transfer fee from swap) -> 170 uusd

        // 3.
        // 170 uusd (-25 native transfer fee) -> 145 uusd -> 144 ASTRO

        // Total: 25
        (astro_token_instance, 295u128),
        // (bridge_uusd_token_instance, 0u128),
        // (bridge_uluna_token_instance, 0u128),
    ];

    test_maker_collect(
        router,
        owner,
        factory_instance,
        maker_instance,
        staking,
        governance_instance,
        governance_percent,
        pairs,
        assets,
        bridges,
        mint_balances,
        native_balances,
        expected_balances,
        collected_balances,
    );
}

#[test]
fn collect_maxdepth_test() {
    let owner = Addr::unchecked("owner");
    let mut router = mock_app(
        owner.clone(),
        vec![
            Coin {
                denom: "uusd".to_string(),
                amount: Uint128::new(100_000_000_000u128),
            },
            Coin {
                denom: "uluna".to_string(),
                amount: Uint128::new(100_000_000_000u128),
            },
        ],
    );
    let user = Addr::unchecked("user0000");
    let staking = Addr::unchecked("staking");
    let governance_percent = Uint64::new(10);
    let max_spread = Decimal::from_str("0.5").unwrap();

    let (astro_token_instance, factory_instance, maker_instance, _) = instantiate_contracts(
        &mut router,
        owner.clone(),
        staking.clone(),
        governance_percent,
        Some(max_spread),
        None,
    );

    let usdc_token_instance = instantiate_token(
        &mut router,
        owner.clone(),
        "Usdc token".to_string(),
        "USDC".to_string(),
    );

    let test_token_instance = instantiate_token(
        &mut router,
        owner.clone(),
        "Test token".to_string(),
        "TEST".to_string(),
    );

    let bridge2_token_instance = instantiate_token(
        &mut router,
        owner.clone(),
        "Bridge 2 depth token".to_string(),
        "BRIDGE".to_string(),
    );

    let uusd_asset = String::from("uusd");
    let uluna_asset = String::from("uluna");

    // Create pairs
    let mut pair_addresses = vec![];
    for t in vec![
        vec![
            native_asset(uusd_asset.clone(), Uint128::from(100_000_u128)),
            native_asset(uluna_asset.clone(), Uint128::from(100_000_u128)),
        ],
        vec![
            native_asset(uluna_asset.clone(), Uint128::from(100_000_u128)),
            token_asset(usdc_token_instance.clone(), Uint128::from(100_000_u128)),
        ],
        vec![
            token_asset(usdc_token_instance.clone(), Uint128::from(100_000_u128)),
            token_asset(test_token_instance.clone(), Uint128::from(100_000_u128)),
        ],
        vec![
            token_asset(test_token_instance.clone(), Uint128::from(100_000_u128)),
            token_asset(bridge2_token_instance.clone(), Uint128::from(100_000_u128)),
        ],
        vec![
            token_asset(bridge2_token_instance.clone(), Uint128::from(100_000_u128)),
            token_asset(astro_token_instance.clone(), Uint128::from(100_000_u128)),
        ],
    ] {
        let pair_info = create_pair(
            &mut router,
            owner.clone(),
            user.clone(),
            &factory_instance,
            t,
            None,
        );

        pair_addresses.push(pair_info.contract_addr);
    }

    // Setup bridge to withdraw USDC via the USDC -> TEST -> UUSD -> ASTRO route
    let err = router
        .execute_contract(
            owner.clone(),
            maker_instance.clone(),
            &ExecuteMsg::UpdateBridges {
                add: Some(vec![
                    (
                        token_asset_info(test_token_instance.clone()),
                        token_asset_info(bridge2_token_instance.clone()),
                    ),
                    (
                        token_asset_info(usdc_token_instance.clone()),
                        token_asset_info(test_token_instance.clone()),
                    ),
                    (
                        native_asset_info(uluna_asset.clone()),
                        token_asset_info(usdc_token_instance.clone()),
                    ),
                    (
                        native_asset_info(uusd_asset.clone()),
                        native_asset_info(uluna_asset.clone()),
                    ),
                ]),
                remove: None,
            },
            &[],
        )
        .unwrap_err();

    assert_eq!(
        err.root_cause().to_string(),
        "Max bridge length of 2 was reached"
    )
}

#[test]
fn collect_err_no_swap_pair() {
    let owner = Addr::unchecked("owner");
    let mut router = mock_app(
        owner.clone(),
        vec![
            Coin {
                denom: "uluna".to_string(),
                amount: Uint128::new(100_000_000_000u128),
            },
            Coin {
                denom: "uabc".to_string(),
                amount: Uint128::new(100_000_000_000u128),
            },
            Coin {
                denom: "ukrt".to_string(),
                amount: Uint128::new(100_000_000_000u128),
            },
            Coin {
                denom: "uusd".to_string(),
                amount: Uint128::new(100_000_000_000u128),
            },
        ],
    );
    let user = Addr::unchecked("user0000");
    let staking = Addr::unchecked("staking");
    let governance_percent = Uint64::new(50);

    let (astro_token_instance, factory_instance, maker_instance, _) = instantiate_contracts(
        &mut router,
        owner.clone(),
        staking.clone(),
        governance_percent,
        None,
        None,
    );

    let uusd_asset = String::from("uusd");
    let uluna_asset = String::from("uluna");
    let ukrt_asset = String::from("ukrt");
    let uabc_asset = String::from("uabc");

    // Mint all tokens for Maker
    for t in vec![
        vec![
            native_asset(ukrt_asset.clone(), Uint128::from(100_000_u128)),
            token_asset(astro_token_instance.clone(), Uint128::from(100_000_u128)),
        ],
        vec![
            native_asset(ukrt_asset.clone(), Uint128::from(100_000_u128)),
            native_asset(uabc_asset.clone(), Uint128::from(100_000_u128)),
        ],
        vec![
            native_asset(uluna_asset.clone(), Uint128::from(100_000_u128)),
            native_asset(uusd_asset.clone(), Uint128::from(100_000_u128)),
        ],
        vec![
            native_asset(uusd_asset.clone(), Uint128::from(100_000_u128)),
            token_asset(astro_token_instance.clone(), Uint128::from(100_000_u128)),
        ],
    ] {
        create_pair(
            &mut router,
            owner.clone(),
            user.clone(),
            &factory_instance,
            t,
            None,
        );
    }

    // Set the assets to swap
    let assets = vec![
        AssetWithLimit {
            info: native_asset(ukrt_asset.clone(), Uint128::zero()).info,
            limit: None,
        },
        AssetWithLimit {
            info: token_asset(astro_token_instance.clone(), Uint128::zero()).info,
            limit: None,
        },
        AssetWithLimit {
            info: native_asset(uabc_asset.clone(), Uint128::zero()).info,
            limit: None,
        },
    ];

    // Mint all tokens for the Maker
    for t in vec![(astro_token_instance.clone(), 10u128)] {
        let (token, amount) = t;
        mint_some_token(
            &mut router,
            owner.clone(),
            token.clone(),
            maker_instance.clone(),
            Uint128::from(amount),
        );

        // Check initial balance
        check_balance(
            &mut router,
            maker_instance.clone(),
            token,
            Uint128::from(amount),
        );
    }

    // When dealing with native tokens transfer should happen before contract call, which cw-multitest doesn't support
    router
        .send_tokens(
            owner.clone(),
            maker_instance.clone(),
            &[coin(20, ukrt_asset.clone()), coin(30, uabc_asset.clone())],
        )
        .unwrap();

    let msg = ExecuteMsg::Collect { assets };

    let e = router
        .execute_contract(maker_instance.clone(), maker_instance.clone(), &msg, &[])
        .unwrap_err();

    assert_eq!(
        e.root_cause().to_string(),
        "Cannot swap uabc. No swap destinations",
    );
}

#[test]
fn update_bridges() {
    let owner = Addr::unchecked("owner");
    let mut router = mock_app(
        owner.clone(),
        vec![
            Coin {
                denom: "uusd".to_string(),
                amount: Uint128::new(100_000_000_000u128),
            },
            Coin {
                denom: "uluna".to_string(),
                amount: Uint128::new(100_000_000_000u128),
            },
            Coin {
                denom: "ukrt".to_string(),
                amount: Uint128::new(100_000_000_000u128),
            },
        ],
    );
    let staking = Addr::unchecked("staking");
    let governance_percent = Uint64::new(10);
    let user = Addr::unchecked("user0000");
    let uusd_asset = String::from("uusd");

    let (astro_token_instance, factory_instance, maker_instance, _) = instantiate_contracts(
        &mut router,
        owner.clone(),
        staking.clone(),
        governance_percent,
        None,
        None,
    );

    let msg = ExecuteMsg::UpdateBridges {
        add: Some(vec![
            (
                native_asset_info(String::from("uluna")),
                native_asset_info(String::from("uusd")),
            ),
            (
                native_asset_info(String::from("ukrt")),
                native_asset_info(String::from("uusd")),
            ),
        ]),
        remove: None,
    };

    // Unauthorized check
    let err = router
        .execute_contract(maker_instance.clone(), maker_instance.clone(), &msg, &[])
        .unwrap_err();
    assert_eq!(err.root_cause().to_string(), "Unauthorized");

    // Add bridges
    let err = router
        .execute_contract(owner.clone(), maker_instance.clone(), &msg, &[])
        .unwrap_err();
    assert_eq!(
        err.root_cause().to_string(),
        "Invalid bridge. Pool uluna to uusd not found"
    );

    // Create pair so that add bridge check does not fail
    for pair in vec![
        vec![
            native_asset(String::from("uluna"), Uint128::from(100_000_u128)),
            native_asset(String::from("uusd"), Uint128::from(100_000_u128)),
        ],
        vec![
            native_asset(String::from("ukrt"), Uint128::from(100_000_u128)),
            native_asset(String::from("uusd"), Uint128::from(100_000_u128)),
        ],
    ] {
        create_pair(
            &mut router,
            owner.clone(),
            user.clone(),
            &factory_instance,
            pair,
            None,
        );
    }

    // Add bridges
    let err = router
        .execute_contract(owner.clone(), maker_instance.clone(), &msg, &[])
        .unwrap_err();
    assert_eq!(
        err.root_cause().to_string(),
        "Invalid bridge destination. uluna cannot be swapped to ASTRO"
    );

    // Create pair so that add bridge check does not fail
    create_pair(
        &mut router,
        owner.clone(),
        user.clone(),
        &factory_instance,
        vec![
            native_asset(uusd_asset.clone(), Uint128::from(100_000_u128)),
            token_asset(astro_token_instance.clone(), Uint128::from(100_000_u128)),
        ],
        None,
    );

    // Add bridges
    router
        .execute_contract(owner.clone(), maker_instance.clone(), &msg, &[])
        .unwrap();

    let resp: Vec<(String, String)> = router
        .wrap()
        .query(&QueryRequest::Wasm(WasmQuery::Smart {
            contract_addr: maker_instance.to_string(),
            msg: to_binary(&QueryMsg::Bridges {}).unwrap(),
        }))
        .unwrap();

    assert_eq!(
        resp,
        vec![
            (String::from("ukrt"), String::from("uusd")),
            (String::from("uluna"), String::from("uusd")),
        ]
    );

    let msg = ExecuteMsg::UpdateBridges {
        remove: Some(vec![native_asset_info(String::from("UKRT"))]),
        add: None,
    };

    // Try to remove bridges
    let err = router
        .execute_contract(owner.clone(), maker_instance.clone(), &msg, &[])
        .unwrap_err();
    assert_eq!(
        err.root_cause().to_string(),
        "Generic error: Address UKRT should be lowercase"
    );

    let msg = ExecuteMsg::UpdateBridges {
        remove: Some(vec![native_asset_info(String::from("ukrt"))]),
        add: None,
    };

    // Remove bridges
    router
        .execute_contract(owner.clone(), maker_instance.clone(), &msg, &[])
        .unwrap();

    let resp: Vec<(String, String)> = router
        .wrap()
        .query(&QueryRequest::Wasm(WasmQuery::Smart {
            contract_addr: maker_instance.to_string(),
            msg: to_binary(&QueryMsg::Bridges {}).unwrap(),
        }))
        .unwrap();

    assert_eq!(resp, vec![(String::from("uluna"), String::from("uusd")),]);
}

#[test]
fn collect_with_asset_limit() {
    let uusd_asset = String::from("uusd");
    let uluna_asset = String::from("uluna");
    let owner = Addr::unchecked("owner");
    let mut router = mock_app(
        owner.clone(),
        vec![
            Coin {
                denom: uusd_asset.clone(),
                amount: Uint128::new(100_000_000_000u128),
            },
            Coin {
                denom: uluna_asset.clone(),
                amount: Uint128::new(100_000_000_000u128),
            },
        ],
    );
    let user = Addr::unchecked("user0000");
    let staking = Addr::unchecked("staking");
    let governance_percent = Uint64::new(10);
    let max_spread = Decimal::from_str("0.5").unwrap();

    let (astro_token_instance, factory_instance, maker_instance, governance_instance) =
        instantiate_contracts(
            &mut router,
            owner.clone(),
            staking.clone(),
            governance_percent,
            Some(max_spread),
            None,
        );

    let usdc_token_instance = instantiate_token(
        &mut router,
        owner.clone(),
        "Usdc token".to_string(),
        "USDC".to_string(),
    );

    let test_token_instance = instantiate_token(
        &mut router,
        owner.clone(),
        "Test token".to_string(),
        "TEST".to_string(),
    );

    let bridge2_token_instance = instantiate_token(
        &mut router,
        owner.clone(),
        "Bridge 2 depth token".to_string(),
        "BRIDGE".to_string(),
    );

    // Create pairs
    for t in vec![
        vec![
            token_asset(usdc_token_instance.clone(), Uint128::from(100_000_u128)),
            token_asset(test_token_instance.clone(), Uint128::from(100_000_u128)),
        ],
        vec![
            token_asset(astro_token_instance.clone(), Uint128::from(100_000_u128)),
            native_asset(uusd_asset.clone(), Uint128::from(100_000_u128)),
        ],
        vec![
            native_asset(uluna_asset, Uint128::from(100_000_u128)),
            native_asset(uusd_asset, Uint128::from(100_000_u128)),
        ],
        vec![
            token_asset(test_token_instance.clone(), Uint128::from(100_000_u128)),
            token_asset(bridge2_token_instance.clone(), Uint128::from(100_000_u128)),
        ],
        vec![
            token_asset(bridge2_token_instance.clone(), Uint128::from(100_000_u128)),
            token_asset(astro_token_instance.clone(), Uint128::from(100_000_u128)),
        ],
    ] {
        create_pair(
            &mut router,
            owner.clone(),
            user.clone(),
            &factory_instance,
            t,
            None,
        );
    }

    // Make a list with duplicate assets
    let assets_with_duplicate = vec![
        AssetWithLimit {
            info: token_asset(usdc_token_instance.clone(), Uint128::zero()).info,
            limit: None,
        },
        AssetWithLimit {
            info: token_asset(usdc_token_instance.clone(), Uint128::zero()).info,
            limit: None,
        },
    ];

    // Set assets to swap
    let assets = vec![
        AssetWithLimit {
            info: token_asset(astro_token_instance.clone(), Uint128::zero()).info,
            limit: Option::from(Uint128::new(5)),
        },
        AssetWithLimit {
            info: token_asset(usdc_token_instance.clone(), Uint128::zero()).info,
            limit: Option::from(Uint128::new(5)),
        },
        AssetWithLimit {
            info: token_asset(test_token_instance.clone(), Uint128::zero()).info,
            limit: Option::from(Uint128::new(5)),
        },
        AssetWithLimit {
            info: token_asset(bridge2_token_instance.clone(), Uint128::zero()).info,
            limit: Option::from(Uint128::new(5)),
        },
    ];

    // Setup bridge to withdraw USDC via the USDC -> TEST -> UUSD -> ASTRO route
    router
        .execute_contract(
            owner.clone(),
            maker_instance.clone(),
            &ExecuteMsg::UpdateBridges {
                add: Some(vec![
                    (
                        token_asset_info(test_token_instance.clone()),
                        token_asset_info(bridge2_token_instance.clone()),
                    ),
                    (
                        token_asset_info(usdc_token_instance.clone()),
                        token_asset_info(test_token_instance.clone()),
                    ),
                ]),
                remove: None,
            },
            &[],
        )
        .unwrap();

    // Enable rewards distribution
    router
        .execute_contract(
            owner.clone(),
            maker_instance.clone(),
            &ExecuteMsg::EnableRewards { blocks: 1 },
            &[],
        )
        .unwrap();

    // Mint all tokens for Maker
    for t in vec![
        (astro_token_instance.clone(), 10u128),
        (usdc_token_instance.clone(), 20u128),
        (test_token_instance.clone(), 30u128),
    ] {
        let (token, amount) = t;
        mint_some_token(
            &mut router,
            owner.clone(),
            token.clone(),
            maker_instance.clone(),
            Uint128::from(amount),
        );

        // Check initial balance
        check_balance(
            &mut router,
            maker_instance.clone(),
            token,
            Uint128::from(amount),
        );
    }

    let expected_balances = vec![
        token_asset(astro_token_instance.clone(), Uint128::new(10)),
        token_asset(usdc_token_instance.clone(), Uint128::new(20)),
        token_asset(test_token_instance.clone(), Uint128::new(30)),
    ];

    let balances_resp: BalancesResponse = router
        .wrap()
        .query(&QueryRequest::Wasm(WasmQuery::Smart {
            contract_addr: maker_instance.to_string(),
            msg: to_binary(&QueryMsg::Balances {
                assets: expected_balances.iter().map(|a| a.info.clone()).collect(),
            })
            .unwrap(),
        }))
        .unwrap();

    for b in expected_balances {
        let found = balances_resp
            .balances
            .iter()
            .find(|n| n.info.equal(&b.info))
            .unwrap();

        assert_eq!(found, &b);
    }

    let resp = router
        .execute_contract(
            Addr::unchecked("anyone"),
            maker_instance.clone(),
            &ExecuteMsg::Collect {
                assets: assets_with_duplicate.clone(),
            },
            &[],
        )
        .unwrap_err();
    assert_eq!(
        resp.root_cause().to_string(),
        "Cannot collect. Remove duplicate asset",
    );

    router
        .execute_contract(
            Addr::unchecked("anyone"),
            maker_instance.clone(),
            &ExecuteMsg::Collect {
                assets: assets.clone(),
            },
            &[],
        )
        .unwrap();

    // Check Maker's balance of ASTRO tokens
    check_balance(
        &mut router,
        maker_instance.clone(),
        astro_token_instance.clone(),
        Uint128::zero(),
    );

    // Check Maker's balance of USDC tokens
    check_balance(
        &mut router,
        maker_instance.clone(),
        usdc_token_instance.clone(),
        Uint128::new(15u128),
    );

    // Check Maker's balance of test tokens
    check_balance(
        &mut router,
        maker_instance.clone(),
        test_token_instance.clone(),
        Uint128::new(0u128),
    );

    // Check balances
    // We are losing 1 ASTRO in fees per swap
    // 40 ASTRO = 10 astro +
    // 2 usdc (5 - fee for 3 swaps)
    // 28 test (30 - fee for 2 swaps)
    let amount = Uint128::new(40u128);
    let governance_amount =
        amount.multiply_ratio(Uint128::from(governance_percent), Uint128::new(100));
    let staking_amount = amount - governance_amount;

    // Check the governance contract's balance for the ASTRO token
    check_balance(
        &mut router,
        governance_instance.clone(),
        astro_token_instance.clone(),
        governance_amount,
    );

    // Check the governance contract's balance for the USDC token
    check_balance(
        &mut router,
        governance_instance.clone(),
        usdc_token_instance.clone(),
        Uint128::zero(),
    );

    // Check the governance contract's balance for the test token
    check_balance(
        &mut router,
        governance_instance.clone(),
        test_token_instance.clone(),
        Uint128::zero(),
    );

    // Check the staking contract's balance for the ASTRO token
    check_balance(
        &mut router,
        staking.clone(),
        astro_token_instance.clone(),
        staking_amount,
    );

    // Check the staking contract's balance for the USDC token
    check_balance(
        &mut router,
        staking.clone(),
        usdc_token_instance.clone(),
        Uint128::zero(),
    );

    // Check the staking contract's balance for the test token
    check_balance(
        &mut router,
        staking.clone(),
        test_token_instance.clone(),
        Uint128::zero(),
    );
}

struct CheckDistributedAstro {
    maker_amount: Uint128,
    governance_amount: Uint128,
    staking_amount: Uint128,
    governance_percent: Uint64,
    maker: Addr,
    astro_token: Addr,
    governance: Addr,
    staking: Addr,
}

impl CheckDistributedAstro {
    fn check(&mut self, router: &mut App, distributed_amount: u32) {
        let distributed_amount = Uint128::from(distributed_amount as u128);
        let cur_governance_amount = distributed_amount
            .multiply_ratio(Uint128::from(self.governance_percent), Uint128::new(100));
        self.governance_amount += cur_governance_amount;
        self.staking_amount += distributed_amount - cur_governance_amount;
        self.maker_amount -= distributed_amount;

        check_balance(
            router,
            self.maker.clone(),
            self.astro_token.clone(),
            self.maker_amount,
        );

        check_balance(
            router,
            self.governance.clone(),
            self.astro_token.clone(),
            self.governance_amount,
        );

        check_balance(
            router,
            self.staking.clone(),
            self.astro_token.clone(),
            self.staking_amount,
        );
    }
}

#[test]
fn distribute_initially_accrued_fees() {
    let uusd_asset = String::from("uusd");
    let uluna_asset = String::from("uluna");
    let owner = Addr::unchecked("owner");

    let mut router = mock_app(
        owner.clone(),
        vec![
            Coin {
                denom: uluna_asset.clone(),
                amount: Uint128::new(100_000_000_000_000000u128),
            },
            Coin {
                denom: uusd_asset.clone(),
                amount: Uint128::new(100_000_000_000_000000u128),
            },
        ],
    );

    let staking = Addr::unchecked("staking");
    let governance_percent = Uint64::new(10);
    let user = Addr::unchecked("user0000");

    let (astro_token_instance, factory_instance, maker_instance, governance_instance) =
        instantiate_contracts(
            &mut router,
            owner.clone(),
            staking.clone(),
            governance_percent,
            None,
            None,
        );

    let usdc_token_instance = instantiate_token(
        &mut router,
        owner.clone(),
        "Usdc token".to_string(),
        "USDC".to_string(),
    );

    let test_token_instance = instantiate_token(
        &mut router,
        owner.clone(),
        "Test token".to_string(),
        "TEST".to_string(),
    );

    let bridge2_token_instance = instantiate_token(
        &mut router,
        owner.clone(),
        "Bridge 2 depth token".to_string(),
        "BRIDGE".to_string(),
    );

    // Create pairs
    for t in vec![
        vec![
            native_asset(uusd_asset.clone(), Uint128::from(100_000_u128)),
            token_asset(astro_token_instance.clone(), Uint128::from(100_000_u128)),
        ],
        vec![
            native_asset(uluna_asset.clone(), Uint128::from(100_000_u128)),
            native_asset(uusd_asset.clone(), Uint128::from(100_000_u128)),
        ],
        vec![
            token_asset(usdc_token_instance.clone(), Uint128::from(100_000_u128)),
            token_asset(test_token_instance.clone(), Uint128::from(100_000_u128)),
        ],
        vec![
            token_asset(test_token_instance.clone(), Uint128::from(100_000_u128)),
            token_asset(bridge2_token_instance.clone(), Uint128::from(100_000_u128)),
        ],
        vec![
            token_asset(bridge2_token_instance.clone(), Uint128::from(100_000_u128)),
            token_asset(astro_token_instance.clone(), Uint128::from(100_000_u128)),
        ],
    ] {
        create_pair(
            &mut router,
            owner.clone(),
            user.clone(),
            &factory_instance,
            t,
            None,
        );
    }

    // Set assets to swap
    let assets = vec![
        AssetWithLimit {
            info: native_asset(uusd_asset.clone(), Uint128::zero()).info,
            limit: None,
        },
        AssetWithLimit {
            info: token_asset(astro_token_instance.clone(), Uint128::zero()).info,
            limit: None,
        },
        AssetWithLimit {
            info: native_asset(uluna_asset.clone(), Uint128::zero()).info,
            limit: None,
        },
        AssetWithLimit {
            info: token_asset(usdc_token_instance.clone(), Uint128::zero()).info,
            limit: None,
        },
        AssetWithLimit {
            info: token_asset(test_token_instance.clone(), Uint128::zero()).info,
            limit: None,
        },
        AssetWithLimit {
            info: token_asset(bridge2_token_instance.clone(), Uint128::zero()).info,
            limit: None,
        },
    ];

    // Setup bridge to withdraw USDC via the USDC -> TEST -> UUSD -> ASTRO route
    router
        .execute_contract(
            owner.clone(),
            maker_instance.clone(),
            &ExecuteMsg::UpdateBridges {
                add: Some(vec![
                    (
                        token_asset_info(test_token_instance.clone()),
                        token_asset_info(bridge2_token_instance.clone()),
                    ),
                    (
                        token_asset_info(usdc_token_instance.clone()),
                        token_asset_info(test_token_instance.clone()),
                    ),
                    (
                        native_asset_info(uluna_asset.clone()),
                        native_asset_info(uusd_asset.clone()),
                    ),
                ]),
                remove: None,
            },
            &[],
        )
        .unwrap();

    // Mint all tokens for Maker
    for t in vec![
        (astro_token_instance.clone(), 10u128),
        (usdc_token_instance, 20u128),
        (test_token_instance, 30u128),
    ] {
        let (token, amount) = t;
        mint_some_token(
            &mut router,
            owner.clone(),
            token.clone(),
            maker_instance.clone(),
            Uint128::from(amount),
        );

        // Check initial balance
        check_balance(
            &mut router,
            maker_instance.clone(),
            token,
            Uint128::from(amount),
        );
    }

    // When dealing with native tokens transfer should happen before contract call, which cw-multitest doesn't support
    router
        .send_tokens(
            owner.clone(),
            maker_instance.clone(),
            &[
                coin(110, uluna_asset.clone()),
                coin(100, uusd_asset.clone()),
            ],
        )
        .unwrap();

    // Unauthorized check
    let err = router
        .execute_contract(
            user.clone(),
            maker_instance.clone(),
            &ExecuteMsg::EnableRewards { blocks: 1 },
            &[],
        )
        .unwrap_err();
    assert_eq!(err.root_cause().to_string(), "Unauthorized");

    // Check pre_update_blocks = 0
    let err = router
        .execute_contract(
            owner.clone(),
            maker_instance.clone(),
            &ExecuteMsg::EnableRewards { blocks: 0 },
            &[],
        )
        .unwrap_err();
    assert_eq!(
        err.root_cause().to_string(),
        "Generic error: Number of blocks should be > 0"
    );

    // Check that collect does not distribute ASTRO until rewards are enabled
    router
        .execute_contract(
            Addr::unchecked("anyone"),
            maker_instance.clone(),
            &ExecuteMsg::Collect { assets },
            &[],
        )
        .unwrap();

    // Balances checker
    let mut checker = CheckDistributedAstro {
        maker_amount: Uint128::new(262_u128),
        governance_amount: Uint128::zero(),
        staking_amount: Uint128::zero(),
        maker: maker_instance.clone(),
        astro_token: astro_token_instance.clone(),
        governance_percent,
        governance: governance_instance,
        staking,
    };
    checker.check(&mut router, 0);

    // Enable rewards distribution
    router
        .execute_contract(
            owner.clone(),
            maker_instance.clone(),
            &ExecuteMsg::EnableRewards { blocks: 10 },
            &[],
        )
        .unwrap();

    // Try to enable again
    let err = router
        .execute_contract(
            owner.clone(),
            maker_instance.clone(),
            &ExecuteMsg::EnableRewards { blocks: 1 },
            &[],
        )
        .unwrap_err();
    assert_eq!(
        err.root_cause().to_string(),
        "Rewards collecting is already enabled"
    );

    let astro_asset = AssetWithLimit {
        info: token_asset_info(astro_token_instance.clone()),
        limit: None,
    };
    let assets = vec![astro_asset];

    router
        .execute_contract(
            Addr::unchecked("anyone"),
            maker_instance.clone(),
            &ExecuteMsg::Collect {
                assets: assets.clone(),
            },
            &[],
        )
        .unwrap();

    // Since the block number is the same, nothing happened
    checker.check(&mut router, 0);

    router.update_block(next_block);

    router
        .execute_contract(
            Addr::unchecked("anyone"),
            maker_instance.clone(),
            &ExecuteMsg::Collect {
                assets: assets.clone(),
            },
            &[],
        )
        .unwrap();

    checker.check(&mut router, 26);

    // Let's try to collect again within the same block
    router
        .execute_contract(
            Addr::unchecked("anyone"),
            maker_instance.clone(),
            &ExecuteMsg::Collect {
                assets: assets.clone(),
            },
            &[],
        )
        .unwrap();

    // But no ASTRO were distributed
    checker.check(&mut router, 0);

    router.update_block(next_block);

    // Imagine that we received new fees the while pre-ugrade ASTRO is being distributed
    mint_some_token(
        &mut router,
        owner.clone(),
        astro_token_instance.clone(),
        maker_instance.clone(),
        Uint128::from(30_u128),
    );

    let resp = router
        .execute_contract(
            Addr::unchecked("anyone"),
            maker_instance.clone(),
            &ExecuteMsg::Collect {
                assets: assets.clone(),
            },
            &[],
        )
        .unwrap();

    checker.maker_amount += Uint128::from(30_u128);
    // 56 = 30 minted astro + 26 distributed astro
    checker.check(&mut router, 56);

    // Checking that attributes are set properly
    for (attr, value) in [
        ("astro_distribution", 30_u128),
        ("preupgrade_astro_distribution", 26_u128),
    ] {
        let a = resp.events[1]
            .attributes
            .iter()
            .find(|a| a.key == attr)
            .unwrap();
        assert_eq!(a.value, value.to_string());
    }

    // Increment 8 blocks
    for _ in 0..8 {
        router.update_block(next_block);
    }

    router
        .execute_contract(
            Addr::unchecked("anyone"),
            maker_instance.clone(),
            &ExecuteMsg::Collect {
                assets: assets.clone(),
            },
            &[],
        )
        .unwrap();

    // 208 = 26 * 8
    checker.check(&mut router, 208);

    // Check remainder reward
    let res: ConfigResponse = router
        .wrap()
        .query_wasm_smart(&maker_instance, &QueryMsg::Config {})
        .unwrap();

    assert_eq!(res.remainder_reward.u128(), 2_u128);

    // Check remainder reward distribution
    router.update_block(next_block);

    router
        .execute_contract(
            Addr::unchecked("anyone"),
            maker_instance.clone(),
            &ExecuteMsg::Collect {
                assets: assets.clone(),
            },
            &[],
        )
        .unwrap();

    checker.check(&mut router, 2);

    // Check that the pre-upgrade ASTRO was fully distributed
    let res: ConfigResponse = router
        .wrap()
        .query_wasm_smart(&maker_instance, &QueryMsg::Config {})
        .unwrap();

    assert_eq!(res.remainder_reward.u128(), 0_u128);
    assert_eq!(res.pre_upgrade_astro_amount.u128(), 262_u128);

    // Check usual collecting works
    mint_some_token(
        &mut router,
        owner,
        astro_token_instance,
        maker_instance.clone(),
        Uint128::from(115_u128),
    );

    let resp = router
        .execute_contract(
            Addr::unchecked("anyone"),
            maker_instance.clone(),
            &ExecuteMsg::Collect { assets },
            &[],
        )
        .unwrap();

    checker.maker_amount += Uint128::from(115_u128);
    checker.check(&mut router, 115);

    // Check that attributes are set properly
    let a = resp.events[1]
        .attributes
        .iter()
        .find(|a| a.key == "astro_distribution")
        .unwrap();
    assert_eq!(a.value, 115_u128.to_string());
    assert!(!resp.events[1]
        .attributes
        .iter()
        .any(|a| a.key == "preupgrade_astro_distribution"));
}

#[test]
fn collect_3pools() {
    let uusd_asset = String::from("uusd");
    let uluna_asset = String::from("uluna");
    let owner = Addr::unchecked("owner");
    let mut router = mock_app(
        owner.clone(),
        vec![
            Coin {
                denom: uusd_asset.clone(),
                amount: Uint128::new(100_000_000_000u128),
            },
            Coin {
                denom: uluna_asset.clone(),
                amount: Uint128::new(100_000_000_000u128),
            },
        ],
    );
    let user = Addr::unchecked("user0000");
    let staking = Addr::unchecked("staking");
    let max_spread = Decimal::from_str("0.5").unwrap();

    let (astro_token_instance, factory_instance, maker_instance, _) = instantiate_contracts(
        &mut router,
        owner.clone(),
        staking.clone(),
        Default::default(),
        Some(max_spread),
        Some(PairType::Stable {}),
    );

    let usdc_token_instance = instantiate_token(
        &mut router,
        owner.clone(),
        "Usdc token".to_string(),
        "USDC".to_string(),
    );

    let test_token = instantiate_token(
        &mut router,
        owner.clone(),
        "Test token".to_string(),
        "TEST".to_string(),
    );

    // Create pairs
    // There are 2 routes to swap USDC -> LUNA: through (USDC, TEST, LUNA) or (USDC, LUNA)
    for t in vec![
        vec![
            token_asset(usdc_token_instance.clone(), Uint128::from(100_000_u128)),
            token_asset(test_token.clone(), Uint128::from(100_000_u128)),
            native_asset(uluna_asset.clone(), Uint128::from(100_000_u128)),
        ],
        vec![
            token_asset(usdc_token_instance.clone(), Uint128::from(100_000_u128)),
            native_asset(uluna_asset.clone(), Uint128::from(100_000_u128)),
        ],
        vec![
            token_asset(astro_token_instance.clone(), Uint128::from(100_000_u128)),
            native_asset(uluna_asset.clone(), Uint128::from(100_000_u128)),
        ],
        vec![
            token_asset(astro_token_instance.clone(), Uint128::from(100_000_u128)),
            native_asset(uusd_asset.clone(), Uint128::from(100_000_u128)),
        ],
        vec![
            native_asset(uluna_asset.clone(), Uint128::from(100_000_u128)),
            native_asset(uusd_asset.clone(), Uint128::from(100_000_u128)),
        ],
    ] {
        create_pair(
            &mut router,
            owner.clone(),
            user.clone(),
            &factory_instance,
            t,
            Some(PairType::Stable {}),
        );
    }

    // Set assets to swap
    let assets = vec![
        AssetWithLimit {
            info: token_asset(astro_token_instance.clone(), Uint128::zero()).info,
            limit: None,
        },
        AssetWithLimit {
            info: token_asset(usdc_token_instance.clone(), Uint128::zero()).info,
            limit: None,
        },
        AssetWithLimit {
            info: token_asset(test_token.clone(), Uint128::zero()).info,
            limit: None,
        },
    ];

    // Enable rewards distribution
    router
        .execute_contract(
            owner.clone(),
            maker_instance.clone(),
            &ExecuteMsg::EnableRewards { blocks: 1 },
            &[],
        )
        .unwrap();

    // Mint all tokens for Maker
    for t in vec![
        (astro_token_instance.clone(), 10u128),
        (usdc_token_instance.clone(), 20u128),
        (test_token.clone(), 30u128),
    ] {
        let (token, amount) = t;
        mint_some_token(
            &mut router,
            owner.clone(),
            token.clone(),
            maker_instance.clone(),
            Uint128::from(amount),
        );

        // Check initial balance
        check_balance(
            &mut router,
            maker_instance.clone(),
            token,
            Uint128::from(amount),
        );
    }

    let expected_balances = vec![
        token_asset(astro_token_instance.clone(), Uint128::new(10)),
        token_asset(usdc_token_instance.clone(), Uint128::new(20)),
        token_asset(test_token.clone(), Uint128::new(30)),
    ];

    let balances_resp: BalancesResponse = router
        .wrap()
        .query(&QueryRequest::Wasm(WasmQuery::Smart {
            contract_addr: maker_instance.to_string(),
            msg: to_binary(&QueryMsg::Balances {
                assets: expected_balances.iter().map(|a| a.info.clone()).collect(),
            })
            .unwrap(),
        }))
        .unwrap();

    for b in expected_balances {
        let found = balances_resp
            .balances
            .iter()
            .find(|n| n.info.equal(&b.info))
            .unwrap();

        assert_eq!(found, &b);
    }

    router
        .execute_contract(
            Addr::unchecked("anyone"),
            maker_instance.clone(),
            &ExecuteMsg::Collect {
                assets: assets.clone(),
            },
            &[],
        )
        .unwrap();

    // Check Maker's balance of ASTRO tokens
    check_balance(
        &mut router,
        maker_instance.clone(),
        astro_token_instance.clone(),
        Uint128::zero(),
    );

    // Check Maker's balance of USDC tokens
    check_balance(
        &mut router,
        maker_instance.clone(),
        usdc_token_instance.clone(),
        Uint128::zero(),
    );

    // Check Maker's balance of test tokens
    check_balance(
        &mut router,
        maker_instance.clone(),
        test_token.clone(),
        Uint128::zero(),
    );

    // Check the staking contract's balance for the ASTRO token
    check_balance(
        &mut router,
        staking.clone(),
        astro_token_instance.clone(),
        Uint128::new(60u128),
    );
}<|MERGE_RESOLUTION|>--- conflicted
+++ resolved
@@ -328,9 +328,6 @@
             &astroport::factory::ExecuteMsg::CreatePair {
                 pair_type: pair_type.unwrap_or(PairType::Xyk {}),
                 asset_infos: asset_infos.clone(),
-<<<<<<< HEAD
-                init_params: Some(to_binary(&StablePoolParams { amp: 100 }).unwrap()),
-=======
                 init_params: Some(
                     to_binary(&StablePoolParams {
                         amp: 100,
@@ -338,7 +335,6 @@
                     })
                     .unwrap(),
                 ),
->>>>>>> f949855b
             },
             &[],
         )
