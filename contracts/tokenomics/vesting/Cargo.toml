[package]
name = "astroport-vesting"
version = "1.0.0"
authors = ["Astroport"]
edition = "2021"

[lib]
crate-type = ["cdylib", "rlib"]

[features]
backtraces = ["cosmwasm-std/backtraces"]
# use library feature to disable all init/handle/query exports
library = []

[dependencies]
cw2 = { version = "0.13" }
cw20 = { version = "0.13" }
cosmwasm-std = { version = "1.0" }
cw-storage-plus = {version = "0.13", features = ['iterator']}
schemars = "0.8"
serde = { version = "1.0.103", default-features = false, features = ["derive"] }
astroport = { path = "../../../packages/astroport", default-features = false }
thiserror = { version = "1.0" }

[dev-dependencies]
<<<<<<< HEAD
cosmwasm-schema = { version = "1.0.0", default-features = false  }
=======
cosmwasm-schema = { version = "1.0", default-features = false  }
>>>>>>> e118773e
cw-multi-test = "0.13"
astroport-token = {path = "../../token"}<|MERGE_RESOLUTION|>--- conflicted
+++ resolved
@@ -23,10 +23,6 @@
 thiserror = { version = "1.0" }
 
 [dev-dependencies]
-<<<<<<< HEAD
-cosmwasm-schema = { version = "1.0.0", default-features = false  }
-=======
 cosmwasm-schema = { version = "1.0", default-features = false  }
->>>>>>> e118773e
 cw-multi-test = "0.13"
 astroport-token = {path = "../../token"}