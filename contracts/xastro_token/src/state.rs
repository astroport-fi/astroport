use cosmwasm_std::{Addr, Env, Order, StdResult, Storage, Uint128};
<<<<<<< HEAD
use cw_storage_plus::{Bound, Map, SnapshotMap, Strategy, Key};
=======
use cw_storage_plus::{Bound, Map, SnapshotMap, Strategy};
>>>>>>> bebf2eb8

/// ## Description
/// Contains balances at every block.
pub const BALANCES: SnapshotMap<&Addr, Uint128> = SnapshotMap::new(
    "balance",
    "balance__checkpoints",
    "balance__changelog",
    Strategy::EveryBlock,
);

/// ## Description
/// Contains saved total supply history.
pub const TOTAL_SUPPLY_HISTORY: Map<u64, Uint128> = Map::new("total_supply_history");

/// ## Description
/// Captures total supply at current block.
/// ## Params
/// * **storage** is the object of type [`Storage`].
///
/// * **env** is the object of type [`Env`].
///
/// * **total_supply** is the object of type [`Uint128`].
pub fn capture_total_supply_history(
    storage: &mut dyn Storage,
    env: &Env,
    total_supply: Uint128,
) -> StdResult<()> {
    TOTAL_SUPPLY_HISTORY.save(storage, env.block.height, &total_supply)
}

/// ## Description
/// Returns an [`StdError`] on failure, otherwise returns total supply at given block.
/// ## Params
/// * **storage** is the object of type [`Storage`].
pub fn get_total_supply_at(storage: &dyn Storage, block: u64) -> StdResult<Uint128> {
    // Look for the last value recorded before the current block (if none then value is zero)
    let end = Bound::inclusive(block);
    let last_value_up_to_block = TOTAL_SUPPLY_HISTORY
        .range(storage, None, Some(end), Order::Descending)
        .next();

    if let Some(value) = last_value_up_to_block {
        let (_, v) = value?;
        return Ok(v);
    }

    Ok(Uint128::zero())
}<|MERGE_RESOLUTION|>--- conflicted
+++ resolved
@@ -1,9 +1,5 @@
 use cosmwasm_std::{Addr, Env, Order, StdResult, Storage, Uint128};
-<<<<<<< HEAD
-use cw_storage_plus::{Bound, Map, SnapshotMap, Strategy, Key};
-=======
 use cw_storage_plus::{Bound, Map, SnapshotMap, Strategy};
->>>>>>> bebf2eb8
 
 /// ## Description
 /// Contains balances at every block.
