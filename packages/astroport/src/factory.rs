--- conflicted
+++ resolved
@@ -179,12 +179,7 @@
 /// This structure stores the parameters used in a migration message.
 #[derive(Serialize, Deserialize, Clone, Debug, PartialEq, JsonSchema)]
 pub struct MigrateMsg {
-<<<<<<< HEAD
     pub params: Binary,
-=======
-    /// CW1 whitelist contract code id used to store 3rd party staking rewards for Astroport LP tokens
-    pub whitelist_code_id: u64,
->>>>>>> ffb4fa55
 }
 
 /// ## Description
