use crate::asset::{AssetInfo, PairInfo};
use cosmwasm_std::{Addr, Binary};
use schemars::JsonSchema;
use serde::{Deserialize, Serialize};
use std::fmt::{Display, Formatter, Result};

/// ## Description
/// This enum describes available types of pair.
/// ## Available types
/// ```
/// # use astroport::factory::PairType::{Custom, Stable, Xyk};
/// Xyk {};
/// Stable {};
/// Custom(String);
/// ```
#[derive(Serialize, Deserialize, Clone, Debug, PartialEq, JsonSchema)]
#[serde(rename_all = "snake_case")]
pub enum PairType {
    /// XYK pair type
    Xyk {},
    /// Stable pair type
    Stable {},
    /// Custom pair type
    Custom(String),
}

// Provide a string version of this to raw encode strings
impl Display for PairType {
    fn fmt(&self, fmt: &mut Formatter) -> Result {
        match self {
            PairType::Xyk {} => fmt.write_str("xyk"),
            PairType::Stable {} => fmt.write_str("stable"),
            PairType::Custom(pair_type) => fmt.write_str(format!("custom-{}", pair_type).as_str()),
        }
    }
}

#[derive(Serialize, Deserialize, Clone, Debug, PartialEq, JsonSchema)]
/// ## Description
/// This structure describes a configuration of pair.
pub struct PairConfig {
    /// Sets pair contract code ID which are allowed to create pair
    pub code_id: u64,
    /// Sets the type of pair available in [`PairType`]
    pub pair_type: PairType,
    /// Sets a pair total fees bps
    pub total_fee_bps: u16,
    /// Sets a pair fees bps
    pub maker_fee_bps: u16,
    /// Used to check if pair configuration is disabled
    pub is_disabled: Option<bool>,
}

impl PairConfig {
    /// ## Description
    /// This method is used to check fee bps.
    /// ## Params
    /// `&self` is the type of the caller object.
    pub fn valid_fee_bps(&self) -> bool {
        self.total_fee_bps <= 10_000 && self.maker_fee_bps <= 10_000
    }
}

/// ## Description
/// This structure describes the basic settings for creating a contract.
#[derive(Serialize, Deserialize, Clone, Debug, PartialEq, JsonSchema)]
pub struct InstantiateMsg {
    /// Sets pair contract code IDs which are allowed to create pairs
    pub pair_configs: Vec<PairConfig>,
    /// Sets CW20 token contract code identifier
    pub token_code_id: u64,
    /// Sets contract address to send fees to
    pub fee_address: Option<String>,
    /// Sets contract address that used for auto_stake from pools
    pub generator_address: String,
    /// Sets contract address that used for controls settings for factory, pools and tokenomics contracts
    pub owner: String,
}

#[derive(Serialize, Deserialize, Clone, Debug, PartialEq, JsonSchema)]
#[serde(rename_all = "snake_case")]
pub enum ExecuteMsg {
    /// UpdateConfig updates relevant code IDs
    UpdateConfig {
<<<<<<< HEAD
        /// Sets contract address that used for controls settings for factory, pools and tokenomics contracts
        owner: Option<String>,
        /// Sets CW20 token contract code identifier
=======
>>>>>>> 9b7bbf80
        token_code_id: Option<u64>,
        /// Sets contract address to send fees to
        fee_address: Option<String>,
        /// Sets contract address that used for auto_stake from pools
        generator_address: Option<String>,
    },
    /// UpdatePairConfig updates configs of pair
    UpdatePairConfig {
        /// Sets new [`PairConfig`] settings for pair
        config: PairConfig,
    },
    /// CreatePair instantiates pair contract
    CreatePair {
        /// Sets the type of pair available in [`PairType`]
        pair_type: PairType,
        /// Sets the type of asset infos available in [`AssetInfo`]
        asset_infos: [AssetInfo; 2],
        /// Optional binary serialised parameters for custom pool types
        init_params: Option<Binary>,
    },
    /// Removes a previously created pair
    Deregister {
        /// Sets the type of asset infos available in [`AssetInfo`]
        asset_infos: [AssetInfo; 2],
    },
    ProposeNewOwner {
        owner: String,
        expires_in: u64,
    },
    DropOwnershipProposal {},
    ClaimOwnership {},
}

#[derive(Serialize, Deserialize, Clone, Debug, PartialEq, JsonSchema)]
#[serde(rename_all = "snake_case")]
pub enum QueryMsg {
    /// Config returns controls settings that specified in custom [`ConfigResponse`] structure
    Config {},
    /// Pair returns a pair according to the specified parameters in `asset_infos` variable.
    Pair { asset_infos: [AssetInfo; 2] },
    /// Pairs returns an array of pairs according to the specified parameters in `start_after` and `limit` variables.
    Pairs {
        start_after: Option<[AssetInfo; 2]>,
        limit: Option<u32>,
    },
    /// FeeInfo returns settings that specified in custom [`FeeInfoResponse`] structure
    FeeInfo { pair_type: PairType },
}

/// A custom struct for each query response that returns controls settings of contract.
#[derive(Serialize, Deserialize, Clone, Debug, PartialEq, JsonSchema)]
pub struct ConfigResponse {
    pub owner: Addr,
    pub pair_configs: Vec<PairConfig>,
    pub token_code_id: u64,
    pub fee_address: Option<Addr>,
    pub generator_address: Addr,
}

/// We currently take no arguments for migrations
#[derive(Serialize, Deserialize, Clone, Debug, PartialEq, JsonSchema)]
pub struct MigrateMsg {}

// We define a custom struct for each query response
#[derive(Serialize, Deserialize, Clone, Debug, PartialEq, JsonSchema)]
pub struct PairsResponse {
    pub pairs: Vec<PairInfo>,
}

// We define a custom struct for each query response
#[derive(Serialize, Deserialize, Clone, Debug, PartialEq, JsonSchema)]
pub struct FeeInfoResponse {
    pub fee_address: Option<Addr>,
    pub total_fee_bps: u16,
    pub maker_fee_bps: u16,
}

#[derive(Serialize, Deserialize, Clone, Debug, PartialEq, JsonSchema)]
#[serde(rename_all = "snake_case")]
pub enum UpdateAddr {
    Set(String),
    Remove {},
}<|MERGE_RESOLUTION|>--- conflicted
+++ resolved
@@ -11,7 +11,7 @@
 /// # use astroport::factory::PairType::{Custom, Stable, Xyk};
 /// Xyk {};
 /// Stable {};
-/// Custom(String);
+/// Custom(String::from("Custom"));
 /// ```
 #[derive(Serialize, Deserialize, Clone, Debug, PartialEq, JsonSchema)]
 #[serde(rename_all = "snake_case")]
@@ -82,12 +82,7 @@
 pub enum ExecuteMsg {
     /// UpdateConfig updates relevant code IDs
     UpdateConfig {
-<<<<<<< HEAD
-        /// Sets contract address that used for controls settings for factory, pools and tokenomics contracts
-        owner: Option<String>,
         /// Sets CW20 token contract code identifier
-=======
->>>>>>> 9b7bbf80
         token_code_id: Option<u64>,
         /// Sets contract address to send fees to
         fee_address: Option<String>,
