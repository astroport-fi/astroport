use crate::asset::AssetInfo;
use cosmwasm_std::{Addr, Binary, Decimal, Uint128, Uint64};
use cw20::Cw20ReceiveMsg;
use schemars::JsonSchema;
use serde::{Deserialize, Serialize};

/// This structure describes the parameters used for creating a contract.
#[derive(Serialize, Deserialize, Clone, Debug, PartialEq, JsonSchema)]
pub struct InstantiateMsg {
    /// Address that can change contract settings
    pub owner: String,
    /// Address of factory contract
    pub factory: String,
    /// Address that can set active generators and their alloc points
    pub generator_controller: Option<String>,
    /// Address of guardian
    pub guardian: Option<String>,
    /// ASTRO token contract address
    pub astro_token: String,
    /// Amount of ASTRO distributed per block among all pairs
    pub tokens_per_block: Uint128,
    /// Start block for distributing ASTRO
    pub start_block: Uint64,
    /// Dual rewards proxy contracts allowed to interact with the generator
    pub allowed_reward_proxies: Vec<String>,
    /// The ASTRO vesting contract that drips ASTRO rewards
    pub vesting_contract: String,
}

#[derive(Serialize, Deserialize, Clone, Debug, PartialEq, JsonSchema)]
#[serde(rename_all = "snake_case")]
pub enum ExecuteMsg {
    /// Update the address of the ASTRO vesting contract
    /// ## Executor
    /// Only the owner can execute it.
    UpdateConfig {
        /// The new vesting contract address
        vesting_contract: Option<String>,
        /// The new generator controller contract address
        generator_controller: Option<String>,
        /// The new generator guardian
        guardian: Option<String>,
    },
<<<<<<< HEAD
    /// Add a new generator for a LP token
=======
    /// ## Description
    /// Setting up a new list of pools with allocation points.
>>>>>>> b23604b5
    /// ## Executor
    /// Only the owner or generator controller can execute this.
    SetupPools {
        /// The list of pools with allocation point.
        pools: Vec<(String, Uint64)>,
    },
<<<<<<< HEAD
    /// Update the given pool's ASTRO allocation slice
=======
    /// ## Description
    /// Update the given pool's has_asset_rewards parameter.
>>>>>>> b23604b5
    /// ## Executor
    /// Only the owner or generator controller can execute this.
    UpdatePool {
        /// The address of the LP token contract address whose allocation we change
        lp_token: String,
        /// This flag determines whether the pool gets 3rd party token rewards
        has_asset_rewards: bool,
    },
<<<<<<< HEAD
    /// Updates reward variables for multiple pools
    MassUpdatePools {},
    /// ## Description
    /// Updates reward variables for a specific pool
    UpdatePool {
        /// The LP token contract address
        lp_token: String,
=======
    /// ## Description
    /// Update rewards and return it to user.
    ClaimRewards {
        /// the LP token contract address
        lp_tokens: Vec<String>,
>>>>>>> b23604b5
    },
    /// Withdraw LP tokens from the Generator
    Withdraw {
        /// The address of the LP token to withdraw
        lp_token: String,
        /// The amount to withdraw
        amount: Uint128,
    },
    /// Withdraw LP tokens from the Generator without withdrawing outstanding rewards
    EmergencyWithdraw {
        /// The address of the LP token to withdraw
        lp_token: String,
    },
    /// Allowed reward proxy contracts that can interact with the Generator
    SetAllowedRewardProxies {
        /// The full list of allowed proxy contracts
        proxies: Vec<String>,
    },
    /// Sends orphan proxy rewards (which were left behind after emergency withdrawals) to another address
    SendOrphanProxyReward {
        /// The transfer recipient
        recipient: String,
        /// The address of the LP token contract for which we send orphaned rewards
        lp_token: String,
    },
    /// Receives a message of type [`Cw20ReceiveMsg`]
    Receive(Cw20ReceiveMsg),
    /// Set a new amount of ASTRO to distribute per block
    /// ## Executor
    /// Only the owner can execute this.
    SetTokensPerBlock {
        /// The new amount of ASTRO to distro per block
        amount: Uint128,
    },
    /// Creates a request to change contract ownership
    /// ## Executor
    /// Only the current owner can execute this.
    ProposeNewOwner {
        /// The newly proposed owner
        owner: String,
        /// The validity period of the proposal to change the contract owner
        expires_in: u64,
    },
    /// Removes a request to change contract ownership
    /// ## Executor
    /// Only the current owner can execute this
    DropOwnershipProposal {},
    /// Claims contract ownership
    /// ## Executor
    /// Only the newly proposed owner can execute this
    ClaimOwnership {},
    /// Add or remove a proxy contract that can interact with the Generator
    UpdateAllowedProxies {
        /// Allowed proxy contract
        add: Option<Vec<String>>,
        /// Proxy contracts to remove
        remove: Option<Vec<String>>,
    },
    /// Sets a new proxy contract for a specific generator
    /// Sets a proxy for the pool
    /// ## Executor
    /// Only the current owner or generator controller can execute this
    MoveToProxy { lp_token: String, proxy: String },
    /// Add or remove token to blocked list
    UpdateTokensBlockedlist {
        /// Tokens to add
        add: Option<Vec<AssetInfo>>,
        /// Tokens to remove
        remove: Option<Vec<AssetInfo>>,
    },
}

#[derive(Serialize, Deserialize, Clone, Debug, PartialEq, JsonSchema)]
#[serde(rename_all = "snake_case")]
pub enum QueryMsg {
    /// PoolLength returns the length of the array that contains all the instantiated pool generators
    PoolLength {},
    /// Deposit returns the LP token amount deposited in a specific generator
    Deposit { lp_token: String, user: String },
    /// PendingToken returns the amount of rewards that can be claimed by an account that deposited a specific LP token in a generator
    PendingToken { lp_token: String, user: String },
    /// Config returns the main contract parameters
    Config {},
    /// RewardInfo returns reward information for a specified LP token
    RewardInfo { lp_token: String },
    /// OrphanProxyRewards returns orphaned reward information for the specified LP token
    OrphanProxyRewards { lp_token: String },
    /// PoolInfo returns information about a pool associated with the specified LP token alongside
    /// the total pending amount of ASTRO and proxy rewards claimable by generator stakers (for that LP token)
    PoolInfo { lp_token: String },
    /// SimulateFutureReward returns the amount of ASTRO that will be distributed until a future block and for a specific generator
    SimulateFutureReward { lp_token: String, future_block: u64 },
    /// Returns a list of stakers for a specific generator
    PoolStakers {
        lp_token: String,
        start_after: Option<String>,
        limit: Option<u32>,
    },
}

/// This structure holds the response returned when querying the total length of the array that keeps track of instantiated generators
#[derive(Serialize, Deserialize, Clone, Debug, PartialEq, JsonSchema)]
pub struct PoolLengthResponse {
    pub length: usize,
}

/// This structure holds the response returned when querying the amount of pending rewards that can be withdrawn from a 3rd party
/// rewards contract
#[derive(Serialize, Deserialize, Clone, Debug, PartialEq, JsonSchema)]
pub struct PendingTokenResponse {
    /// The amount of pending ASTRO
    pub pending: Uint128,
    /// The amount of pending 3rd party reward tokens
    pub pending_on_proxy: Option<Uint128>,
}

<<<<<<< HEAD
=======
/// ## Description
/// This structure describes the main information of pool
#[derive(Serialize, Deserialize, Clone, Debug, PartialEq, JsonSchema)]
pub struct PoolInfo {
    /// Accumulated amount of reward per share unit. Used for reward calculations
    pub last_reward_block: Uint64,
    pub accumulated_rewards_per_share: Decimal,
    /// the reward proxy contract
    pub reward_proxy: Option<Addr>,
    pub accumulated_proxy_rewards_per_share: Decimal,
    /// for calculation of new proxy rewards
    pub proxy_reward_balance_before_update: Uint128,
    /// the orphan proxy rewards which are left by emergency withdrawals
    pub orphan_proxy_rewards: Uint128,
    /// The pool has assets giving additional rewards
    pub has_asset_rewards: bool,
}

/// ## Description
>>>>>>> b23604b5
/// This structure holds the response returned when querying for the token addresses used to reward a specific generator
#[derive(Serialize, Deserialize, Clone, Debug, PartialEq, JsonSchema)]
pub struct RewardInfoResponse {
    /// The address of the base reward token
    pub base_reward_token: Addr,
    /// The address of the 3rd party reward token
    pub proxy_reward_token: Option<Addr>,
}

/// This structure holds the response returned when querying for a pool's information
#[derive(Serialize, Deserialize, Clone, Debug, PartialEq, JsonSchema)]
pub struct PoolInfoResponse {
    /// The slice of ASTRO that this pool's generator gets per block
    pub alloc_point: Uint64,
    /// Amount of ASTRO tokens being distributed per block to this LP pool
    pub astro_tokens_per_block: Uint128,
    /// The last block when token emissions were snapshotted (distributed)
    pub last_reward_block: u64,
    /// Current block number. Useful for computing APRs off-chain
    pub current_block: u64,
    /// Total amount of ASTRO rewards already accumulated per LP token staked
    pub accumulated_rewards_per_share: Decimal,
    /// Pending amount of total ASTRO rewards which are claimable by stakers right now
    pub pending_astro_rewards: Uint128,
    /// The address of the 3rd party reward proxy contract
    pub reward_proxy: Option<Addr>,
    /// Pending amount of total proxy rewards which are claimable by stakers right now
    pub pending_proxy_rewards: Option<Uint128>,
    /// Total amount of 3rd party token rewards already accumulated per LP token staked
    pub accumulated_proxy_rewards_per_share: Decimal,
    /// Reward balance for the dual rewards proxy before updating accrued rewards
    pub proxy_reward_balance_before_update: Uint128,
    /// The amount of orphan proxy rewards which are left behind by emergency withdrawals and not yet transferred out
    pub orphan_proxy_rewards: Uint128,
    /// Total amount of lp tokens staked in the pool's generator
    pub lp_supply: Uint128,
}

/// This structure holds the response returned when querying the contract for general parameters
#[derive(Serialize, Deserialize, Clone, Debug, PartialEq, JsonSchema)]
pub struct ConfigResponse {
    /// Address that's allowed to change contract parameters
    pub owner: Addr,
    /// the Factory address
    pub factory: Addr,
    /// contract address which can only set active generators and their alloc points
    pub generator_controller: Option<Addr>,
    /// ASTRO token contract address
    pub astro_token: Addr,
    /// Total amount of ASTRO distributed per block
    pub tokens_per_block: Uint128,
    /// Sum of total allocation points across all active generators
    pub total_alloc_point: Uint64,
    /// Start block for ASTRO incentives
    pub start_block: Uint64,
    /// List of 3rd party reward proxies allowed to interact with the Generator contract
    pub allowed_reward_proxies: Vec<Addr>,
    /// The ASTRO vesting contract address
    pub vesting_contract: Addr,
    /// The list of active pools with allocation points
    pub active_pools: Vec<(Addr, Uint64)>,
    /// The blocked list of tokens
    pub blocked_list_tokens: Vec<AssetInfo>,
    /// The guardian address
    pub guardian: Option<Addr>,
}

/// This structure describes a migration message.
#[derive(Serialize, Deserialize, Clone, Debug, PartialEq, JsonSchema)]
pub struct MigrateMsg {
    pub params: Binary,
}

/// This structure describes custom hooks for the CW20.
#[derive(Serialize, Deserialize, Clone, Debug, PartialEq, JsonSchema)]
#[serde(rename_all = "snake_case")]
pub enum Cw20HookMsg {
    /// Deposit performs a token deposit on behalf of the message sender.
    Deposit {},
    /// DepositFor performs a token deposit on behalf of another address that's not the message sender.
    DepositFor(Addr),
}

/// This structure holds the parameters used to return information about a staked in
/// a specific generator.
#[derive(Serialize, Deserialize, Clone, PartialEq, JsonSchema, Debug, Default)]
pub struct StakerResponse {
    // The staker's address
    pub account: String,
    // The amount that the staker currently has in the generator
    pub amount: Uint128,
}<|MERGE_RESOLUTION|>--- conflicted
+++ resolved
@@ -41,24 +41,14 @@
         /// The new generator guardian
         guardian: Option<String>,
     },
-<<<<<<< HEAD
-    /// Add a new generator for a LP token
-=======
-    /// ## Description
-    /// Setting up a new list of pools with allocation points.
->>>>>>> b23604b5
+    /// Setup generators with their respective allocation points.
     /// ## Executor
     /// Only the owner or generator controller can execute this.
     SetupPools {
         /// The list of pools with allocation point.
         pools: Vec<(String, Uint64)>,
     },
-<<<<<<< HEAD
     /// Update the given pool's ASTRO allocation slice
-=======
-    /// ## Description
-    /// Update the given pool's has_asset_rewards parameter.
->>>>>>> b23604b5
     /// ## Executor
     /// Only the owner or generator controller can execute this.
     UpdatePool {
@@ -67,21 +57,10 @@
         /// This flag determines whether the pool gets 3rd party token rewards
         has_asset_rewards: bool,
     },
-<<<<<<< HEAD
-    /// Updates reward variables for multiple pools
-    MassUpdatePools {},
-    /// ## Description
-    /// Updates reward variables for a specific pool
-    UpdatePool {
-        /// The LP token contract address
-        lp_token: String,
-=======
-    /// ## Description
     /// Update rewards and return it to user.
     ClaimRewards {
         /// the LP token contract address
         lp_tokens: Vec<String>,
->>>>>>> b23604b5
     },
     /// Withdraw LP tokens from the Generator
     Withdraw {
@@ -198,9 +177,6 @@
     pub pending_on_proxy: Option<Uint128>,
 }
 
-<<<<<<< HEAD
-=======
-/// ## Description
 /// This structure describes the main information of pool
 #[derive(Serialize, Deserialize, Clone, Debug, PartialEq, JsonSchema)]
 pub struct PoolInfo {
@@ -218,8 +194,6 @@
     pub has_asset_rewards: bool,
 }
 
-/// ## Description
->>>>>>> b23604b5
 /// This structure holds the response returned when querying for the token addresses used to reward a specific generator
 #[derive(Serialize, Deserialize, Clone, Debug, PartialEq, JsonSchema)]
 pub struct RewardInfoResponse {
