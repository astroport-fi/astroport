<<<<<<< HEAD
use crate::asset::AssetInfo;
=======
>>>>>>> f7f30466
use cosmwasm_std::{Addr, Binary, Decimal, Uint128, Uint64};
use cw20::Cw20ReceiveMsg;
use schemars::JsonSchema;
use serde::{Deserialize, Serialize};

/// ## Description
/// This structure describes the parameters used for creating a contract.
#[derive(Serialize, Deserialize, Clone, Debug, PartialEq, JsonSchema)]
pub struct InstantiateMsg {
    /// Address that can change contract settings
    pub owner: String,
    /// Address of factory contract
    pub factory: String,
    /// Address that can set active generators and their alloc points
    pub generator_controller: Option<String>,
    /// ASTRO token contract address
    pub astro_token: String,
    /// Amount of ASTRO distributed per block among all pairs
    pub tokens_per_block: Uint128,
    /// Start block for distributing ASTRO
    pub start_block: Uint64,
    /// Dual rewards proxy contracts allowed to interact with the generator
    pub allowed_reward_proxies: Vec<String>,
    /// The ASTRO vesting contract that drips ASTRO rewards
    pub vesting_contract: String,
}

#[derive(Serialize, Deserialize, Clone, Debug, PartialEq, JsonSchema)]
#[serde(rename_all = "snake_case")]
pub enum ExecuteMsg {
    /// ## Description
    /// Update the address of the ASTRO vesting contract
    /// ## Executor
    /// Only the owner can execute it.
    UpdateConfig {
        /// The new vesting contract address
        vesting_contract: Option<String>,
<<<<<<< HEAD
        assembly_contract: Option<String>,
=======
        /// The new generator controller contract address
        generator_controller: Option<String>,
>>>>>>> f7f30466
    },
    /// ## Description
    /// Setting up a new list of pools with allocation points.
    /// ## Executor
    /// Only the owner or generator controller can execute this.
    SetupPools {
        /// The list of pools with allocation point.
        pools: Vec<(String, Uint64)>,
    },
    /// ## Description
    /// Update the given pool's has_asset_rewards parameter.
    /// ## Executor
    /// Only the owner or generator controller can execute this.
    UpdatePool {
        /// The address of the LP token contract address whose allocation we change
        lp_token: String,
        /// This flag determines whether the pool gets 3rd party token rewards
        has_asset_rewards: bool,
    },
    /// ## Description
    /// Update rewards and return it to user.
    ClaimRewards {
        /// the LP token contract address
        lp_tokens: Vec<String>,
    },
    /// ## Description
    /// Withdraw LP tokens from the Generator
    Withdraw {
        /// The address of the LP token to withdraw
        lp_token: String,
        /// The amount to withdraw
        amount: Uint128,
    },
    /// ## Description
    /// Withdraw LP tokens from the Generator without withdrawing outstanding rewards
    EmergencyWithdraw {
        /// The address of the LP token to withdraw
        lp_token: String,
    },
    /// ## Description
    /// Allowed reward proxy contracts that can interact with the Generator
    SetAllowedRewardProxies {
        /// The full list of allowed proxy contracts
        proxies: Vec<String>,
    },
    /// ## Description
    /// Sends orphan proxy rewards (which were left behind after emergency withdrawals) to another address
    SendOrphanProxyReward {
        /// The transfer recipient
        recipient: String,
        /// The address of the LP token contract for which we send orphaned rewards
        lp_token: String,
    },
    /// ## Description
    /// Receives a message of type [`Cw20ReceiveMsg`]
    Receive(Cw20ReceiveMsg),
    /// ## Description
    /// Set a new amount of ASTRO to distribute per block
    /// ## Executor
    /// Only the owner can execute this.
    SetTokensPerBlock {
        /// The new amount of ASTRO to distro per block
        amount: Uint128,
    },
    /// ## Description
    /// Creates a request to change contract ownership
    /// ## Executor
    /// Only the current owner can execute this.
    ProposeNewOwner {
        /// The newly proposed owner
        owner: String,
        /// The validity period of the proposal to change the contract owner
        expires_in: u64,
    },
    /// ## Description
    /// Removes a request to change contract ownership
    /// ## Executor
    /// Only the current owner can execute this
    DropOwnershipProposal {},
    /// ## Description
    /// Claims contract ownership
    /// ## Executor
    /// Only the newly proposed owner can execute this
    ClaimOwnership {},
    /// ## Description
    /// Add or remove a proxy contract that can interact with the Generator
    UpdateAllowedProxies {
        /// Allowed proxy contract
        add: Option<Vec<String>>,
        /// Proxy contracts to remove
        remove: Option<Vec<String>>,
    },
    /// ## Description
    /// Sets a new proxy contract for a specific generator
    /// Sets a proxy for the pool
    /// ## Executor
    /// Only the current owner or generator controller can execute this
    MoveToProxy { lp_token: String, proxy: String },
    /// Add or remove token to blacklist
    UpdateTokensBlacklist {
        /// Tokens to add
        add: Option<Vec<AssetInfo>>,
        /// Tokens to remove
        remove: Option<Vec<AssetInfo>>,
    },
}

#[derive(Serialize, Deserialize, Clone, Debug, PartialEq, JsonSchema)]
#[serde(rename_all = "snake_case")]
pub enum QueryMsg {
    /// PoolLength returns the length of the array that contains all the instantiated pool generators
    PoolLength {},
    /// Deposit returns the LP token amount deposited in a specific generator
    Deposit { lp_token: String, user: String },
    /// PendingToken returns the amount of rewards that can be claimed by an account that deposited a specific LP token in a generator
    PendingToken { lp_token: String, user: String },
    /// Config returns the main contract parameters
    Config {},
    /// RewardInfo returns reward information for a specified LP token
    RewardInfo { lp_token: String },
    /// OrphanProxyRewards returns orphaned reward information for the specified LP token
    OrphanProxyRewards { lp_token: String },
    /// PoolInfo returns information about a pool associated with the specified LP token alongside
    /// the total pending amount of ASTRO and proxy rewards claimable by generator stakers (for that LP token)
    PoolInfo { lp_token: String },
    /// SimulateFutureReward returns the amount of ASTRO that will be distributed until a future block and for a specific generator
    SimulateFutureReward { lp_token: String, future_block: u64 },
    /// Returns a list of stakers for a specific generator
    PoolStakers {
        lp_token: String,
        start_after: Option<String>,
        limit: Option<u32>,
    },
}

/// ## Description
/// This structure holds the response returned when querying the total length of the array that keeps track of instantiated generators
#[derive(Serialize, Deserialize, Clone, Debug, PartialEq, JsonSchema)]
pub struct PoolLengthResponse {
    pub length: usize,
}

/// ## Description
/// This structure holds the response returned when querying the amount of pending rewards that can be withdrawn from a 3rd party
/// rewards contract
#[derive(Serialize, Deserialize, Clone, Debug, PartialEq, JsonSchema)]
pub struct PendingTokenResponse {
    /// The amount of pending ASTRO
    pub pending: Uint128,
    /// The amount of pending 3rd party reward tokens
    pub pending_on_proxy: Option<Uint128>,
}

/// ## Description
/// This structure describes the main information of pool
#[derive(Serialize, Deserialize, Clone, Debug, PartialEq, JsonSchema)]
pub struct PoolInfo {
    /// Accumulated amount of reward per share unit. Used for reward calculations
    pub last_reward_block: Uint64,
    pub accumulated_rewards_per_share: Decimal,
    /// the reward proxy contract
    pub reward_proxy: Option<Addr>,
    pub accumulated_proxy_rewards_per_share: Decimal,
    /// for calculation of new proxy rewards
    pub proxy_reward_balance_before_update: Uint128,
    /// the orphan proxy rewards which are left by emergency withdrawals
    pub orphan_proxy_rewards: Uint128,
    /// The pool has assets giving additional rewards
    pub has_asset_rewards: bool,
}

/// ## Description
/// This structure holds the response returned when querying for the token addresses used to reward a specific generator
#[derive(Serialize, Deserialize, Clone, Debug, PartialEq, JsonSchema)]
pub struct RewardInfoResponse {
    /// The address of the base reward token
    pub base_reward_token: Addr,
    /// The address of the 3rd party reward token
    pub proxy_reward_token: Option<Addr>,
}

/// ## Description
/// This structure holds the response returned when querying for a pool's information
#[derive(Serialize, Deserialize, Clone, Debug, PartialEq, JsonSchema)]
pub struct PoolInfoResponse {
    /// The slice of ASTRO that this pool's generator gets per block
    pub alloc_point: Uint64,
    /// Amount of ASTRO tokens being distributed per block to this LP pool
    pub astro_tokens_per_block: Uint128,
    /// The last block when token emissions were snapshotted (distributed)
    pub last_reward_block: u64,
    /// Current block number. Useful for computing APRs off-chain
    pub current_block: u64,
    /// Total amount of ASTRO rewards already accumulated per LP token staked
    pub accumulated_rewards_per_share: Decimal,
    /// Pending amount of total ASTRO rewards which are claimable by stakers right now
    pub pending_astro_rewards: Uint128,
    /// The address of the 3rd party reward proxy contract
    pub reward_proxy: Option<Addr>,
    /// Pending amount of total proxy rewards which are claimable by stakers right now
    pub pending_proxy_rewards: Option<Uint128>,
    /// Total amount of 3rd party token rewards already accumulated per LP token staked
    pub accumulated_proxy_rewards_per_share: Decimal,
    /// Reward balance for the dual rewards proxy before updating accrued rewards
    pub proxy_reward_balance_before_update: Uint128,
    /// The amount of orphan proxy rewards which are left behind by emergency withdrawals and not yet transferred out
    pub orphan_proxy_rewards: Uint128,
    /// Total amount of lp tokens staked in the pool's generator
    pub lp_supply: Uint128,
}

/// ## Description
/// This structure holds the response returned when querying the contract for general parameters
#[derive(Serialize, Deserialize, Clone, Debug, PartialEq, JsonSchema)]
pub struct ConfigResponse {
    /// Address that's allowed to change contract parameters
    pub owner: Addr,
    /// the Factory address
    pub factory: Addr,
    /// contract address which can only set active generators and their alloc points
    pub generator_controller: Option<Addr>,
    /// ASTRO token contract address
    pub astro_token: Addr,
    /// Total amount of ASTRO distributed per block
    pub tokens_per_block: Uint128,
    /// Sum of total allocation points across all active generators
    pub total_alloc_point: Uint64,
    /// Start block for ASTRO incentives
    pub start_block: Uint64,
    /// List of 3rd party reward proxies allowed to interact with the Generator contract
    pub allowed_reward_proxies: Vec<Addr>,
    /// The ASTRO vesting contract address
    pub vesting_contract: Addr,
    /// The list of active pools with allocation points
    pub active_pools: Vec<(Addr, Uint64)>,
<<<<<<< HEAD
    /// The blacklist of tokens
    pub blacklist_tokens: Vec<AssetInfo>,
=======
>>>>>>> f7f30466
}

/// ## Description
/// This structure describes a migration message.
#[derive(Serialize, Deserialize, Clone, Debug, PartialEq, JsonSchema)]
pub struct MigrateMsg {
    pub params: Binary,
}

/// ## Description
/// This structure describes custom hooks for the CW20.
#[derive(Serialize, Deserialize, Clone, Debug, PartialEq, JsonSchema)]
#[serde(rename_all = "snake_case")]
pub enum Cw20HookMsg {
    /// Deposit performs a token deposit on behalf of the message sender.
    Deposit {},
    /// DepositFor performs a token deposit on behalf of another address that's not the message sender.
    DepositFor(Addr),
}

#[derive(Serialize, Deserialize, Clone, PartialEq, JsonSchema, Debug, Default)]
/// ## Description
/// This structure holdes the parameters used to return information about a staked in
/// a specific generator.
pub struct StakerResponse {
    // The staker's address
    pub account: String,
    // The amount that the staker currently has in the generator
    pub amount: Uint128,
}<|MERGE_RESOLUTION|>--- conflicted
+++ resolved
@@ -1,7 +1,4 @@
-<<<<<<< HEAD
 use crate::asset::AssetInfo;
-=======
->>>>>>> f7f30466
 use cosmwasm_std::{Addr, Binary, Decimal, Uint128, Uint64};
 use cw20::Cw20ReceiveMsg;
 use schemars::JsonSchema;
@@ -39,12 +36,10 @@
     UpdateConfig {
         /// The new vesting contract address
         vesting_contract: Option<String>,
-<<<<<<< HEAD
-        assembly_contract: Option<String>,
-=======
         /// The new generator controller contract address
         generator_controller: Option<String>,
->>>>>>> f7f30466
+        /// The new assembly contract address
+        assembly_contract: Option<String>,
     },
     /// ## Description
     /// Setting up a new list of pools with allocation points.
@@ -280,11 +275,8 @@
     pub vesting_contract: Addr,
     /// The list of active pools with allocation points
     pub active_pools: Vec<(Addr, Uint64)>,
-<<<<<<< HEAD
     /// The blacklist of tokens
     pub blacklist_tokens: Vec<AssetInfo>,
-=======
->>>>>>> f7f30466
 }
 
 /// ## Description
