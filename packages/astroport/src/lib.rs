use cosmwasm_std::{Decimal, Decimal256, StdError, StdResult, Uint128};

pub use decimal_checked_ops::DecimalCheckedOps;
pub use uints::U256;

pub mod asset;
pub mod common;
pub mod cosmwasm_ext;
pub mod factory;
pub mod fee_granter;
#[cfg(feature = "injective")]
pub mod injective_ext;
pub mod maker;
pub mod native_coin_registry;
pub mod observation;
pub mod oracle;
pub mod pair;
pub mod pair_concentrated;
pub mod pair_concentrated_inj;
pub mod pair_xyk_sale_tax;
pub mod querier;
pub mod restricted_vector;
pub mod router;
pub mod staking;
pub mod token;
pub mod token_factory;
pub mod tokenfactory_tracker;
pub mod vesting;
pub mod xastro_token;

#[cfg(test)]
mod mock_querier;

pub mod astro_converter;
pub mod incentives;
<<<<<<< HEAD
#[cfg(feature = "duality")]
pub mod pair_concentrated_duality;
=======
pub mod pair_xastro;
>>>>>>> 54d65dcb
#[cfg(test)]
mod testing;

#[allow(clippy::all)]
mod uints {
    use uint::construct_uint;

    construct_uint! {
        pub struct U256(4);
    }
}

mod decimal_checked_ops {
    use std::convert::TryInto;

    use cosmwasm_std::{Decimal, Fraction, OverflowError, Uint128, Uint256};

    pub trait DecimalCheckedOps {
        fn checked_add(self, other: Decimal) -> Result<Decimal, OverflowError>;
        fn checked_mul_uint128(self, other: Uint128) -> Result<Uint128, OverflowError>;
    }

    impl DecimalCheckedOps for Decimal {
        fn checked_add(self, other: Decimal) -> Result<Decimal, OverflowError> {
            self.numerator()
                .checked_add(other.numerator())
                .map(|_| self + other)
        }
        fn checked_mul_uint128(self, other: Uint128) -> Result<Uint128, OverflowError> {
            if self.is_zero() || other.is_zero() {
                return Ok(Uint128::zero());
            }
            let multiply_ratio =
                other.full_mul(self.numerator()) / Uint256::from(self.denominator());
            if multiply_ratio > Uint256::from(Uint128::MAX) {
                Err(OverflowError::new(
                    cosmwasm_std::OverflowOperation::Mul,
                    self,
                    other,
                ))
            } else {
                Ok(multiply_ratio.try_into().unwrap())
            }
        }
    }
}

/// Converts [`Decimal256`] to [`Decimal`].
pub fn to_decimal(value: Decimal256) -> StdResult<Decimal> {
    let atomics = Uint128::try_from(value.atomics())?;
    Decimal::from_atomics(atomics, value.decimal_places()).map_err(|_| {
        StdError::generic_err(format!("Failed to convert Decimal256 {} to Decimal", value))
    })
}<|MERGE_RESOLUTION|>--- conflicted
+++ resolved
@@ -33,12 +33,9 @@
 
 pub mod astro_converter;
 pub mod incentives;
-<<<<<<< HEAD
+pub mod pair_xastro;
 #[cfg(feature = "duality")]
 pub mod pair_concentrated_duality;
-=======
-pub mod pair_xastro;
->>>>>>> 54d65dcb
 #[cfg(test)]
 mod testing;
 
