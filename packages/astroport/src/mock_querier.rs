use cosmwasm_std::testing::{MockApi, MockQuerier, MockStorage, MOCK_CONTRACT_ADDR};
use cosmwasm_std::{
    from_binary, from_slice, to_binary, Coin, Empty, OwnedDeps, Querier, QuerierResult,
    QueryRequest, SystemError, SystemResult, Uint128, WasmQuery,
};

use std::collections::HashMap;

use crate::asset::PairInfo;
use crate::factory::QueryMsg as FactoryQueryMsg;
use cw20::{BalanceResponse, Cw20QueryMsg, TokenInfoResponse};

/// mock_dependencies is a drop-in replacement for cosmwasm_std::testing::mock_dependencies
/// This uses the Astroport CustomQuerier.
pub fn mock_dependencies(
    contract_balance: &[Coin],
) -> OwnedDeps<MockStorage, MockApi, WasmMockQuerier> {
    let custom_querier: WasmMockQuerier =
        WasmMockQuerier::new(MockQuerier::new(&[(MOCK_CONTRACT_ADDR, contract_balance)]));

    OwnedDeps {
        storage: MockStorage::default(),
        api: MockApi::default(),
        querier: custom_querier,
        custom_query_type: Default::default(),
    }
}
enum QueryHandler {
    Default,
    Cw20,
}

pub struct WasmMockQuerier {
    query_handler: DefaultQueryHandler,
    cw20_query_handler: CW20QueryHandler,
    handler: QueryHandler,
}

#[derive(Clone, Default)]
pub struct TokenQuerier {
<<<<<<< HEAD
    /// This lets us iterate over all pairs that match the first string
=======
    // This lets us iterate over all pairs that match the first string
>>>>>>> 042b0768
    balances: HashMap<String, HashMap<String, Uint128>>,
}

impl TokenQuerier {
    pub fn new(balances: &[(&String, &[(&String, &Uint128)])]) -> Self {
        TokenQuerier {
            balances: balances_to_map(balances),
        }
    }
}

pub(crate) fn balances_to_map(
    balances: &[(&String, &[(&String, &Uint128)])],
) -> HashMap<String, HashMap<String, Uint128>> {
    let mut balances_map: HashMap<String, HashMap<String, Uint128>> = HashMap::new();
    for (contract_addr, balances) in balances.iter() {
        let mut contract_balances_map: HashMap<String, Uint128> = HashMap::new();
        for (addr, balance) in balances.iter() {
            contract_balances_map.insert(addr.to_string(), **balance);
        }

        balances_map.insert(contract_addr.to_string(), contract_balances_map);
    }
    balances_map
}

#[derive(Clone, Default)]
pub struct AstroportFactoryQuerier {
    pairs: HashMap<String, PairInfo>,
}

impl AstroportFactoryQuerier {
    pub fn new(pairs: &[(&String, &PairInfo)]) -> Self {
        AstroportFactoryQuerier {
            pairs: pairs_to_map(pairs),
        }
    }
}

pub(crate) fn pairs_to_map(pairs: &[(&String, &PairInfo)]) -> HashMap<String, PairInfo> {
    let mut pairs_map: HashMap<String, PairInfo> = HashMap::new();
    for (key, pair) in pairs.iter() {
        pairs_map.insert(key.to_string(), (*pair).clone());
    }
    pairs_map
}

impl Querier for WasmMockQuerier {
    fn raw_query(&self, bin_request: &[u8]) -> QuerierResult {
        // MockQuerier doesn't support Custom, so we ignore it completely here
        let request: QueryRequest<Empty> = match from_slice(bin_request) {
            Ok(v) => v,
            Err(e) => {
                return SystemResult::Err(SystemError::InvalidRequest {
                    error: format!("Parsing query request: {:?}", e),
                    request: bin_request.into(),
                });
            }
        };
        self.handle_query(&request)
    }
}

impl WasmMockQuerier {
    pub fn handle_query(&self, request: &QueryRequest<Empty>) -> QuerierResult {
        match self.handler {
            QueryHandler::Default => self.query_handler.execute(request),
            QueryHandler::Cw20 => self.cw20_query_handler.execute(request),
        }
    }
}

struct CW20QueryHandler {
    token_querier: TokenQuerier,
}

impl CW20QueryHandler {
    pub fn execute(&self, request: &QueryRequest<Empty>) -> QuerierResult {
        match &request {
            QueryRequest::Wasm(WasmQuery::Smart { contract_addr, msg }) => {
                match from_binary(msg).unwrap() {
                    Cw20QueryMsg::TokenInfo {} => {
                        let balances: &HashMap<String, Uint128> =
                            match self.token_querier.balances.get(contract_addr) {
                                Some(balances) => balances,
                                None => {
                                    return SystemResult::Err(SystemError::Unknown {});
                                }
                            };

                        let mut total_supply = Uint128::zero();

                        for balance in balances {
                            total_supply += *balance.1;
                        }

                        SystemResult::Ok(
                            to_binary(&TokenInfoResponse {
                                name: "mAPPL".to_string(),
                                symbol: "mAPPL".to_string(),
                                decimals: 6,
                                total_supply,
                            })
                            .into(),
                        )
                    }
                    Cw20QueryMsg::Balance { address } => {
                        let balances: &HashMap<String, Uint128> =
                            match self.token_querier.balances.get(contract_addr) {
                                Some(balances) => balances,
                                None => {
                                    return SystemResult::Err(SystemError::Unknown {});
                                }
                            };

                        let balance = match balances.get(&address) {
                            Some(v) => v,
                            None => {
                                return SystemResult::Err(SystemError::Unknown {});
                            }
                        };

                        SystemResult::Ok(to_binary(&BalanceResponse { balance: *balance }).into())
                    }
                    _ => panic!("DO NOT ENTER HERE"),
                }
            }
            _ => panic!("DO NOT ENTER HERE"),
        }
    }
}

struct DefaultQueryHandler {
    base: MockQuerier<Empty>,
    astroport_factory_querier: AstroportFactoryQuerier,
}

impl DefaultQueryHandler {
    pub fn execute(&self, request: &QueryRequest<Empty>) -> QuerierResult {
        match &request {
            QueryRequest::Wasm(WasmQuery::Smart {
                contract_addr: _,
                msg,
            }) => match from_binary(msg).unwrap() {
                FactoryQueryMsg::Pair { asset_infos } => {
                    let key = asset_infos[0].to_string() + asset_infos[1].to_string().as_str();
                    match self.astroport_factory_querier.pairs.get(&key) {
                        Some(v) => SystemResult::Ok(to_binary(&v).into()),
                        None => SystemResult::Err(SystemError::InvalidRequest {
                            error: "No pair info exists".to_string(),
                            request: msg.as_slice().into(),
                        }),
                    }
                }
                _ => panic!("DO NOT ENTER HERE"),
            },
            _ => self.base.handle_query(request),
        }
    }
}

impl WasmMockQuerier {
    pub fn new(base: MockQuerier<Empty>) -> Self {
        WasmMockQuerier {
            query_handler: DefaultQueryHandler {
                base,
                astroport_factory_querier: AstroportFactoryQuerier::default(),
            },
            cw20_query_handler: CW20QueryHandler {
                token_querier: TokenQuerier::default(),
            },
            handler: QueryHandler::Default,
        }
    }

    // Configure the mint whitelist mock querier
    pub fn with_token_balances(&mut self, balances: &[(&String, &[(&String, &Uint128)])]) {
        self.cw20_query_handler.token_querier = TokenQuerier::new(balances);
    }

<<<<<<< HEAD
    // Configure the Astroport pair
=======
    // configure the astroport pair
>>>>>>> 042b0768
    pub fn with_astroport_pairs(&mut self, pairs: &[(&String, &PairInfo)]) {
        self.query_handler.astroport_factory_querier = AstroportFactoryQuerier::new(pairs);
    }

    pub fn with_default_query_handler(&mut self) {
        self.handler = QueryHandler::Default;
    }

    pub fn with_cw20_query_handler(&mut self) {
        self.handler = QueryHandler::Cw20;
    }
}<|MERGE_RESOLUTION|>--- conflicted
+++ resolved
@@ -38,11 +38,7 @@
 
 #[derive(Clone, Default)]
 pub struct TokenQuerier {
-<<<<<<< HEAD
     /// This lets us iterate over all pairs that match the first string
-=======
-    // This lets us iterate over all pairs that match the first string
->>>>>>> 042b0768
     balances: HashMap<String, HashMap<String, Uint128>>,
 }
 
@@ -223,11 +219,7 @@
         self.cw20_query_handler.token_querier = TokenQuerier::new(balances);
     }
 
-<<<<<<< HEAD
     // Configure the Astroport pair
-=======
-    // configure the astroport pair
->>>>>>> 042b0768
     pub fn with_astroport_pairs(&mut self, pairs: &[(&String, &PairInfo)]) {
         self.query_handler.astroport_factory_querier = AstroportFactoryQuerier::new(pairs);
     }
