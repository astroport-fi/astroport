--- conflicted
+++ resolved
@@ -11,8 +11,6 @@
     QueryRequest, StdResult, Uint128, WasmQuery,
 };
 
-use classic_bindings::TerraQuery;
-
 use cw20::{BalanceResponse as Cw20BalanceResponse, Cw20QueryMsg, TokenInfoResponse};
 
 // It's defined at https://github.com/terra-money/core/blob/d8e277626e74f9d6417dcd598574686882f0274c/types/assets/assets.go#L15
@@ -27,11 +25,7 @@
 ///
 /// * **denom** is the object of type [`String`].
 pub fn query_balance(
-<<<<<<< HEAD
-    querier: &QuerierWrapper<'_, TerraQuery>,
-=======
-    querier: &QuerierWrapper<TerraQuery>,
->>>>>>> bebf2eb8
+    querier: &QuerierWrapper<TerraQuery>,
     account_addr: Addr,
     denom: String,
 ) -> StdResult<Uint128> {
@@ -66,11 +60,7 @@
 ///
 /// * **account_addr** is the object of type [`Addr`].
 pub fn query_token_balance(
-<<<<<<< HEAD
-    querier: &QuerierWrapper<'_, TerraQuery>,
-=======
-    querier: &QuerierWrapper<TerraQuery>,
->>>>>>> bebf2eb8
+    querier: &QuerierWrapper<TerraQuery>,
     contract_addr: Addr,
     account_addr: Addr,
 ) -> StdResult<Uint128> {
@@ -95,11 +85,7 @@
 /// * **querier** is the object of type [`QuerierWrapper`].
 ///
 /// * **contract_addr** is the object of type [`Addr`].
-<<<<<<< HEAD
-pub fn query_token_symbol(querier: &QuerierWrapper<'_, TerraQuery>, contract_addr: Addr) -> StdResult<String> {
-=======
 pub fn query_token_symbol(querier: &QuerierWrapper<TerraQuery>, contract_addr: Addr) -> StdResult<String> {
->>>>>>> bebf2eb8
     let res: TokenInfoResponse = querier.query(&QueryRequest::Wasm(WasmQuery::Smart {
         contract_addr: String::from(contract_addr),
         msg: to_binary(&Cw20QueryMsg::TokenInfo {})?,
@@ -114,11 +100,7 @@
 /// * **querier** is the object of type [`QuerierWrapper`].
 ///
 /// * **contract_addr** is the object of type [`Addr`].
-<<<<<<< HEAD
-pub fn query_supply(querier: &QuerierWrapper<'_, TerraQuery>, contract_addr: Addr) -> StdResult<Uint128> {
-=======
 pub fn query_supply(querier: &QuerierWrapper<TerraQuery>, contract_addr: Addr) -> StdResult<Uint128> {
->>>>>>> bebf2eb8
     let res: TokenInfoResponse = querier.query(&QueryRequest::Wasm(WasmQuery::Smart {
         contract_addr: String::from(contract_addr),
         msg: to_binary(&Cw20QueryMsg::TokenInfo {})?,
@@ -133,11 +115,7 @@
 /// * **querier** is the object of type [`QuerierWrapper`].
 ///
 /// * **asset_info** is the object of type [`AssetInfo`].
-<<<<<<< HEAD
-pub fn query_token_precision(querier: &QuerierWrapper<'_, TerraQuery>, asset_info: AssetInfo) -> StdResult<u8> {
-=======
 pub fn query_token_precision(querier: &QuerierWrapper<TerraQuery>, asset_info: AssetInfo) -> StdResult<u8> {
->>>>>>> bebf2eb8
     Ok(match asset_info {
         AssetInfo::NativeToken { denom: _ } => NATIVE_TOKEN_PRECISION,
         AssetInfo::Token { contract_addr } => {
@@ -156,11 +134,7 @@
 ///
 /// * **factory_contract** is the object of type [`Addr`].
 pub fn query_factory_config(
-<<<<<<< HEAD
-    querier: &QuerierWrapper<'_, TerraQuery>,
-=======
-    querier: &QuerierWrapper<TerraQuery>,
->>>>>>> bebf2eb8
+    querier: &QuerierWrapper<TerraQuery>,
     factory_contract: Addr,
 ) -> StdResult<FactoryConfigResponse> {
     querier.query(&QueryRequest::Wasm(WasmQuery::Smart {
@@ -189,11 +163,7 @@
 ///
 /// * **pair_type** is the object of type [`PairType`].
 pub fn query_fee_info(
-<<<<<<< HEAD
-    querier: &QuerierWrapper<'_, TerraQuery>,
-=======
-    querier: &QuerierWrapper<TerraQuery>,
->>>>>>> bebf2eb8
+    querier: &QuerierWrapper<TerraQuery>,
     factory_contract: Addr,
     pair_type: PairType,
 ) -> StdResult<FeeInfo> {
