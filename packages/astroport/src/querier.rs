--- conflicted
+++ resolved
@@ -6,23 +6,12 @@
 use crate::pair::{QueryMsg as PairQueryMsg, ReverseSimulationResponse, SimulationResponse};
 
 use cosmwasm_std::{
-<<<<<<< HEAD
-    Addr, AllBalanceResponse, BankQuery, Coin, Decimal, QuerierWrapper, QueryRequest, StdResult,
-    Uint128,
-=======
-    from_slice, to_binary, Addr, AllBalanceResponse, BalanceResponse, BankQuery, Coin, Decimal,
-    QuerierWrapper, QueryRequest, StdError, StdResult, Uint128, WasmQuery,
->>>>>>> bea587d6
+    from_slice, Addr, AllBalanceResponse, BankQuery, Coin, Decimal, QuerierWrapper, QueryRequest,
+    StdError, StdResult, Uint128,
 };
 
 use cw20::{BalanceResponse as Cw20BalanceResponse, Cw20QueryMsg, TokenInfoResponse};
 
-<<<<<<< HEAD
-// It's defined at https://github.com/terra-money/core/blob/d8e277626e74f9d6417dcd598574686882f0274c/types/assets/assets.go#L15
-pub const NATIVE_TOKEN_PRECISION: u8 = 6;
-
-=======
->>>>>>> bea587d6
 /// Returns a native token's balance for a specific account.
 ///
 /// * **denom** specifies the denomination used to return the balance (e.g uluna).
@@ -100,12 +89,6 @@
 
 /// Returns the number of decimals that a token has.
 ///
-<<<<<<< HEAD
-/// * **asset_info** asset details for a specific token.
-pub fn query_token_precision(querier: &QuerierWrapper, asset_info: &AssetInfo) -> StdResult<u8> {
-    let decimals = match asset_info {
-        AssetInfo::NativeToken { .. } => NATIVE_TOKEN_PRECISION,
-=======
 /// * **asset_info** is an object of type [`AssetInfo`] and contains the asset details for a specific token.
 pub fn query_token_precision(
     querier: &QuerierWrapper,
@@ -133,16 +116,13 @@
                 return Err(StdError::generic_err("The factory config not found!"));
             }
         }
->>>>>>> bea587d6
         AssetInfo::Token { contract_addr } => {
             let res: TokenInfoResponse =
                 querier.query_wasm_smart(contract_addr, &Cw20QueryMsg::TokenInfo {})?;
 
             res.decimals
         }
-    };
-
-    Ok(decimals)
+    })
 }
 
 /// Returns the configuration for the factory contract.
