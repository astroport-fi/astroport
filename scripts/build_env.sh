#!/usr/bin/env bash

set -e

projectPath=$(cd "$(dirname "${0}")" && cd ../ && pwd)

artifactPath="$projectPath/artifacts"
if [ ! -d "$artifactPath" ]; then
    npm run build-artifacts
fi

terraLocalPath="${TERRA_LOCAL_PATH:-"$(dirname "$projectPath")/terra-local"}"
if [ ! -d "$terraLocalPath" ]; then
    git clone --depth 1 git@github.com:terra-money/LocalTerra.git "$terraLocalPath"
    sed -E '/timeout_(propose|prevote|precommit|commit)/s/[0-9]+m?s/250ms/' "$terraLocalPath/config/config.toml" | tee "$terraLocalPath/config/config.toml"
fi
docker-compose --project-directory "$terraLocalPath" rm --force --stop && docker-compose --project-directory "$terraLocalPath" up --detach

sleep 5 # waite startup terra local

<<<<<<< HEAD
cd "$projectPath/scripts" && node --loader ts-node/esm create_astro.ts
cd "$projectPath/scripts" && node --loader ts-node/esm deploy.ts
=======
rm -fr "$projectPath/artifacts/localterra.json"
>>>>>>> 7514ba04
<|MERGE_RESOLUTION|>--- conflicted
+++ resolved
@@ -18,9 +18,4 @@
 
 sleep 5 # waite startup terra local
 
-<<<<<<< HEAD
-cd "$projectPath/scripts" && node --loader ts-node/esm create_astro.ts
-cd "$projectPath/scripts" && node --loader ts-node/esm deploy.ts
-=======
-rm -fr "$projectPath/artifacts/localterra.json"
->>>>>>> 7514ba04
+rm -fr "$projectPath/artifacts/localterra.json"