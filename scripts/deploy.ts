--- conflicted
+++ resolved
@@ -91,20 +91,6 @@
         console.log(`Address Staking Contract: ${network.stakingAddress}`)
     }
     /*************************************** Deploy Maker Contract *****************************************/
-<<<<<<< HEAD
-    console.log("Deploying Maker...")
-    const addressMakerContract = await deployContract(
-        terra,
-        wallet,
-        join(ARTIFACTS_PATH, 'astroport_maker.wasm'),
-        {
-            factory_contract: String(addressFactoryContract),
-            staking_contract: String(addressStakingContract),
-            astro_token_contract: String(deployConfig.astroTokenContractAddress),
-        }
-    )
-    console.log("Address Maker Contract: " + addressMakerContract)
-=======
     if (!network.makerAddress) {
         console.log('Deploying Maker...')
         network.makerAddress = await deployContract(
@@ -120,7 +106,6 @@
         console.log(`Address Maker Contract: ${network.makerAddress}`)
     }
 
->>>>>>> 7514ba04
     /*************************************** Deploy Generator Contract *****************************************/
     if (!network.generatorAddress) {
         console.log('Deploying Generator...')
@@ -134,33 +119,6 @@
         )
         console.log(`Address Generator Contract: ${network.generatorAddress}`)
 
-<<<<<<< HEAD
-    /*************************************** Setting tokens to Vesting Contract *****************************************/
-    console.log("Setting Vesting...")
-    const vestingAccounts = (
-        deployConfig.registerVestingAccounts.register_vesting_accounts.vesting_accounts
-    ).map(account => ({
-        ...account,
-        address: addressGeneratorContract,
-    }));
-    console.log('vestingAccounts:', JSON.stringify(vestingAccounts))
-    // INCREASE ALLOWANCE
-    let out: any, msg: any
-    msg = { increase_allowance: { spender: addressVestingContract, amount: '63072000000000' } }
-    console.log('execute', deployConfig.astroTokenContractAddress, JSON.stringify(msg))
-    out = await executeContract(terra, wallet, deployConfig.astroTokenContractAddress, msg)
-    console.log(out.txhash)
-
-    deployConfig.registerVestingAccounts.register_vesting_accounts.vesting_accounts = vestingAccounts
-    const { registerVestingAccounts } = deployConfig;
-    await executeContract(
-        terra,
-        wallet,
-        addressVestingContract,
-        registerVestingAccounts,
-    )
-    console.log("FINISH")
-=======
         /*************************************** Setting tokens to Vesting Contract *****************************************/
         console.log('Setting Vesting...')
         const vestingAccounts = (
@@ -188,7 +146,6 @@
     }
     writeArtifact(network, terra.config.chainID)
     console.log('FINISH')
->>>>>>> 7514ba04
 }
 
 main().catch(console.log)